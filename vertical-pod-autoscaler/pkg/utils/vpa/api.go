--- conflicted
+++ resolved
@@ -22,10 +22,6 @@
 	"strings"
 	"time"
 
-<<<<<<< HEAD
-	"github.com/golang/glog"
-=======
->>>>>>> 8c4f3a9d
 	core "k8s.io/api/core/v1"
 	apiequality "k8s.io/apimachinery/pkg/api/equality"
 	meta "k8s.io/apimachinery/pkg/apis/meta/v1"
@@ -89,11 +85,7 @@
 // NewAllVpasLister returns VerticalPodAutoscalerLister configured to fetch all VPA objects.
 // The method blocks until vpaLister is initially populated.
 func NewAllVpasLister(vpaClient *vpa_clientset.Clientset, stopChannel <-chan struct{}) vpa_lister.VerticalPodAutoscalerLister {
-<<<<<<< HEAD
-	vpaListWatch := cache.NewListWatchFromClient(vpaClient.PocV1alpha1().RESTClient(), "verticalpodautoscalers", core.NamespaceAll, fields.Everything())
-=======
 	vpaListWatch := cache.NewListWatchFromClient(vpaClient.AutoscalingV1beta2().RESTClient(), "verticalpodautoscalers", core.NamespaceAll, fields.Everything())
->>>>>>> 8c4f3a9d
 	indexer, controller := cache.NewIndexerInformer(vpaListWatch,
 		&vpa_types.VerticalPodAutoscaler{},
 		1*time.Hour,
@@ -109,20 +101,9 @@
 	return vpaLister
 }
 
-<<<<<<< HEAD
-// PodMatchesVPA returns true iff the VPA's selector matches the Pod and they are in the same namespace.
-func PodMatchesVPA(pod *core.Pod, vpa *vpa_types.VerticalPodAutoscaler) bool {
-	if pod.Namespace != vpa.Namespace {
-		return false
-	}
-	selector, err := meta.LabelSelectorAsSelector(vpa.Spec.Selector)
-	if err != nil {
-		glog.Errorf("error processing VPA object: failed to create pod selector: %v", err)
-=======
 // PodMatchesVPA returns true iff the vpaWithSelector matches the Pod.
 func PodMatchesVPA(pod *core.Pod, vpaWithSelector *VpaWithSelector) bool {
 	if pod.Namespace != vpaWithSelector.Vpa.Namespace {
->>>>>>> 8c4f3a9d
 		return false
 	}
 	return vpaWithSelector.Selector.Matches(labels.Set(pod.GetLabels()))
@@ -146,14 +127,9 @@
 }
 
 // GetControllingVPAForPod chooses the earliest created VPA from the input list that matches the given Pod.
-<<<<<<< HEAD
-func GetControllingVPAForPod(pod *core.Pod, vpas []*vpa_types.VerticalPodAutoscaler) *vpa_types.VerticalPodAutoscaler {
-	var controlling *vpa_types.VerticalPodAutoscaler
-=======
 func GetControllingVPAForPod(pod *core.Pod, vpas []*VpaWithSelector) *VpaWithSelector {
 	var controlling *VpaWithSelector
 	var controllingVpa *vpa_types.VerticalPodAutoscaler
->>>>>>> 8c4f3a9d
 	// Choose the strongest VPA from the ones that match this Pod.
 	for _, vpaWithSelector := range vpas {
 		if PodMatchesVPA(pod, vpaWithSelector) && stronger(vpaWithSelector.Vpa, controllingVpa) {
