/*
Copyright 2018 The Kubernetes Authors.

Licensed under the Apache License, Version 2.0 (the "License");
you may not use this file except in compliance with the License.
You may obtain a copy of the License at

    http://www.apache.org/licenses/LICENSE-2.0

Unless required by applicable law or agreed to in writing, software
distributed under the License is distributed on an "AS IS" BASIS,
WITHOUT WARRANTIES OR CONDITIONS OF ANY KIND, either express or implied.
See the License for the specific language governing permissions and
limitations under the License.
*/

package api

import (
	"flag"
	"testing"
	"time"

<<<<<<< HEAD
	core "k8s.io/api/core/v1"
	"k8s.io/apimachinery/pkg/api/resource"
	meta "k8s.io/apimachinery/pkg/apis/meta/v1"
	vpa_types "k8s.io/autoscaler/vertical-pod-autoscaler/pkg/apis/poc.autoscaling.k8s.io/v1alpha1"
=======
	"github.com/stretchr/testify/assert"
	core "k8s.io/api/core/v1"
	"k8s.io/apimachinery/pkg/api/resource"
	meta "k8s.io/apimachinery/pkg/apis/meta/v1"
	"k8s.io/apimachinery/pkg/labels"
	vpa_types "k8s.io/autoscaler/vertical-pod-autoscaler/pkg/apis/autoscaling.k8s.io/v1beta2"
>>>>>>> 8c4f3a9d
	vpa_fake "k8s.io/autoscaler/vertical-pod-autoscaler/pkg/client/clientset/versioned/fake"
	"k8s.io/autoscaler/vertical-pod-autoscaler/pkg/recommender/model"
	"k8s.io/autoscaler/vertical-pod-autoscaler/pkg/utils/test"

	"github.com/stretchr/testify/assert"
)

const (
	containerName = "container1"
)

var (
	anytime = time.Unix(0, 0)
)

func init() {
	flag.Set("alsologtostderr", "true")
	flag.Set("v", "5")
}

<<<<<<< HEAD
=======
func parseLabelSelector(selector string) labels.Selector {
	labelSelector, _ := meta.ParseToLabelSelector(selector)
	parsedSelector, _ := meta.LabelSelectorAsSelector(labelSelector)
	return parsedSelector
}

>>>>>>> 8c4f3a9d
func TestUpdateVpaIfNeeded(t *testing.T) {
	modelVpa := model.NewVpa(model.VpaID{VpaName: "vpa", Namespace: "test"}, nil, time.Now())
	modelVpa.Conditions.Set(vpa_types.RecommendationProvided, true, "reason", "msg")
	condition := modelVpa.Conditions[vpa_types.RecommendationProvided]
	condition.LastTransitionTime = meta.NewTime(anytime)
	modelVpa.Conditions[vpa_types.RecommendationProvided] = condition
	recommendation := test.Recommendation().WithContainer(containerName).WithTarget("5", "200").Get()
	observedVpaBuilder := test.VerticalPodAutoscaler().WithName("vpa").WithNamespace("test").WithContainer(containerName)
	modelVpa.Recommendation = recommendation
	testCases := []struct {
		caseName       string
		vpa            *model.Vpa
		observedStatus *vpa_types.VerticalPodAutoscalerStatus
		expectedUpdate bool
	}{
		{
			caseName: "Doesn't update if no changes.",
			vpa:      modelVpa,
			observedStatus: &observedVpaBuilder.WithTarget("5", "200").
				AppendCondition(vpa_types.RecommendationProvided, core.ConditionTrue, "reason", "msg", anytime).Get().Status,
			expectedUpdate: false,
		}, {
			caseName: "Updates on recommendation change.",
			vpa:      modelVpa,
			observedStatus: &observedVpaBuilder.WithTarget("10", "200").
				AppendCondition(vpa_types.RecommendationProvided, core.ConditionTrue, "reason", "msg", anytime).Get().Status,
			expectedUpdate: true,
		}, {
			caseName: "Updates on condition change.",
			vpa:      modelVpa,
			observedStatus: &observedVpaBuilder.WithTarget("5", "200").
				AppendCondition(vpa_types.RecommendationProvided, core.ConditionFalse, "reason", "msg", anytime).Get().Status,
			expectedUpdate: true,
		}, {
			caseName: "Updates on condition added.",
			vpa:      modelVpa,
			observedStatus: &observedVpaBuilder.WithTarget("5", "200").
				AppendCondition(vpa_types.RecommendationProvided, core.ConditionTrue, "reason", "msg", anytime).
				AppendCondition(vpa_types.LowConfidence, core.ConditionTrue, "reason", "msg", anytime).Get().Status,
			expectedUpdate: true,
		},
	}
	for _, tc := range testCases {
		t.Run(tc.caseName, func(t *testing.T) {
			fakeClient := vpa_fake.NewSimpleClientset()
<<<<<<< HEAD
			_, err := UpdateVpaStatusIfNeeded(fakeClient.PocV1alpha1().VerticalPodAutoscalers(tc.vpa.ID.Namespace),
=======
			_, err := UpdateVpaStatusIfNeeded(fakeClient.AutoscalingV1beta2().VerticalPodAutoscalers(tc.vpa.ID.Namespace),
>>>>>>> 8c4f3a9d
				tc.vpa, tc.observedStatus)
			assert.NoError(t, err, "Unexpected error occurred.")
			actions := fakeClient.Actions()
			if tc.expectedUpdate {
				assert.Equal(t, 1, len(actions), "Unexpected number of actions")
			} else {
				assert.Equal(t, 0, len(actions), "Unexpected number of actions")
			}
		})
	}
}

func TestPodMatchesVPA(t *testing.T) {
	type testCase struct {
<<<<<<< HEAD
		pod    *core.Pod
		vpa    *vpa_types.VerticalPodAutoscaler
		result bool
=======
		pod             *core.Pod
		vpaWithSelector VpaWithSelector
		result          bool
>>>>>>> 8c4f3a9d
	}

	pod := test.Pod().WithName("test-pod").AddContainer(test.BuildTestContainer(containerName, "1", "100M")).Get()
	pod.Labels = map[string]string{"app": "testingApp"}

	vpaBuilder := test.VerticalPodAutoscaler().
		WithContainer(containerName).
		WithTarget("2", "200M").
		WithMinAllowed("1", "100M").
		WithMaxAllowed("3", "1G")

	vpa := vpaBuilder.Get()
	otherNamespaceVPA := vpaBuilder.WithNamespace("other").Get()

	testCases := []testCase{
		{pod, VpaWithSelector{vpa, parseLabelSelector("app = testingApp")}, true},
		{pod, VpaWithSelector{otherNamespaceVPA, parseLabelSelector("app = testingApp")}, false},
		{pod, VpaWithSelector{vpa, parseLabelSelector("app = other")}, false}}

	for _, tc := range testCases {
		actual := PodMatchesVPA(tc.pod, &tc.vpaWithSelector)
		assert.Equal(t, tc.result, actual)
	}
}

func TestGetControllingVPAForPod(t *testing.T) {
	pod := test.Pod().WithName("test-pod").AddContainer(test.BuildTestContainer(containerName, "1", "100M")).Get()
	pod.Labels = map[string]string{"app": "testingApp"}

	vpaBuilder := test.VerticalPodAutoscaler().
		WithContainer(containerName).
		WithTarget("2", "200M").
		WithMinAllowed("1", "100M").
		WithMaxAllowed("3", "1G")
	vpaA := vpaBuilder.WithCreationTimestamp(time.Unix(5, 0)).Get()
	vpaB := vpaBuilder.WithCreationTimestamp(time.Unix(10, 0)).Get()
	nonMatchingVPA := vpaBuilder.WithCreationTimestamp(time.Unix(2, 0)).Get()

	chosen := GetControllingVPAForPod(pod, []*VpaWithSelector{
		{vpaB, parseLabelSelector("app = testingApp")},
		{vpaA, parseLabelSelector("app = testingApp")},
		{nonMatchingVPA, parseLabelSelector("app = other")},
	})
	assert.Equal(t, vpaA, chosen.Vpa)
}

func TestGetContainerResourcePolicy(t *testing.T) {
	containerPolicy1 := vpa_types.ContainerResourcePolicy{
		ContainerName: "container1",
		MinAllowed: core.ResourceList{
			core.ResourceCPU: *resource.NewScaledQuantity(10, 1),
		},
	}
	containerPolicy2 := vpa_types.ContainerResourcePolicy{
		ContainerName: "container2",
		MaxAllowed: core.ResourceList{
			core.ResourceMemory: *resource.NewScaledQuantity(100, 1),
		},
	}
	policy := vpa_types.PodResourcePolicy{
		ContainerPolicies: []vpa_types.ContainerResourcePolicy{
			containerPolicy1, containerPolicy2,
		},
	}
	assert.Equal(t, &containerPolicy1, GetContainerResourcePolicy("container1", &policy))
	assert.Equal(t, &containerPolicy2, GetContainerResourcePolicy("container2", &policy))
	assert.Nil(t, GetContainerResourcePolicy("container3", &policy))

	// Add the wildcard ("*") policy.
	defaultPolicy := vpa_types.ContainerResourcePolicy{
		ContainerName: "*",
		MinAllowed: core.ResourceList{
			core.ResourceCPU: *resource.NewScaledQuantity(20, 1),
		},
	}
	policy = vpa_types.PodResourcePolicy{
		ContainerPolicies: []vpa_types.ContainerResourcePolicy{
			containerPolicy1, defaultPolicy, containerPolicy2,
		},
	}
	assert.Equal(t, &containerPolicy1, GetContainerResourcePolicy("container1", &policy))
	assert.Equal(t, &containerPolicy2, GetContainerResourcePolicy("container2", &policy))
	assert.Equal(t, &defaultPolicy, GetContainerResourcePolicy("container3", &policy))
}<|MERGE_RESOLUTION|>--- conflicted
+++ resolved
@@ -21,24 +21,15 @@
 	"testing"
 	"time"
 
-<<<<<<< HEAD
-	core "k8s.io/api/core/v1"
-	"k8s.io/apimachinery/pkg/api/resource"
-	meta "k8s.io/apimachinery/pkg/apis/meta/v1"
-	vpa_types "k8s.io/autoscaler/vertical-pod-autoscaler/pkg/apis/poc.autoscaling.k8s.io/v1alpha1"
-=======
 	"github.com/stretchr/testify/assert"
 	core "k8s.io/api/core/v1"
 	"k8s.io/apimachinery/pkg/api/resource"
 	meta "k8s.io/apimachinery/pkg/apis/meta/v1"
 	"k8s.io/apimachinery/pkg/labels"
 	vpa_types "k8s.io/autoscaler/vertical-pod-autoscaler/pkg/apis/autoscaling.k8s.io/v1beta2"
->>>>>>> 8c4f3a9d
 	vpa_fake "k8s.io/autoscaler/vertical-pod-autoscaler/pkg/client/clientset/versioned/fake"
 	"k8s.io/autoscaler/vertical-pod-autoscaler/pkg/recommender/model"
 	"k8s.io/autoscaler/vertical-pod-autoscaler/pkg/utils/test"
-
-	"github.com/stretchr/testify/assert"
 )
 
 const (
@@ -54,15 +45,12 @@
 	flag.Set("v", "5")
 }
 
-<<<<<<< HEAD
-=======
 func parseLabelSelector(selector string) labels.Selector {
 	labelSelector, _ := meta.ParseToLabelSelector(selector)
 	parsedSelector, _ := meta.LabelSelectorAsSelector(labelSelector)
 	return parsedSelector
 }
 
->>>>>>> 8c4f3a9d
 func TestUpdateVpaIfNeeded(t *testing.T) {
 	modelVpa := model.NewVpa(model.VpaID{VpaName: "vpa", Namespace: "test"}, nil, time.Now())
 	modelVpa.Conditions.Set(vpa_types.RecommendationProvided, true, "reason", "msg")
@@ -108,11 +96,7 @@
 	for _, tc := range testCases {
 		t.Run(tc.caseName, func(t *testing.T) {
 			fakeClient := vpa_fake.NewSimpleClientset()
-<<<<<<< HEAD
-			_, err := UpdateVpaStatusIfNeeded(fakeClient.PocV1alpha1().VerticalPodAutoscalers(tc.vpa.ID.Namespace),
-=======
 			_, err := UpdateVpaStatusIfNeeded(fakeClient.AutoscalingV1beta2().VerticalPodAutoscalers(tc.vpa.ID.Namespace),
->>>>>>> 8c4f3a9d
 				tc.vpa, tc.observedStatus)
 			assert.NoError(t, err, "Unexpected error occurred.")
 			actions := fakeClient.Actions()
@@ -127,15 +111,9 @@
 
 func TestPodMatchesVPA(t *testing.T) {
 	type testCase struct {
-<<<<<<< HEAD
-		pod    *core.Pod
-		vpa    *vpa_types.VerticalPodAutoscaler
-		result bool
-=======
 		pod             *core.Pod
 		vpaWithSelector VpaWithSelector
 		result          bool
->>>>>>> 8c4f3a9d
 	}
 
 	pod := test.Pod().WithName("test-pod").AddContainer(test.BuildTestContainer(containerName, "1", "100M")).Get()
