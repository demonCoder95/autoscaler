/*
Copyright 2017 The Kubernetes Authors.

Licensed under the Apache License, Version 2.0 (the "License");
you may not use this file except in compliance with the License.
You may obtain a copy of the License at

    http://www.apache.org/licenses/LICENSE-2.0

Unless required by applicable law or agreed to in writing, software
distributed under the License is distributed on an "AS IS" BASIS,
WITHOUT WARRANTIES OR CONDITIONS OF ANY KIND, either express or implied.
See the License for the specific language governing permissions and
limitations under the License.
*/

package model

import (
	"fmt"
	"time"

	corev1 "k8s.io/api/core/v1"
	metrics_quality "k8s.io/autoscaler/vertical-pod-autoscaler/pkg/utils/metrics/quality"
	"k8s.io/klog"
)

const (
	// OOMBumpUpRatio specifies how much memory will be added after observing OOM.
	OOMBumpUpRatio float64 = 1.2
	// OOMMinBumpUp specifies minimal increase of memory after observing OOM.
	OOMMinBumpUp float64 = 100 * 1024 * 1024 // 100MB
)

// ContainerUsageSample is a measure of resource usage of a container over some
// interval.
type ContainerUsageSample struct {
	// Start of the measurement interval.
	MeasureStart time.Time
	// Average CPU usage in cores or memory usage in bytes.
	Usage ResourceAmount
	// CPU or memory request at the time of measurment.
	Request ResourceAmount
	// Which resource is this sample for.
	Resource ResourceName
}

// ContainerState stores information about a single container instance.
// Each ContainerState has a pointer to the aggregation that is used for
// aggregating its usage samples.
// It holds the recent history of CPU and memory utilization.
//   Note: samples are added to intervals based on their start timestamps.
type ContainerState struct {
	// Current request.
	Request Resources
	// Start of the latest CPU usage sample that was aggregated.
	LastCPUSampleStart time.Time
	// Max memory usage observed in the current aggregation interval.
	memoryPeak ResourceAmount
	// Max memory usage estimated from an OOM event in the current aggregation interval.
	oomPeak ResourceAmount
	// End time of the current memory aggregation interval (not inclusive).
	WindowEnd time.Time
	// Start of the latest memory usage sample that was aggregated.
	lastMemorySampleStart time.Time
	// Aggregation to add usage samples to.
	aggregator ContainerStateAggregator
}

// NewContainerState returns a new ContainerState.
func NewContainerState(request Resources, aggregator ContainerStateAggregator) *ContainerState {
	return &ContainerState{
		Request:               request,
		LastCPUSampleStart:    time.Time{},
		WindowEnd:             time.Time{},
		lastMemorySampleStart: time.Time{},
		aggregator:            aggregator,
	}
}

func (sample *ContainerUsageSample) isValid(expectedResource ResourceName) bool {
	return sample.Usage >= 0 && sample.Resource == expectedResource
}

func (container *ContainerState) addCPUSample(sample *ContainerUsageSample) bool {
	// Order should not matter for the histogram, other than deduplication.
	if !sample.isValid(ResourceCPU) || !sample.MeasureStart.After(container.LastCPUSampleStart) {
		return false // Discard invalid, duplicate or out-of-order samples.
	}
	container.observeQualityMetrics(sample.Usage, false, corev1.ResourceCPU)
	container.aggregator.AddSample(sample)
	container.LastCPUSampleStart = sample.MeasureStart
	return true
}

func (container *ContainerState) observeQualityMetrics(usage ResourceAmount, isOOM bool, resource corev1.ResourceName) {
	if !container.aggregator.NeedsRecommendation() {
		return
	}
	updateMode := container.aggregator.GetUpdateMode()
	var usageValue float64
	switch resource {
	case corev1.ResourceCPU:
		usageValue = CoresFromCPUAmount(usage)
	case corev1.ResourceMemory:
		usageValue = BytesFromMemoryAmount(usage)
	}
	if container.aggregator.GetLastRecommendation() == nil {
		metrics_quality.ObserveQualityMetricsRecommendationMissing(usageValue, isOOM, resource, updateMode)
		return
	}
	recommendation := container.aggregator.GetLastRecommendation()[resource]
	if recommendation.IsZero() {
		metrics_quality.ObserveQualityMetricsRecommendationMissing(usageValue, isOOM, resource, updateMode)
		return
	}
	var recommendationValue float64
	switch resource {
	case corev1.ResourceCPU:
		recommendationValue = float64(recommendation.MilliValue()) / 1000.0
	case corev1.ResourceMemory:
		recommendationValue = float64(recommendation.Value())
	default:
		klog.Warningf("Unknown resource: %v", resource)
		return
	}
	metrics_quality.ObserveQualityMetrics(usageValue, recommendationValue, isOOM, resource, updateMode)
}

// GetMaxMemoryPeak returns maximum memory usage in the sample, possibly estimated from OOM
func (container *ContainerState) GetMaxMemoryPeak() ResourceAmount {
	return ResourceAmountMax(container.memoryPeak, container.oomPeak)
}

func (container *ContainerState) addMemorySample(sample *ContainerUsageSample, isOOM bool) bool {
	if isOOM {
		klog.V(3).Infof("addMemorySample isOOM=%v", isOOM)
	}
	ts := sample.MeasureStart
<<<<<<< HEAD
	if !sample.isValid(ResourceMemory) || (!isOOM && ts.Before(container.lastMemorySampleStart)) {
		return false // Discard invalid or outdated samples. OOMs are always recorded as long as they're valid.
=======
	// We always process OOM samples.
	if !sample.isValid(ResourceMemory) ||
		(!isOOM && ts.Before(container.lastMemorySampleStart)) {
		return false // Discard invalid or outdated samples.
>>>>>>> 47080466
	}
	container.lastMemorySampleStart = ts
	if container.WindowEnd.IsZero() { // This is the first sample.
		container.WindowEnd = ts
	}

	// Each container aggregates one peak per aggregation interval. If the timestamp of the
	// current sample is earlier than the end of the current interval (WindowEnd) and is larger
	// than the current peak, the peak is updated in the aggregation by subtracting the old value
	// and adding the new value.
	addNewPeak := false
	if ts.Before(container.WindowEnd) {
		oldMaxMem := container.GetMaxMemoryPeak()
		if isOOM {
			klog.V(3).Infof("addMemorySample isOOM=%v oldpeak usage: %d, sample.Usage: %d", isOOM, oldMaxMem, sample.Usage)
		}

		// HACK: don't remove the old peak in case of OOM. Additionally, if we receive an OOM with
		// the same value as the current peak, aggregate the sample again. This will eventually cause
		// the p90 value to go up.
		if oldMaxMem != 0 && sample.Usage > oldMaxMem && !isOOM {
			// Remove the old peak.
			oldPeak := ContainerUsageSample{
				MeasureStart: container.WindowEnd,
				Usage:        oldMaxMem,
				Request:      sample.Request,
				Resource:     ResourceMemory,
			}
			container.aggregator.SubtractSample(&oldPeak)
			addNewPeak = true
		}
		if sample.Usage >= oldMaxMem && isOOM {
			addNewPeak = true
		}
	} else {
		if isOOM {
			klog.V(3).Infof("addMemorySample isOOM=%v no oomPeak detected: %v", isOOM, container.WindowEnd)
		}
		// Shift the memory aggregation window to the next interval.
		memoryAggregationInterval := GetAggregationsConfig().MemoryAggregationInterval
		shift := truncate(ts.Sub(container.WindowEnd), memoryAggregationInterval) + memoryAggregationInterval
		container.WindowEnd = container.WindowEnd.Add(shift)
		container.memoryPeak = 0
		container.oomPeak = 0
		addNewPeak = true
	}
	container.observeQualityMetrics(sample.Usage, isOOM, corev1.ResourceMemory)
	if addNewPeak {
		if isOOM {
			klog.V(3).Infof("addMemorySample isOOM=%v addNewpeak usage: %d", isOOM, sample.Usage)
		}
		newPeak := ContainerUsageSample{
			MeasureStart: container.WindowEnd,
			Usage:        sample.Usage,
			Request:      sample.Request,
			Resource:     ResourceMemory,
		}
		container.aggregator.AddSample(&newPeak)
		if isOOM {
			container.oomPeak = sample.Usage
		} else {
			container.memoryPeak = sample.Usage
		}
	}
	return true
}

// RecordOOM adds info regarding OOM event in the model as an artificial memory sample.
func (container *ContainerState) RecordOOM(timestamp time.Time, requestedMemory ResourceAmount) error {
	// Discard old OOM
	if timestamp.Before(container.WindowEnd.Add(-1 * GetAggregationsConfig().MemoryAggregationInterval)) {
		return fmt.Errorf("OOM event will be discarded - it is too old (%v)", timestamp)
	}
	// Get max of the request and the recent usage-based memory peak.
	// Omitting oomPeak here to protect against recommendation running too high on subsequent OOMs.
	memoryUsed := ResourceAmountMax(requestedMemory, container.memoryPeak) // <-- ignores oomPeak
	memoryNeeded := ResourceAmountMax(memoryUsed+MemoryAmountFromBytes(OOMMinBumpUp),
		ScaleResource(memoryUsed, OOMBumpUpRatio)) // adds at least 100MB to container.memoryPeak

	klog.V(3).Infof("RecordOOM memoryNeeded: %d", memoryNeeded)
	oomMemorySample := ContainerUsageSample{
		MeasureStart: timestamp,
		Usage:        memoryNeeded,
		Resource:     ResourceMemory,
	}
	if !container.addMemorySample(&oomMemorySample, true) {
		return fmt.Errorf("adding OOM sample failed")
	}
	return nil
}

// AddSample adds a usage sample to the given ContainerState. Requires samples
// for a single resource to be passed in chronological order (i.e. in order of
// growing MeasureStart). Invalid samples (out of order or measure out of legal
// range) are discarded. Returns true if the sample was aggregated, false if it
// was discarded.
// Note: usage samples don't hold their end timestamp / duration. They are
// implicitly assumed to be disjoint when aggregating.
func (container *ContainerState) AddSample(sample *ContainerUsageSample) bool {
	switch sample.Resource {
	case ResourceCPU:
		return container.addCPUSample(sample)
	case ResourceMemory:
		return container.addMemorySample(sample, false)
	default:
		return false
	}
}

// Truncate returns the result of rounding d toward zero to a multiple of m.
// If m <= 0, Truncate returns d unchanged.
// This helper function is introduced to support older implementations of the
// time package that don't provide Duration.Truncate function.
func truncate(d, m time.Duration) time.Duration {
	if m <= 0 {
		return d
	}
	return d - d%m
}<|MERGE_RESOLUTION|>--- conflicted
+++ resolved
@@ -137,15 +137,10 @@
 		klog.V(3).Infof("addMemorySample isOOM=%v", isOOM)
 	}
 	ts := sample.MeasureStart
-<<<<<<< HEAD
-	if !sample.isValid(ResourceMemory) || (!isOOM && ts.Before(container.lastMemorySampleStart)) {
-		return false // Discard invalid or outdated samples. OOMs are always recorded as long as they're valid.
-=======
 	// We always process OOM samples.
 	if !sample.isValid(ResourceMemory) ||
 		(!isOOM && ts.Before(container.lastMemorySampleStart)) {
 		return false // Discard invalid or outdated samples.
->>>>>>> 47080466
 	}
 	container.lastMemorySampleStart = ts
 	if container.WindowEnd.IsZero() { // This is the first sample.
