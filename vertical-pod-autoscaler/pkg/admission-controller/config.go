/*
Copyright 2018 The Kubernetes Authors.

Licensed under the Apache License, Version 2.0 (the "License");
you may not use this file except in compliance with the License.
You may obtain a copy of the License at

    http://www.apache.org/licenses/LICENSE-2.0

Unless required by applicable law or agreed to in writing, software
distributed under the License is distributed on an "AS IS" BASIS,
WITHOUT WARRANTIES OR CONDITIONS OF ANY KIND, either express or implied.
See the License for the specific language governing permissions and
limitations under the License.
*/

package main

import (
	"context"
	"crypto/tls"
	"time"

	admissionregistration "k8s.io/api/admissionregistration/v1"
	metav1 "k8s.io/apimachinery/pkg/apis/meta/v1"
	"k8s.io/client-go/kubernetes"
	"k8s.io/client-go/rest"
	"k8s.io/klog"
	"k8s.io/utils/pointer"
)

const (
	webhookConfigName     = "vpa-webhook-config"
	webhookTimeoutSeconds = 10
)

// get a clientset with in-cluster config.
func getClient() *kubernetes.Clientset {
	config, err := rest.InClusterConfig()
	if err != nil {
		klog.Fatal(err)
	}
	clientset, err := kubernetes.NewForConfig(config)
	if err != nil {
		klog.Fatal(err)
	}
	return clientset
}

func configTLS(clientset *kubernetes.Clientset, serverCert, serverKey []byte) *tls.Config {
	sCert, err := tls.X509KeyPair(serverCert, serverKey)
	if err != nil {
		klog.Fatal(err)
	}
	return &tls.Config{
		Certificates: []tls.Certificate{sCert},
	}
}

// register this webhook admission controller with the kube-apiserver
// by creating MutatingWebhookConfiguration.
func selfRegistration(clientset *kubernetes.Clientset, caCert []byte, namespace, serviceName, url string, registerByURL bool, timeoutSeconds int32) {
	time.Sleep(10 * time.Second)
	client := clientset.AdmissionregistrationV1().MutatingWebhookConfigurations()
	_, err := client.Get(context.TODO(), webhookConfigName, metav1.GetOptions{})
	if err == nil {
		if err2 := client.Delete(context.TODO(), webhookConfigName, metav1.DeleteOptions{}); err2 != nil {
			klog.Fatal(err2)
		}
	}
	RegisterClientConfig := admissionregistration.WebhookClientConfig{}
	if !registerByURL {
		RegisterClientConfig.Service = &admissionregistration.ServiceReference{
			Namespace: namespace,
			Name:      serviceName,
		}
	} else {
		RegisterClientConfig.URL = &url
	}
	sideEffects := admissionregistration.SideEffectClassNone
	failurePolicy := admissionregistration.Ignore
	RegisterClientConfig.CABundle = caCert
	webhookConfig := &admissionregistration.MutatingWebhookConfiguration{
		ObjectMeta: metav1.ObjectMeta{
			Name: webhookConfigName,
		},
		Webhooks: []admissionregistration.MutatingWebhook{
			{
				Name:                    "vpa.k8s.io",
				AdmissionReviewVersions: []string{"v1beta1"},
				Rules: []admissionregistration.RuleWithOperations{
					{
						Operations: []admissionregistration.OperationType{admissionregistration.Create},
						Rule: admissionregistration.Rule{
							APIGroups:   []string{""},
							APIVersions: []string{"v1"},
							Resources:   []string{"pods"},
						},
					},
					{
						Operations: []admissionregistration.OperationType{admissionregistration.Create, admissionregistration.Update},
						Rule: admissionregistration.Rule{
							APIGroups:   []string{"autoscaling.k8s.io"},
							APIVersions: []string{"*"},
							Resources:   []string{"verticalpodautoscalers"},
						},
					},
				},
<<<<<<< HEAD
				ClientConfig:   RegisterClientConfig,
				SideEffects:    &sideEffects,
				TimeoutSeconds: pointer.Int32Ptr(webhookTimeoutSeconds),
=======
				FailurePolicy:  &failurePolicy,
				ClientConfig:   RegisterClientConfig,
				SideEffects:    &sideEffects,
				TimeoutSeconds: &timeoutSeconds,
>>>>>>> 47080466
			},
		},
	}
	if _, err := client.Create(context.TODO(), webhookConfig, metav1.CreateOptions{}); err != nil {
		klog.Fatal(err)
	} else {
		klog.V(3).Info("Self registration as MutatingWebhook succeeded.")
	}
}<|MERGE_RESOLUTION|>--- conflicted
+++ resolved
@@ -26,7 +26,6 @@
 	"k8s.io/client-go/kubernetes"
 	"k8s.io/client-go/rest"
 	"k8s.io/klog"
-	"k8s.io/utils/pointer"
 )
 
 const (
@@ -106,16 +105,10 @@
 						},
 					},
 				},
-<<<<<<< HEAD
-				ClientConfig:   RegisterClientConfig,
-				SideEffects:    &sideEffects,
-				TimeoutSeconds: pointer.Int32Ptr(webhookTimeoutSeconds),
-=======
 				FailurePolicy:  &failurePolicy,
 				ClientConfig:   RegisterClientConfig,
 				SideEffects:    &sideEffects,
 				TimeoutSeconds: &timeoutSeconds,
->>>>>>> 47080466
 			},
 		},
 	}
