/*
Copyright 2018 The Kubernetes Authors.

Licensed under the Apache License, Version 2.0 (the "License");
you may not use this file except in compliance with the License.
You may obtain a copy of the License at

    http://www.apache.org/licenses/LICENSE-2.0

Unless required by applicable law or agreed to in writing, software
distributed under the License is distributed on an "AS IS" BASIS,
WITHOUT WARRANTIES OR CONDITIONS OF ANY KIND, either express or implied.
See the License for the specific language governing permissions and
limitations under the License.
*/

package main

import (
	"crypto/tls"
	"time"

	"k8s.io/api/admissionregistration/v1beta1"
	metav1 "k8s.io/apimachinery/pkg/apis/meta/v1"
	"k8s.io/client-go/kubernetes"
	"k8s.io/client-go/rest"
	"k8s.io/klog"
	"k8s.io/utils/pointer"
)

const (
	webhookConfigName     = "vpa-webhook-config"
	webhookTimeoutSeconds = 10
)

// get a clientset with in-cluster config.
func getClient() *kubernetes.Clientset {
	config, err := rest.InClusterConfig()
	if err != nil {
		klog.Fatal(err)
	}
	clientset, err := kubernetes.NewForConfig(config)
	if err != nil {
		klog.Fatal(err)
	}
	return clientset
}

func configTLS(clientset *kubernetes.Clientset, serverCert, serverKey []byte) *tls.Config {
	sCert, err := tls.X509KeyPair(serverCert, serverKey)
	if err != nil {
		klog.Fatal(err)
	}
	return &tls.Config{
		Certificates: []tls.Certificate{sCert},
	}
}

// register this webhook admission controller with the kube-apiserver
// by creating MutatingWebhookConfiguration.
func selfRegistration(clientset *kubernetes.Clientset, caCert []byte, namespace, serviceName, url string, registerByURL bool) {
	time.Sleep(10 * time.Second)
	client := clientset.AdmissionregistrationV1beta1().MutatingWebhookConfigurations()
	_, err := client.Get(webhookConfigName, metav1.GetOptions{})
	if err == nil {
		if err2 := client.Delete(webhookConfigName, nil); err2 != nil {
			klog.Fatal(err2)
		}
	}
	RegisterClientConfig := v1beta1.WebhookClientConfig{}
	if !registerByURL {
		RegisterClientConfig.Service = &v1beta1.ServiceReference{
			Namespace: namespace,
			Name:      serviceName,
		}
	} else {
		RegisterClientConfig.URL = &url
	}
	sideEffects := v1beta1.SideEffectClassNone
	RegisterClientConfig.CABundle = caCert
	sideEffects := v1beta1.SideEffectClassNone
	webhookConfig := &v1beta1.MutatingWebhookConfiguration{
		ObjectMeta: metav1.ObjectMeta{
			Name: webhookConfigName,
		},
		Webhooks: []v1beta1.MutatingWebhook{
			{
				Name: "vpa.k8s.io",
				Rules: []v1beta1.RuleWithOperations{
					{
						Operations: []v1beta1.OperationType{v1beta1.Create},
						Rule: v1beta1.Rule{
							APIGroups:   []string{""},
							APIVersions: []string{"v1"},
							Resources:   []string{"pods"},
						},
					},
					{
						Operations: []v1beta1.OperationType{v1beta1.Create, v1beta1.Update},
						Rule: v1beta1.Rule{
							APIGroups:   []string{"autoscaling.k8s.io"},
							APIVersions: []string{"*"},
							Resources:   []string{"verticalpodautoscalers"},
						},
					},
				},
<<<<<<< HEAD
				SideEffects:    &sideEffects,
				ClientConfig:   RegisterClientConfig,
				TimeoutSeconds: pointer.Int32Ptr(webhookTimeoutSeconds),
=======
				ClientConfig: RegisterClientConfig,
				SideEffects:  &sideEffects,
>>>>>>> 87eae1d2
			},
		},
	}
	if _, err := client.Create(webhookConfig); err != nil {
		klog.Fatal(err)
	} else {
		klog.V(3).Info("Self registration as MutatingWebhook succeeded.")
	}
}<|MERGE_RESOLUTION|>--- conflicted
+++ resolved
@@ -78,7 +78,6 @@
 	}
 	sideEffects := v1beta1.SideEffectClassNone
 	RegisterClientConfig.CABundle = caCert
-	sideEffects := v1beta1.SideEffectClassNone
 	webhookConfig := &v1beta1.MutatingWebhookConfiguration{
 		ObjectMeta: metav1.ObjectMeta{
 			Name: webhookConfigName,
@@ -104,14 +103,9 @@
 						},
 					},
 				},
-<<<<<<< HEAD
+				ClientConfig:   RegisterClientConfig,
 				SideEffects:    &sideEffects,
-				ClientConfig:   RegisterClientConfig,
 				TimeoutSeconds: pointer.Int32Ptr(webhookTimeoutSeconds),
-=======
-				ClientConfig: RegisterClientConfig,
-				SideEffects:  &sideEffects,
->>>>>>> 87eae1d2
 			},
 		},
 	}
