--- conflicted
+++ resolved
@@ -262,11 +262,15 @@
 		"POD1": {ScaleUp: true, ResourceDiff: 0.0},
 	})
 
-<<<<<<< HEAD
+	calculator := NewUpdatePriorityCalculator(
+		vpa, &UpdateConfig{MinChangePriority: 0.1}, &test.FakeRecommendationProcessor{}, priorityProcessor)
+
+	calculator.AddPod(pod, timestampNow)
+	result := calculator.GetSortedPods(NewDefaultPodEvictionAdmission())
+	assert.Exactly(t, []*apiv1.Pod{}, result, "Pod should not be updated")
+}
+
 func TestDontUpdatePodWithOOMNoRecommendationChange(t *testing.T) {
-	calculator := NewUpdatePriorityCalculator(
-		nil, nil, &UpdateConfig{MinChangePriority: 0.1}, &test.FakeRecommendationProcessor{})
-
 	pod := test.Pod().WithName("POD1").AddContainer(test.BuildTestContainer(containerName, "1", "1")).Get()
 
 	timestampNow := pod.Status.StartTime.Time.Add(time.Hour)
@@ -284,36 +288,28 @@
 	}
 
 	// Pod is within the recommended range.
-	recommendation := test.Recommendation().WithContainer(containerName).
+	vpa := test.VerticalPodAutoscaler().WithContainer(containerName).
 		WithTarget("1", "1").
 		WithLowerBound("1", "1").
 		WithUpperBound("6", "6").Get()
 
-	calculator.AddPod(pod, recommendation, timestampNow)
+	priorityProcessor := NewFakeProcessor(map[string]PodPriority{
+		"POD1": {ScaleUp: true, ResourceDiff: 0.0},
+	})
+
+	calculator := NewUpdatePriorityCalculator(
+		vpa, &UpdateConfig{MinChangePriority: 0.1}, &test.FakeRecommendationProcessor{}, priorityProcessor)
+
+	calculator.AddPod(pod, timestampNow)
 	result := calculator.GetSortedPods(NewDefaultPodEvictionAdmission())
 	assert.Exactly(t, []*apiv1.Pod{}, result, "Pod shouldn't be updated")
 }
 
 func TestUpdatePodWithOOMAnyContainer(t *testing.T) {
-=======
->>>>>>> 87eae1d2
-	calculator := NewUpdatePriorityCalculator(
-		vpa, &UpdateConfig{MinChangePriority: 0.1}, &test.FakeRecommendationProcessor{}, priorityProcessor)
-
-	calculator.AddPod(pod, timestampNow)
-	result := calculator.GetSortedPods(NewDefaultPodEvictionAdmission())
-	assert.Exactly(t, []*apiv1.Pod{}, result, "Pod should not be updated")
-}
-
-<<<<<<< HEAD
 	pod := test.Pod().WithName("POD1").
 		AddContainer(test.BuildTestContainer(containerName, "4", "")).
 		AddContainer(test.BuildTestContainer(secondContainerName, "4", "")).
 		Get()
-=======
-func TestDontUpdatePodWithOOMAfterLongRun(t *testing.T) {
-	pod := test.Pod().WithName("POD1").AddContainer(test.BuildTestContainer(containerName, "4", "")).Get()
->>>>>>> 87eae1d2
 
 	// Pretend that the test pod started 11 hours ago.
 	timestampNow := pod.Status.StartTime.Time.Add(time.Hour * 11)
@@ -328,32 +324,60 @@
 				Terminated: &apiv1.ContainerStateTerminated{
 					Reason:     "OOMKilled",
 					FinishedAt: metav1.NewTime(timestampNow.Add(-1 * 3 * time.Minute)),
-					StartedAt:  metav1.NewTime(timestampNow.Add(-1 * 60 * time.Minute)),
+					StartedAt:  metav1.NewTime(timestampNow.Add(-1 * 5 * time.Minute)),
 				},
 			},
 		},
 	}
 
 	// Pod is within the recommended range.
-<<<<<<< HEAD
-	recommendation := &vpa_types.RecommendedPodResources{
-		ContainerRecommendations: []vpa_types.RecommendedContainerResources{
-			test.Recommendation().WithContainer(containerName).
+	vpa := test.VerticalPodAutoscaler().WithContainer(containerName).
+		WithTarget("5", "").
+		WithLowerBound("1", "").
+		WithUpperBound("6", "").
+		AppendRecommendation(
+			test.Recommendation().
+				WithContainer(secondContainerName).
 				WithTarget("5", "").
 				WithLowerBound("1", "").
 				WithUpperBound("6", "").GetContainerResources(),
-			test.Recommendation().WithContainer(secondContainerName).
-				WithTarget("5", "").
-				WithLowerBound("1", "").
-				WithUpperBound("6", "").GetContainerResources(),
-		},
-	}
-=======
+		).Get()
+
+	priorityProcessor := NewFakeProcessor(map[string]PodPriority{
+		"POD1": {ScaleUp: true, ResourceDiff: 0.25},
+	})
+
+	calculator := NewUpdatePriorityCalculator(
+		vpa, &UpdateConfig{MinChangePriority: 0.1}, &test.FakeRecommendationProcessor{}, priorityProcessor)
+
+	calculator.AddPod(pod, timestampNow)
+	result := calculator.GetSortedPods(NewDefaultPodEvictionAdmission())
+	assert.Exactly(t, []*apiv1.Pod{pod}, result, "Pod should be updated")
+}
+
+func TestDontUpdatePodWithOOMAfterLongRun(t *testing.T) {
+	pod := test.Pod().WithName("POD1").AddContainer(test.BuildTestContainer(containerName, "4", "")).Get()
+
+	// Pretend that the test pod started 11 hours ago.
+	timestampNow := pod.Status.StartTime.Time.Add(time.Hour * 11)
+
+	pod.Status.ContainerStatuses = []apiv1.ContainerStatus{
+		{
+			LastTerminationState: apiv1.ContainerState{
+				Terminated: &apiv1.ContainerStateTerminated{
+					Reason:     "OOMKilled",
+					FinishedAt: metav1.NewTime(timestampNow.Add(-1 * 3 * time.Minute)),
+					StartedAt:  metav1.NewTime(timestampNow.Add(-1 * 60 * time.Minute)),
+				},
+			},
+		},
+	}
+
+	// Pod is within the recommended range.
 	vpa := test.VerticalPodAutoscaler().WithContainer(containerName).
 		WithTarget("5", "").
 		WithLowerBound("1", "").
 		WithUpperBound("6", "").Get()
->>>>>>> 87eae1d2
 
 	priorityProcessor := NewFakeProcessor(map[string]PodPriority{
 		"POD1": {ScaleUp: true, ResourceDiff: 0.0},
@@ -363,7 +387,7 @@
 
 	calculator.AddPod(pod, timestampNow)
 	result := calculator.GetSortedPods(NewDefaultPodEvictionAdmission())
-	assert.Exactly(t, []*apiv1.Pod{pod}, result, "Pod should be updated")
+	assert.Exactly(t, []*apiv1.Pod{}, result, "Pod shouldn't be updated")
 }
 
 func TestQuickOOM_VpaOvservedContainers(t *testing.T) {
