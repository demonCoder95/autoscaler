/*
Copyright 2016 The Kubernetes Authors.

Licensed under the Apache License, Version 2.0 (the "License");
you may not use this file except in compliance with the License.
You may obtain a copy of the License at

    http://www.apache.org/licenses/LICENSE-2.0

Unless required by applicable law or agreed to in writing, software
distributed under the License is distributed on an "AS IS" BASIS,
WITHOUT WARRANTIES OR CONDITIONS OF ANY KIND, either express or implied.
See the License for the specific language governing permissions and
limitations under the License.
*/

package deletetaint

import (
	"fmt"
	"strconv"
	"time"

	apiv1 "k8s.io/api/core/v1"
	"k8s.io/apimachinery/pkg/api/errors"
	metav1 "k8s.io/apimachinery/pkg/apis/meta/v1"
	kube_client "k8s.io/client-go/kubernetes"
	kube_record "k8s.io/client-go/tools/record"

	"k8s.io/klog"
)

const (
	// ToBeDeletedTaint is a taint used to make the node unschedulable.
	ToBeDeletedTaint = "ToBeDeletedByClusterAutoscaler"
<<<<<<< HEAD

	maxRetryDeadline      = 5 * time.Second
	conflictRetryInterval = 750 * time.Millisecond
=======
	// DeletionCandidateTaint is a taint used to mark unneeded node as preferably unschedulable.
	DeletionCandidateTaint = "DeletionCandidateOfClusterAutoscaler"
>>>>>>> 8c4f3a9d
)

// Mutable only in unit tests
var (
	maxRetryDeadline      time.Duration = 5 * time.Second
	conflictRetryInterval time.Duration = 750 * time.Millisecond
)

// getKeyShortName converts taint key to short name for logging
func getKeyShortName(key string) string {
	switch key {
	case ToBeDeletedTaint:
		return "ToBeDeletedTaint"
	case DeletionCandidateTaint:
		return "DeletionCandidateTaint"
	default:
		return key
	}
}

// MarkToBeDeleted sets a taint that makes the node unschedulable.
func MarkToBeDeleted(node *apiv1.Node, client kube_client.Interface) error {
<<<<<<< HEAD
	retryDeadline := time.Now().Add(maxRetryDeadline)
	for {
		// Get the newest version of the node.
		freshNode, err := client.CoreV1().Nodes().Get(node.Name, metav1.GetOptions{})
		if err != nil || freshNode == nil {
			return fmt.Errorf("failed to get node %v: %v", node.Name, err)
		}

		added, err := addToBeDeletedTaint(freshNode)
		if added == false {
			return err
		}
		_, err = client.CoreV1().Nodes().Update(freshNode)
		if err != nil && errors.IsConflict(err) && time.Now().Before(retryDeadline) {
=======
	return addTaint(node, client, ToBeDeletedTaint, apiv1.TaintEffectNoSchedule)
}

// MarkDeletionCandidate sets a soft taint that makes the node preferably unschedulable.
func MarkDeletionCandidate(node *apiv1.Node, client kube_client.Interface) error {
	return addTaint(node, client, DeletionCandidateTaint, apiv1.TaintEffectPreferNoSchedule)
}

func addTaint(node *apiv1.Node, client kube_client.Interface, taintKey string, effect apiv1.TaintEffect) error {
	retryDeadline := time.Now().Add(maxRetryDeadline)
	freshNode := node.DeepCopy()
	var err error
	refresh := false
	for {
		if refresh {
			// Get the newest version of the node.
			freshNode, err = client.CoreV1().Nodes().Get(node.Name, metav1.GetOptions{})
			if err != nil || freshNode == nil {
				klog.Warningf("Error while adding %v taint on node %v: %v", getKeyShortName(taintKey), node.Name, err)
				return fmt.Errorf("failed to get node %v: %v", node.Name, err)
			}
		}

		if !addTaintToSpec(freshNode, taintKey, effect) {
			if !refresh {
				// Make sure we have the latest version before skipping update.
				refresh = true
				continue
			}
			return nil
		}
		_, err = client.CoreV1().Nodes().Update(freshNode)
		if err != nil && errors.IsConflict(err) && time.Now().Before(retryDeadline) {
			refresh = true
>>>>>>> 8c4f3a9d
			time.Sleep(conflictRetryInterval)
			continue
		}

		if err != nil {
<<<<<<< HEAD
			glog.Warningf("Error while adding taints on node %v: %v", node.Name, err)
			return err
		}
		glog.V(1).Infof("Successfully added toBeDeletedTaint on node %v", node.Name)
=======
			klog.Warningf("Error while adding %v taint on node %v: %v", getKeyShortName(taintKey), node.Name, err)
			return err
		}
		klog.V(1).Infof("Successfully added %v on node %v", getKeyShortName(taintKey), node.Name)
>>>>>>> 8c4f3a9d
		return nil
	}
}

func addTaintToSpec(node *apiv1.Node, taintKey string, effect apiv1.TaintEffect) bool {
	for _, taint := range node.Spec.Taints {
		if taint.Key == taintKey {
			klog.V(2).Infof("%v already present on node %v, taint: %v", taintKey, node.Name, taint)
			return false
		}
	}
	node.Spec.Taints = append(node.Spec.Taints, apiv1.Taint{
		Key:    taintKey,
		Value:  fmt.Sprint(time.Now().Unix()),
		Effect: effect,
	})
	return true
}

// HasToBeDeletedTaint returns true if ToBeDeleted taint is applied on the node.
func HasToBeDeletedTaint(node *apiv1.Node) bool {
	return hasTaint(node, ToBeDeletedTaint)
}

// HasDeletionCandidateTaint returns true if DeletionCandidate taint is applied on the node.
func HasDeletionCandidateTaint(node *apiv1.Node) bool {
	return hasTaint(node, DeletionCandidateTaint)
}

func hasTaint(node *apiv1.Node, taintKey string) bool {
	for _, taint := range node.Spec.Taints {
		if taint.Key == taintKey {
			return true
		}
	}
	return false
}

// GetToBeDeletedTime returns the date when the node was marked by CA as for delete.
func GetToBeDeletedTime(node *apiv1.Node) (*time.Time, error) {
	return getTaintTime(node, ToBeDeletedTaint)
}

// GetDeletionCandidateTime returns the date when the node was marked by CA as for delete.
func GetDeletionCandidateTime(node *apiv1.Node) (*time.Time, error) {
	return getTaintTime(node, DeletionCandidateTaint)
}

func getTaintTime(node *apiv1.Node, taintKey string) (*time.Time, error) {
	for _, taint := range node.Spec.Taints {
		if taint.Key == taintKey {
			resultTimestamp, err := strconv.ParseInt(taint.Value, 10, 64)
			if err != nil {
				return nil, err
			}
			result := time.Unix(resultTimestamp, 0)
			return &result, nil
		}
	}
	return nil, nil
}

// CleanToBeDeleted cleans CA's NoSchedule taint from a node.
func CleanToBeDeleted(node *apiv1.Node, client kube_client.Interface) (bool, error) {
<<<<<<< HEAD
	retryDeadline := time.Now().Add(maxRetryDeadline)
	for {
		freshNode, err := client.CoreV1().Nodes().Get(node.Name, metav1.GetOptions{})
		if err != nil || freshNode == nil {
			return false, fmt.Errorf("failed to get node %v: %v", node.Name, err)
		}
		newTaints := make([]apiv1.Taint, 0)
		for _, taint := range freshNode.Spec.Taints {
			if taint.Key == ToBeDeletedTaint {
				glog.V(1).Infof("Releasing taint %+v on node %v", taint, node.Name)
			} else {
				newTaints = append(newTaints, taint)
			}
		}

		if len(newTaints) != len(freshNode.Spec.Taints) {
			freshNode.Spec.Taints = newTaints
			_, err := client.CoreV1().Nodes().Update(freshNode)

			if err != nil && errors.IsConflict(err) && time.Now().Before(retryDeadline) {
				time.Sleep(conflictRetryInterval)
				continue
			}

			if err != nil {
				glog.Warningf("Error while releasing taints on node %v: %v", node.Name, err)
				return false, err
			}
			glog.V(1).Infof("Successfully released toBeDeletedTaint on node %v", node.Name)
			return true, nil
		}
		return false, nil
	}
=======
	return cleanTaint(node, client, ToBeDeletedTaint)
}

// CleanDeletionCandidate cleans CA's soft NoSchedule taint from a node.
func CleanDeletionCandidate(node *apiv1.Node, client kube_client.Interface) (bool, error) {
	return cleanTaint(node, client, DeletionCandidateTaint)
}

func cleanTaint(node *apiv1.Node, client kube_client.Interface, taintKey string) (bool, error) {
	retryDeadline := time.Now().Add(maxRetryDeadline)
	freshNode := node.DeepCopy()
	var err error
	refresh := false
	for {
		if refresh {
			// Get the newest version of the node.
			freshNode, err = client.CoreV1().Nodes().Get(node.Name, metav1.GetOptions{})
			if err != nil || freshNode == nil {
				klog.Warningf("Error while adding %v taint on node %v: %v", getKeyShortName(taintKey), node.Name, err)
				return false, fmt.Errorf("failed to get node %v: %v", node.Name, err)
			}
		}
		newTaints := make([]apiv1.Taint, 0)
		for _, taint := range freshNode.Spec.Taints {
			if taint.Key == taintKey {
				klog.V(1).Infof("Releasing taint %+v on node %v", taint, node.Name)
			} else {
				newTaints = append(newTaints, taint)
			}
		}
		if len(newTaints) == len(freshNode.Spec.Taints) {
			if !refresh {
				// Make sure we have the latest version before skipping update.
				refresh = true
				continue
			}
			return false, nil
		}

		freshNode.Spec.Taints = newTaints
		_, err = client.CoreV1().Nodes().Update(freshNode)

		if err != nil && errors.IsConflict(err) && time.Now().Before(retryDeadline) {
			refresh = true
			time.Sleep(conflictRetryInterval)
			continue
		}

		if err != nil {
			klog.Warningf("Error while releasing %v taint on node %v: %v", getKeyShortName(taintKey), node.Name, err)
			return false, err
		}
		klog.V(1).Infof("Successfully released %v on node %v", getKeyShortName(taintKey), node.Name)
		return true, nil
	}
}

// CleanAllToBeDeleted cleans ToBeDeleted taints from given nodes.
func CleanAllToBeDeleted(nodes []*apiv1.Node, client kube_client.Interface, recorder kube_record.EventRecorder) {
	cleanAllTaints(nodes, client, recorder, ToBeDeletedTaint)
}

// CleanAllDeletionCandidates cleans DeletionCandidate taints from given nodes.
func CleanAllDeletionCandidates(nodes []*apiv1.Node, client kube_client.Interface, recorder kube_record.EventRecorder) {
	cleanAllTaints(nodes, client, recorder, DeletionCandidateTaint)
}

func cleanAllTaints(nodes []*apiv1.Node, client kube_client.Interface, recorder kube_record.EventRecorder, taintKey string) {
	for _, node := range nodes {
		if !hasTaint(node, taintKey) {
			continue
		}
		cleaned, err := cleanTaint(node, client, taintKey)
		if err != nil {
			recorder.Eventf(node, apiv1.EventTypeWarning, "ClusterAutoscalerCleanup",
				"failed to clean %v on node %v: %v", getKeyShortName(taintKey), node.Name, err)
		} else if cleaned {
			recorder.Eventf(node, apiv1.EventTypeNormal, "ClusterAutoscalerCleanup",
				"removed %v taint from node %v", getKeyShortName(taintKey), node.Name)
		}
	}
>>>>>>> 8c4f3a9d
}<|MERGE_RESOLUTION|>--- conflicted
+++ resolved
@@ -33,14 +33,8 @@
 const (
 	// ToBeDeletedTaint is a taint used to make the node unschedulable.
 	ToBeDeletedTaint = "ToBeDeletedByClusterAutoscaler"
-<<<<<<< HEAD
-
-	maxRetryDeadline      = 5 * time.Second
-	conflictRetryInterval = 750 * time.Millisecond
-=======
 	// DeletionCandidateTaint is a taint used to mark unneeded node as preferably unschedulable.
 	DeletionCandidateTaint = "DeletionCandidateOfClusterAutoscaler"
->>>>>>> 8c4f3a9d
 )
 
 // Mutable only in unit tests
@@ -63,22 +57,6 @@
 
 // MarkToBeDeleted sets a taint that makes the node unschedulable.
 func MarkToBeDeleted(node *apiv1.Node, client kube_client.Interface) error {
-<<<<<<< HEAD
-	retryDeadline := time.Now().Add(maxRetryDeadline)
-	for {
-		// Get the newest version of the node.
-		freshNode, err := client.CoreV1().Nodes().Get(node.Name, metav1.GetOptions{})
-		if err != nil || freshNode == nil {
-			return fmt.Errorf("failed to get node %v: %v", node.Name, err)
-		}
-
-		added, err := addToBeDeletedTaint(freshNode)
-		if added == false {
-			return err
-		}
-		_, err = client.CoreV1().Nodes().Update(freshNode)
-		if err != nil && errors.IsConflict(err) && time.Now().Before(retryDeadline) {
-=======
 	return addTaint(node, client, ToBeDeletedTaint, apiv1.TaintEffectNoSchedule)
 }
 
@@ -113,23 +91,15 @@
 		_, err = client.CoreV1().Nodes().Update(freshNode)
 		if err != nil && errors.IsConflict(err) && time.Now().Before(retryDeadline) {
 			refresh = true
->>>>>>> 8c4f3a9d
 			time.Sleep(conflictRetryInterval)
 			continue
 		}
 
 		if err != nil {
-<<<<<<< HEAD
-			glog.Warningf("Error while adding taints on node %v: %v", node.Name, err)
-			return err
-		}
-		glog.V(1).Infof("Successfully added toBeDeletedTaint on node %v", node.Name)
-=======
 			klog.Warningf("Error while adding %v taint on node %v: %v", getKeyShortName(taintKey), node.Name, err)
 			return err
 		}
 		klog.V(1).Infof("Successfully added %v on node %v", getKeyShortName(taintKey), node.Name)
->>>>>>> 8c4f3a9d
 		return nil
 	}
 }
@@ -194,41 +164,6 @@
 
 // CleanToBeDeleted cleans CA's NoSchedule taint from a node.
 func CleanToBeDeleted(node *apiv1.Node, client kube_client.Interface) (bool, error) {
-<<<<<<< HEAD
-	retryDeadline := time.Now().Add(maxRetryDeadline)
-	for {
-		freshNode, err := client.CoreV1().Nodes().Get(node.Name, metav1.GetOptions{})
-		if err != nil || freshNode == nil {
-			return false, fmt.Errorf("failed to get node %v: %v", node.Name, err)
-		}
-		newTaints := make([]apiv1.Taint, 0)
-		for _, taint := range freshNode.Spec.Taints {
-			if taint.Key == ToBeDeletedTaint {
-				glog.V(1).Infof("Releasing taint %+v on node %v", taint, node.Name)
-			} else {
-				newTaints = append(newTaints, taint)
-			}
-		}
-
-		if len(newTaints) != len(freshNode.Spec.Taints) {
-			freshNode.Spec.Taints = newTaints
-			_, err := client.CoreV1().Nodes().Update(freshNode)
-
-			if err != nil && errors.IsConflict(err) && time.Now().Before(retryDeadline) {
-				time.Sleep(conflictRetryInterval)
-				continue
-			}
-
-			if err != nil {
-				glog.Warningf("Error while releasing taints on node %v: %v", node.Name, err)
-				return false, err
-			}
-			glog.V(1).Infof("Successfully released toBeDeletedTaint on node %v", node.Name)
-			return true, nil
-		}
-		return false, nil
-	}
-=======
 	return cleanTaint(node, client, ToBeDeletedTaint)
 }
 
@@ -310,5 +245,4 @@
 				"removed %v taint from node %v", getKeyShortName(taintKey), node.Name)
 		}
 	}
->>>>>>> 8c4f3a9d
 }