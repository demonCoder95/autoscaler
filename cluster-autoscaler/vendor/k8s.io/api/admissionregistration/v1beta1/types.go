--- conflicted
+++ resolved
@@ -240,8 +240,6 @@
 	// sideEffects == Unknown or Some. Defaults to Unknown.
 	// +optional
 	SideEffects *SideEffectClass `json:"sideEffects,omitempty" protobuf:"bytes,6,opt,name=sideEffects,casttype=SideEffectClass"`
-<<<<<<< HEAD
-=======
 
 	// TimeoutSeconds specifies the timeout for this webhook. After the timeout passes,
 	// the webhook call will be ignored or the API call will fail based on the
@@ -250,7 +248,6 @@
 	// Default to 30 seconds.
 	// +optional
 	TimeoutSeconds *int32 `json:"timeoutSeconds,omitempty" protobuf:"varint,7,opt,name=timeoutSeconds"`
->>>>>>> 8c4f3a9d
 }
 
 // RuleWithOperations is a tuple of Operations and Resources. It is recommended to make
