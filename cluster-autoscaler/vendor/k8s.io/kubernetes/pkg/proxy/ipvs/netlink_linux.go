// +build linux

/*
Copyright 2017 The Kubernetes Authors.

Licensed under the Apache License, Version 2.0 (the "License");
you may not use this file except in compliance with the License.
You may obtain a copy of the License at

    http://www.apache.org/licenses/LICENSE-2.0

Unless required by applicable law or agreed to in writing, software
distributed under the License is distributed on an "AS IS" BASIS,
WITHOUT WARRANTIES OR CONDITIONS OF ANY KIND, either express or implied.
See the License for the specific language governing permissions and
limitations under the License.
*/

package ipvs

import (
	"fmt"
	"net"

	"k8s.io/apimachinery/pkg/util/sets"

	"github.com/vishvananda/netlink"
	"golang.org/x/sys/unix"
)

type netlinkHandle struct {
	netlink.Handle
	isIPv6 bool
}

// NewNetLinkHandle will create a new NetLinkHandle
func NewNetLinkHandle(isIPv6 bool) NetLinkHandle {
	return &netlinkHandle{netlink.Handle{}, isIPv6}
}

// EnsureAddressBind checks if address is bound to the interface and, if not, binds it. If the address is already bound, return true.
func (h *netlinkHandle) EnsureAddressBind(address, devName string) (exist bool, err error) {
	dev, err := h.LinkByName(devName)
	if err != nil {
		return false, fmt.Errorf("error get interface: %s, err: %v", devName, err)
	}
	addr := net.ParseIP(address)
	if addr == nil {
		return false, fmt.Errorf("error parse ip address: %s", address)
	}
	if err := h.AddrAdd(dev, &netlink.Addr{IPNet: netlink.NewIPNet(addr)}); err != nil {
		// "EEXIST" will be returned if the address is already bound to device
		if err == unix.EEXIST {
			return true, nil
		}
		return false, fmt.Errorf("error bind address: %s to interface: %s, err: %v", address, devName, err)
	}
	return false, nil
}

// UnbindAddress makes sure IP address is unbound from the network interface.
func (h *netlinkHandle) UnbindAddress(address, devName string) error {
	dev, err := h.LinkByName(devName)
	if err != nil {
		return fmt.Errorf("error get interface: %s, err: %v", devName, err)
	}
	addr := net.ParseIP(address)
	if addr == nil {
		return fmt.Errorf("error parse ip address: %s", address)
	}
	if err := h.AddrDel(dev, &netlink.Addr{IPNet: netlink.NewIPNet(addr)}); err != nil {
		if err != unix.ENXIO {
			return fmt.Errorf("error unbind address: %s from interface: %s, err: %v", address, devName, err)
		}
	}
	return nil
}

// EnsureDummyDevice is part of interface
func (h *netlinkHandle) EnsureDummyDevice(devName string) (bool, error) {
	_, err := h.LinkByName(devName)
	if err == nil {
		// found dummy device
		return true, nil
	}
	dummy := &netlink.Dummy{
		LinkAttrs: netlink.LinkAttrs{Name: devName},
	}
	return false, h.LinkAdd(dummy)
}

// DeleteDummyDevice is part of interface.
func (h *netlinkHandle) DeleteDummyDevice(devName string) error {
	link, err := h.LinkByName(devName)
	if err != nil {
		_, ok := err.(netlink.LinkNotFoundError)
		if ok {
			return nil
		}
		return fmt.Errorf("error deleting a non-exist dummy device: %s, %v", devName, err)
	}
	dummy, ok := link.(*netlink.Dummy)
	if !ok {
		return fmt.Errorf("expect dummy device, got device type: %s", link.Type())
	}
	return h.LinkDel(dummy)
}

// ListBindAddress will list all IP addresses which are bound in a given interface
func (h *netlinkHandle) ListBindAddress(devName string) ([]string, error) {
	dev, err := h.LinkByName(devName)
	if err != nil {
		return nil, fmt.Errorf("error get interface: %s, err: %v", devName, err)
	}
	addrs, err := h.AddrList(dev, 0)
	if err != nil {
		return nil, fmt.Errorf("error list bound address of interface: %s, err: %v", devName, err)
	}
	var ips []string
	for _, addr := range addrs {
		ips = append(ips, addr.IP.String())
	}
	return ips, nil
}

// GetLocalAddresses lists all LOCAL type IP addresses from host based on filter device.
// If dev is not specified, it's equivalent to exec:
// $ ip route show table local type local proto kernel
// 10.0.0.1 dev kube-ipvs0  scope host  src 10.0.0.1
// 10.0.0.10 dev kube-ipvs0  scope host  src 10.0.0.10
// 10.0.0.252 dev kube-ipvs0  scope host  src 10.0.0.252
// 100.106.89.164 dev eth0  scope host  src 100.106.89.164
// 127.0.0.0/8 dev lo  scope host  src 127.0.0.1
// 127.0.0.1 dev lo  scope host  src 127.0.0.1
// 172.17.0.1 dev docker0  scope host  src 172.17.0.1
// 192.168.122.1 dev virbr0  scope host  src 192.168.122.1
// Then cut the unique src IP fields,
// --> result set: [10.0.0.1, 10.0.0.10, 10.0.0.252, 100.106.89.164, 127.0.0.1, 192.168.122.1]

// If dev is specified, it's equivalent to exec:
// $ ip route show table local type local proto kernel dev kube-ipvs0
// 10.0.0.1  scope host  src 10.0.0.1
// 10.0.0.10  scope host  src 10.0.0.10
// Then cut the unique src IP fields,
// --> result set: [10.0.0.1, 10.0.0.10]

// If filterDev is specified, the result will discard route of specified device and cut src from other routes.
func (h *netlinkHandle) GetLocalAddresses(dev, filterDev string) (sets.String, error) {
	chosenLinkIndex, filterLinkIndex := -1, -1
	if dev != "" {
		link, err := h.LinkByName(dev)
		if err != nil {
			return nil, fmt.Errorf("error get device %s, err: %v", filterDev, err)
		}
		chosenLinkIndex = link.Attrs().Index
	} else if filterDev != "" {
		link, err := h.LinkByName(filterDev)
		if err != nil {
			return nil, fmt.Errorf("error get filter device %s, err: %v", filterDev, err)
		}
		filterLinkIndex = link.Attrs().Index
	}

	routeFilter := &netlink.Route{
		Table:    unix.RT_TABLE_LOCAL,
		Type:     unix.RTN_LOCAL,
		Protocol: unix.RTPROT_KERNEL,
	}
	filterMask := netlink.RT_FILTER_TABLE | netlink.RT_FILTER_TYPE | netlink.RT_FILTER_PROTOCOL

	// find chosen device
	if chosenLinkIndex != -1 {
		routeFilter.LinkIndex = chosenLinkIndex
		filterMask |= netlink.RT_FILTER_OIF
	}
	routes, err := h.RouteListFiltered(netlink.FAMILY_ALL, routeFilter, filterMask)
	if err != nil {
		return nil, fmt.Errorf("error list route table, err: %v", err)
	}
	res := sets.NewString()
	for _, route := range routes {
		if route.LinkIndex == filterLinkIndex {
			continue
		}
<<<<<<< HEAD
		if route.Src != nil {
=======
		if h.isIPv6 {
			if route.Dst.IP.To4() == nil && !route.Dst.IP.IsLinkLocalUnicast() {
				res.Insert(route.Dst.IP.String())
			}
		} else if route.Src != nil {
>>>>>>> 8c4f3a9d
			res.Insert(route.Src.String())
		}
	}
	return res, nil
}<|MERGE_RESOLUTION|>--- conflicted
+++ resolved
@@ -182,15 +182,11 @@
 		if route.LinkIndex == filterLinkIndex {
 			continue
 		}
-<<<<<<< HEAD
-		if route.Src != nil {
-=======
 		if h.isIPv6 {
 			if route.Dst.IP.To4() == nil && !route.Dst.IP.IsLinkLocalUnicast() {
 				res.Insert(route.Dst.IP.String())
 			}
 		} else if route.Src != nil {
->>>>>>> 8c4f3a9d
 			res.Insert(route.Src.String())
 		}
 	}
