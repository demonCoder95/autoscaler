/*
Copyright 2016 The Kubernetes Authors.

Licensed under the Apache License, Version 2.0 (the "License");
you may not use this file except in compliance with the License.
You may obtain a copy of the License at

    http://www.apache.org/licenses/LICENSE-2.0

Unless required by applicable law or agreed to in writing, software
distributed under the License is distributed on an "AS IS" BASIS,
WITHOUT WARRANTIES OR CONDITIONS OF ANY KIND, either express or implied.
See the License for the specific language governing permissions and
limitations under the License.
*/

package vsphere

import (
	"context"
	"errors"
	"fmt"
	"io"
	"net"
	"net/url"
	"os"
	"path"
	"path/filepath"
	"runtime"
	"strings"
	"sync"
	"time"

	"gopkg.in/gcfg.v1"

<<<<<<< HEAD
	"github.com/golang/glog"
	"github.com/vmware/govmomi/vapi/rest"
	"github.com/vmware/govmomi/vapi/tags"
	"github.com/vmware/govmomi/vim25/mo"
=======
	"github.com/vmware/govmomi/object"
	"github.com/vmware/govmomi/vapi/rest"
	"github.com/vmware/govmomi/vapi/tags"
	"github.com/vmware/govmomi/vim25/mo"
	vmwaretypes "github.com/vmware/govmomi/vim25/types"
>>>>>>> 8c4f3a9d
	"k8s.io/api/core/v1"
	k8stypes "k8s.io/apimachinery/pkg/types"
	"k8s.io/apimachinery/pkg/util/sets"
	"k8s.io/client-go/informers"
	"k8s.io/client-go/tools/cache"
	cloudprovider "k8s.io/cloud-provider"
	nodehelpers "k8s.io/cloud-provider/node/helpers"
	volumehelpers "k8s.io/cloud-provider/volume/helpers"
	"k8s.io/klog"
	"k8s.io/kubernetes/pkg/cloudprovider/providers/vsphere/vclib"
	"k8s.io/kubernetes/pkg/cloudprovider/providers/vsphere/vclib/diskmanagers"
)

// VSphere Cloud Provider constants
const (
	ProviderName                  = "vsphere"
	VolDir                        = "kubevols"
	RoundTripperDefaultCount      = 3
	DummyVMPrefixName             = "vsphere-k8s"
	CleanUpDummyVMRoutineInterval = 5
)

var cleanUpRoutineInitialized = false
var datastoreFolderIDMap = make(map[string]map[string]string)

var cleanUpRoutineInitLock sync.Mutex
var cleanUpDummyVMLock sync.RWMutex

// Error Messages
const (
	MissingUsernameErrMsg = "Username is missing"
	MissingPasswordErrMsg = "Password is missing"
	NoZoneTagInVCErrMsg   = "No zone tags found in vCenter"
)

// Error constants
var (
	ErrUsernameMissing = errors.New(MissingUsernameErrMsg)
	ErrPasswordMissing = errors.New(MissingPasswordErrMsg)
	ErrNoZoneTagInVC   = errors.New(NoZoneTagInVCErrMsg)
)

var _ cloudprovider.Interface = (*VSphere)(nil)
var _ cloudprovider.Instances = (*VSphere)(nil)
var _ cloudprovider.Zones = (*VSphere)(nil)
var _ cloudprovider.PVLabeler = (*VSphere)(nil)

// VSphere is an implementation of cloud provider Interface for VSphere.
type VSphere struct {
	cfg      *VSphereConfig
	hostName string
	// Maps the VSphere IP address to VSphereInstance
	vsphereInstanceMap map[string]*VSphereInstance
	// Responsible for managing discovery of k8s node, their location etc.
	nodeManager          *NodeManager
	vmUUID               string
	isSecretInfoProvided bool
}

// Represents a vSphere instance where one or more kubernetes nodes are running.
type VSphereInstance struct {
	conn *vclib.VSphereConnection
	cfg  *VirtualCenterConfig
}

// Structure that represents Virtual Center configuration
type VirtualCenterConfig struct {
	// vCenter username.
	User string `gcfg:"user"`
	// vCenter password in clear text.
	Password string `gcfg:"password"`
	// vCenter port.
	VCenterPort string `gcfg:"port"`
	// Datacenter in which VMs are located.
	Datacenters string `gcfg:"datacenters"`
	// Soap round tripper count (retries = RoundTripper - 1)
	RoundTripperCount uint `gcfg:"soap-roundtrip-count"`
	// Thumbprint of the VCenter's certificate thumbprint
	Thumbprint string `gcfg:"thumbprint"`
}

// Structure that represents the content of vsphere.conf file.
// Users specify the configuration of one or more Virtual Centers in vsphere.conf where
// the Kubernetes master and worker nodes are running.
type VSphereConfig struct {
	Global struct {
		// vCenter username.
		User string `gcfg:"user"`
		// vCenter password in clear text.
		Password string `gcfg:"password"`
		// Deprecated. Use VirtualCenter to specify multiple vCenter Servers.
		// vCenter IP.
		VCenterIP string `gcfg:"server"`
		// vCenter port.
		VCenterPort string `gcfg:"port"`
		// True if vCenter uses self-signed cert.
		InsecureFlag bool `gcfg:"insecure-flag"`
		// Specifies the path to a CA certificate in PEM format. Optional; if not
		// configured, the system's CA certificates will be used.
		CAFile string `gcfg:"ca-file"`
		// Thumbprint of the VCenter's certificate thumbprint
		Thumbprint string `gcfg:"thumbprint"`
		// Datacenter in which VMs are located.
		// Deprecated. Use "datacenters" instead.
		Datacenter string `gcfg:"datacenter"`
		// Datacenter in which VMs are located.
		Datacenters string `gcfg:"datacenters"`
		// Datastore in which vmdks are stored.
		// Deprecated. See Workspace.DefaultDatastore
		DefaultDatastore string `gcfg:"datastore"`
		// WorkingDir is path where VMs can be found. Also used to create dummy VMs.
		// Deprecated.
		WorkingDir string `gcfg:"working-dir"`
		// Soap round tripper count (retries = RoundTripper - 1)
		RoundTripperCount uint `gcfg:"soap-roundtrip-count"`
		// Is required on the controller-manager if it does not run on a VMware machine
		// VMUUID is the VM Instance UUID of virtual machine which can be retrieved from instanceUuid
		// property in VmConfigInfo, or also set as vc.uuid in VMX file.
		// If not set, will be fetched from the machine via sysfs (requires root)
		VMUUID string `gcfg:"vm-uuid"`
		// Deprecated as virtual machine will be automatically discovered.
		// VMName is the VM name of virtual machine
		// Combining the WorkingDir and VMName can form a unique InstanceID.
		// When vm-name is set, no username/password is required on worker nodes.
		VMName string `gcfg:"vm-name"`
		// Name of the secret were vCenter credentials are present.
		SecretName string `gcfg:"secret-name"`
		// Secret Namespace where secret will be present that has vCenter credentials.
		SecretNamespace string `gcfg:"secret-namespace"`
	}

	VirtualCenter map[string]*VirtualCenterConfig

	Network struct {
		// PublicNetwork is name of the network the VMs are joined to.
		PublicNetwork string `gcfg:"public-network"`
	}

	Disk struct {
		// SCSIControllerType defines SCSI controller to be used.
		SCSIControllerType string `dcfg:"scsicontrollertype"`
	}

	// Endpoint used to create volumes
	Workspace struct {
		VCenterIP        string `gcfg:"server"`
		Datacenter       string `gcfg:"datacenter"`
		Folder           string `gcfg:"folder"`
		DefaultDatastore string `gcfg:"default-datastore"`
		ResourcePoolPath string `gcfg:"resourcepool-path"`
	}

	// Tag categories and tags which correspond to "built-in node labels: zones and region"
	Labels struct {
		Zone   string `gcfg:"zone"`
		Region string `gcfg:"region"`
	}
}

type Volumes interface {
	// AttachDisk attaches given disk to given node. Current node
	// is used when nodeName is empty string.
	AttachDisk(vmDiskPath string, storagePolicyName string, nodeName k8stypes.NodeName) (diskUUID string, err error)

	// DetachDisk detaches given disk to given node. Current node
	// is used when nodeName is empty string.
	// Assumption: If node doesn't exist, disk is already detached from node.
	DetachDisk(volPath string, nodeName k8stypes.NodeName) error

	// DiskIsAttached checks if a disk is attached to the given node.
	// Assumption: If node doesn't exist, disk is not attached to the node.
	DiskIsAttached(volPath string, nodeName k8stypes.NodeName) (bool, error)

	// DisksAreAttached checks if a list disks are attached to the given node.
	// Assumption: If node doesn't exist, disks are not attached to the node.
	DisksAreAttached(nodeVolumes map[k8stypes.NodeName][]string) (map[k8stypes.NodeName]map[string]bool, error)

	// CreateVolume creates a new vmdk with specified parameters.
	CreateVolume(volumeOptions *vclib.VolumeOptions) (volumePath string, err error)

	// DeleteVolume deletes vmdk.
	DeleteVolume(vmDiskPath string) error
}

// Parses vSphere cloud config file and stores it into VSphereConfig.
func readConfig(config io.Reader) (VSphereConfig, error) {
	if config == nil {
		err := fmt.Errorf("no vSphere cloud provider config file given")
		return VSphereConfig{}, err
	}

	var cfg VSphereConfig
	err := gcfg.ReadInto(&cfg, config)
	return cfg, err
}

func init() {
	vclib.RegisterMetrics()
	cloudprovider.RegisterCloudProvider(ProviderName, func(config io.Reader) (cloudprovider.Interface, error) {
		// If vSphere.conf file is not present then it is worker node.
		if config == nil {
			return newWorkerNode()
		}
		cfg, err := readConfig(config)
		if err != nil {
			return nil, err
		}
		return newControllerNode(cfg)
	})
}

// Initialize passes a Kubernetes clientBuilder interface to the cloud provider
func (vs *VSphere) Initialize(clientBuilder cloudprovider.ControllerClientBuilder, stop <-chan struct{}) {
}

// Initialize Node Informers
func (vs *VSphere) SetInformers(informerFactory informers.SharedInformerFactory) {
	if vs.cfg == nil {
		return
	}

	if vs.isSecretInfoProvided {
		secretCredentialManager := &SecretCredentialManager{
			SecretName:      vs.cfg.Global.SecretName,
			SecretNamespace: vs.cfg.Global.SecretNamespace,
			SecretLister:    informerFactory.Core().V1().Secrets().Lister(),
			Cache: &SecretCache{
				VirtualCenter: make(map[string]*Credential),
			},
		}
		vs.nodeManager.UpdateCredentialManager(secretCredentialManager)
	}

	// Only on controller node it is required to register listeners.
	// Register callbacks for node updates
	klog.V(4).Infof("Setting up node informers for vSphere Cloud Provider")
	nodeInformer := informerFactory.Core().V1().Nodes().Informer()
	nodeInformer.AddEventHandler(cache.ResourceEventHandlerFuncs{
		AddFunc:    vs.NodeAdded,
		DeleteFunc: vs.NodeDeleted,
	})
	klog.V(4).Infof("Node informers in vSphere cloud provider initialized")

}

// Creates new worker node interface and returns
func newWorkerNode() (*VSphere, error) {
	var err error
	vs := VSphere{}
	vs.hostName, err = os.Hostname()
	if err != nil {
		klog.Errorf("Failed to get hostname. err: %+v", err)
		return nil, err
	}
	vs.vmUUID, err = GetVMUUID()
	if err != nil {
		klog.Errorf("Failed to get uuid. err: %+v", err)
		return nil, err
	}
	return &vs, nil
}

func populateVsphereInstanceMap(cfg *VSphereConfig) (map[string]*VSphereInstance, error) {
	vsphereInstanceMap := make(map[string]*VSphereInstance)
	isSecretInfoProvided := true

	if cfg.Global.SecretName == "" || cfg.Global.SecretNamespace == "" {
		klog.Warningf("SecretName and/or SecretNamespace is not provided. " +
			"VCP will use username and password from config file")
		isSecretInfoProvided = false
	}

	if isSecretInfoProvided {
		if cfg.Global.User != "" {
			klog.Warning("Global.User and Secret info provided. VCP will use secret to get credentials")
			cfg.Global.User = ""
		}
		if cfg.Global.Password != "" {
			klog.Warning("Global.Password and Secret info provided. VCP will use secret to get credentials")
			cfg.Global.Password = ""
		}
	}

	// Check if the vsphere.conf is in old format. In this
	// format the cfg.VirtualCenter will be nil or empty.
	if cfg.VirtualCenter == nil || len(cfg.VirtualCenter) == 0 {
		klog.V(4).Infof("Config is not per virtual center and is in old format.")
		if !isSecretInfoProvided {
			if cfg.Global.User == "" {
				klog.Error("Global.User is empty!")
				return nil, ErrUsernameMissing
			}
			if cfg.Global.Password == "" {
				klog.Error("Global.Password is empty!")
				return nil, ErrPasswordMissing
			}
		}

		if cfg.Global.WorkingDir == "" {
			klog.Error("Global.WorkingDir is empty!")
			return nil, errors.New("Global.WorkingDir is empty!")
		}
		if cfg.Global.VCenterIP == "" {
			klog.Error("Global.VCenterIP is empty!")
			return nil, errors.New("Global.VCenterIP is empty!")
		}
		if cfg.Global.Datacenter == "" {
			klog.Error("Global.Datacenter is empty!")
			return nil, errors.New("Global.Datacenter is empty!")
		}
		cfg.Workspace.VCenterIP = cfg.Global.VCenterIP
		cfg.Workspace.Datacenter = cfg.Global.Datacenter
		cfg.Workspace.Folder = cfg.Global.WorkingDir
		cfg.Workspace.DefaultDatastore = cfg.Global.DefaultDatastore

		vcConfig := VirtualCenterConfig{
			User:              cfg.Global.User,
			Password:          cfg.Global.Password,
			VCenterPort:       cfg.Global.VCenterPort,
			Datacenters:       cfg.Global.Datacenter,
			RoundTripperCount: cfg.Global.RoundTripperCount,
			Thumbprint:        cfg.Global.Thumbprint,
		}

		// Note: If secrets info is provided username and password will be populated
		// once secret is created.
		vSphereConn := vclib.VSphereConnection{
			Username:          vcConfig.User,
			Password:          vcConfig.Password,
			Hostname:          cfg.Global.VCenterIP,
			Insecure:          cfg.Global.InsecureFlag,
			RoundTripperCount: vcConfig.RoundTripperCount,
			Port:              vcConfig.VCenterPort,
			CACert:            cfg.Global.CAFile,
			Thumbprint:        cfg.Global.Thumbprint,
		}

		vsphereIns := VSphereInstance{
			conn: &vSphereConn,
			cfg:  &vcConfig,
		}
		vsphereInstanceMap[cfg.Global.VCenterIP] = &vsphereIns
	} else {
		if cfg.Workspace.VCenterIP == "" || cfg.Workspace.Folder == "" || cfg.Workspace.Datacenter == "" {
			msg := fmt.Sprintf("All fields in workspace are mandatory."+
				" vsphere.conf does not have the workspace specified correctly. cfg.Workspace: %+v", cfg.Workspace)
			klog.Error(msg)
			return nil, errors.New(msg)
		}

		for vcServer, vcConfig := range cfg.VirtualCenter {
			klog.V(4).Infof("Initializing vc server %s", vcServer)
			if vcServer == "" {
				klog.Error("vsphere.conf does not have the VirtualCenter IP address specified")
				return nil, errors.New("vsphere.conf does not have the VirtualCenter IP address specified")
			}

			if !isSecretInfoProvided {
				if vcConfig.User == "" {
					vcConfig.User = cfg.Global.User
					if vcConfig.User == "" {
						klog.Errorf("vcConfig.User is empty for vc %s!", vcServer)
						return nil, ErrUsernameMissing
					}
				}
				if vcConfig.Password == "" {
					vcConfig.Password = cfg.Global.Password
					if vcConfig.Password == "" {
						klog.Errorf("vcConfig.Password is empty for vc %s!", vcServer)
						return nil, ErrPasswordMissing
					}
				}
			} else {
				if vcConfig.User != "" {
					klog.Warningf("vcConfig.User for server %s and Secret info provided. VCP will use secret to get credentials", vcServer)
					vcConfig.User = ""
				}
				if vcConfig.Password != "" {
					klog.Warningf("vcConfig.Password for server %s and Secret info provided. VCP will use secret to get credentials", vcServer)
					vcConfig.Password = ""
				}
			}

			if vcConfig.VCenterPort == "" {
				vcConfig.VCenterPort = cfg.Global.VCenterPort
			}

			if vcConfig.Datacenters == "" {
				if cfg.Global.Datacenters != "" {
					vcConfig.Datacenters = cfg.Global.Datacenters
				} else {
					// cfg.Global.Datacenter is deprecated, so giving it the last preference.
					vcConfig.Datacenters = cfg.Global.Datacenter
				}
			}
			if vcConfig.RoundTripperCount == 0 {
				vcConfig.RoundTripperCount = cfg.Global.RoundTripperCount
			}

			// Note: If secrets info is provided username and password will be populated
			// once secret is created.
			vSphereConn := vclib.VSphereConnection{
				Username:          vcConfig.User,
				Password:          vcConfig.Password,
				Hostname:          vcServer,
				Insecure:          cfg.Global.InsecureFlag,
				RoundTripperCount: vcConfig.RoundTripperCount,
				Port:              vcConfig.VCenterPort,
				CACert:            cfg.Global.CAFile,
				Thumbprint:        vcConfig.Thumbprint,
			}
			vsphereIns := VSphereInstance{
				conn: &vSphereConn,
				cfg:  vcConfig,
			}
			vsphereInstanceMap[vcServer] = &vsphereIns
		}
	}
	return vsphereInstanceMap, nil
}

// getVMUUID allows tests to override GetVMUUID
var getVMUUID = GetVMUUID

// Creates new Controller node interface and returns
func newControllerNode(cfg VSphereConfig) (*VSphere, error) {
	vs, err := buildVSphereFromConfig(cfg)
	if err != nil {
		return nil, err
	}
	vs.hostName, err = os.Hostname()
	if err != nil {
		klog.Errorf("Failed to get hostname. err: %+v", err)
		return nil, err
	}
	if cfg.Global.VMUUID != "" {
		vs.vmUUID = cfg.Global.VMUUID
	} else {
		vs.vmUUID, err = getVMUUID()
		if err != nil {
			klog.Errorf("Failed to get uuid. err: %+v", err)
			return nil, err
		}
	}
	runtime.SetFinalizer(vs, logout)
	return vs, nil
}

// Initializes vSphere from vSphere CloudProvider Configuration
func buildVSphereFromConfig(cfg VSphereConfig) (*VSphere, error) {
	isSecretInfoProvided := false
	if cfg.Global.SecretName != "" && cfg.Global.SecretNamespace != "" {
		isSecretInfoProvided = true
	}

	if cfg.Disk.SCSIControllerType == "" {
		cfg.Disk.SCSIControllerType = vclib.PVSCSIControllerType
	} else if !vclib.CheckControllerSupported(cfg.Disk.SCSIControllerType) {
		klog.Errorf("%v is not a supported SCSI Controller type. Please configure 'lsilogic-sas' OR 'pvscsi'", cfg.Disk.SCSIControllerType)
		return nil, errors.New("Controller type not supported. Please configure 'lsilogic-sas' OR 'pvscsi'")
	}
	if cfg.Global.WorkingDir != "" {
		cfg.Global.WorkingDir = path.Clean(cfg.Global.WorkingDir)
	}
	if cfg.Global.RoundTripperCount == 0 {
		cfg.Global.RoundTripperCount = RoundTripperDefaultCount
	}
	if cfg.Global.VCenterPort == "" {
		cfg.Global.VCenterPort = "443"
	}

	vsphereInstanceMap, err := populateVsphereInstanceMap(&cfg)
	if err != nil {
		return nil, err
	}

	vs := VSphere{
		vsphereInstanceMap: vsphereInstanceMap,
		nodeManager: &NodeManager{
			vsphereInstanceMap: vsphereInstanceMap,
			nodeInfoMap:        make(map[string]*NodeInfo),
			registeredNodes:    make(map[string]*v1.Node),
		},
		isSecretInfoProvided: isSecretInfoProvided,
		cfg:                  &cfg,
	}
	return &vs, nil
}

func logout(vs *VSphere) {
	for _, vsphereIns := range vs.vsphereInstanceMap {
		vsphereIns.conn.Logout(context.TODO())
	}
}

// Instances returns an implementation of Instances for vSphere.
func (vs *VSphere) Instances() (cloudprovider.Instances, bool) {
	return vs, true
}

func getLocalIP() ([]v1.NodeAddress, error) {
	// hashtable with VMware-allocated OUIs for MAC filtering
	// List of official OUIs: http://standards-oui.ieee.org/oui.txt
	vmwareOUI := map[string]bool{
		"00:05:69": true,
		"00:0c:29": true,
		"00:1c:14": true,
		"00:50:56": true,
	}

	addrs := []v1.NodeAddress{}
	ifaces, err := net.Interfaces()
	if err != nil {
		klog.Errorf("net.Interfaces() failed for NodeAddresses - %v", err)
		return nil, err
	}
	for _, i := range ifaces {
		if i.Flags&net.FlagLoopback != 0 {
			continue
		}
		localAddrs, err := i.Addrs()
		if err != nil {
			klog.Warningf("Failed to extract addresses for NodeAddresses - %v", err)
		} else {
			for _, addr := range localAddrs {
				if ipnet, ok := addr.(*net.IPNet); ok {
					if ipnet.IP.To4() != nil {
						// Filter external IP by MAC address OUIs from vCenter and from ESX
						vmMACAddr := strings.ToLower(i.HardwareAddr.String())
						// Making sure that the MAC address is long enough
						if len(vmMACAddr) < 17 {
							klog.V(4).Infof("Skipping invalid MAC address: %q", vmMACAddr)
							continue
						}
						if vmwareOUI[vmMACAddr[:8]] {
							nodehelpers.AddToNodeAddresses(&addrs,
								v1.NodeAddress{
									Type:    v1.NodeExternalIP,
									Address: ipnet.IP.String(),
								},
								v1.NodeAddress{
									Type:    v1.NodeInternalIP,
									Address: ipnet.IP.String(),
								},
							)
							klog.V(4).Infof("Detected local IP address as %q", ipnet.IP.String())
						} else {
							klog.Warningf("Failed to patch IP as MAC address %q does not belong to a VMware platform", vmMACAddr)
						}
					}
				}
			}
		}
	}
	return addrs, nil
}

func (vs *VSphere) getVSphereInstance(nodeName k8stypes.NodeName) (*VSphereInstance, error) {
	vsphereIns, err := vs.nodeManager.GetVSphereInstance(nodeName)
	if err != nil {
		klog.Errorf("Cannot find node %q in cache. Node not found!!!", nodeName)
		return nil, err
	}
	return &vsphereIns, nil
}

func (vs *VSphere) getVSphereInstanceForServer(vcServer string, ctx context.Context) (*VSphereInstance, error) {
	vsphereIns, ok := vs.vsphereInstanceMap[vcServer]
	if !ok {
		klog.Errorf("cannot find vcServer %q in cache. VC not found!!!", vcServer)
		return nil, errors.New(fmt.Sprintf("Cannot find node %q in vsphere configuration map", vcServer))
	}
	// Ensure client is logged in and session is valid
	err := vs.nodeManager.vcConnect(ctx, vsphereIns)
	if err != nil {
		klog.Errorf("failed connecting to vcServer %q with error %+v", vcServer, err)
		return nil, err
	}

	return vsphereIns, nil
}

// Get the VM Managed Object instance by from the node
func (vs *VSphere) getVMFromNodeName(ctx context.Context, nodeName k8stypes.NodeName) (*vclib.VirtualMachine, error) {
	nodeInfo, err := vs.nodeManager.GetNodeInfo(nodeName)
	if err != nil {
		return nil, err
	}
	return nodeInfo.vm, nil
}

// NodeAddresses is an implementation of Instances.NodeAddresses.
func (vs *VSphere) NodeAddresses(ctx context.Context, nodeName k8stypes.NodeName) ([]v1.NodeAddress, error) {
	// Get local IP addresses if node is local node
	if vs.hostName == convertToString(nodeName) {
		addrs, err := getLocalIP()
		if err != nil {
			return nil, err
		}
		// add the hostname address
<<<<<<< HEAD
		v1helper.AddToNodeAddresses(&addrs, v1.NodeAddress{Type: v1.NodeHostName, Address: vs.hostName})
=======
		nodehelpers.AddToNodeAddresses(&addrs, v1.NodeAddress{Type: v1.NodeHostName, Address: vs.hostName})
>>>>>>> 8c4f3a9d
		return addrs, nil
	}

	if vs.cfg == nil {
		return nil, cloudprovider.InstanceNotFound
	}

	// Below logic can be executed only on master as VC details are present.
	addrs := []v1.NodeAddress{}
	// Create context
	ctx, cancel := context.WithCancel(context.Background())
	defer cancel()
	vsi, err := vs.getVSphereInstance(nodeName)
	if err != nil {
		return nil, err
	}
	// Ensure client is logged in and session is valid
	err = vs.nodeManager.vcConnect(ctx, vsi)
	if err != nil {
		return nil, err
	}

	vm, err := vs.getVMFromNodeName(ctx, nodeName)
	if err != nil {
		klog.Errorf("Failed to get VM object for node: %q. err: +%v", convertToString(nodeName), err)
		return nil, err
	}
	vmMoList, err := vm.Datacenter.GetVMMoList(ctx, []*vclib.VirtualMachine{vm}, []string{"guest.net"})
	if err != nil {
		klog.Errorf("Failed to get VM Managed object with property guest.net for node: %q. err: +%v", convertToString(nodeName), err)
		return nil, err
	}
	// retrieve VM's ip(s)
	for _, v := range vmMoList[0].Guest.Net {
		if vs.cfg.Network.PublicNetwork == v.Network {
			for _, ip := range v.IpAddress {
				if net.ParseIP(ip).To4() != nil {
					nodehelpers.AddToNodeAddresses(&addrs,
						v1.NodeAddress{
							Type:    v1.NodeExternalIP,
							Address: ip,
						}, v1.NodeAddress{
							Type:    v1.NodeInternalIP,
							Address: ip,
						},
					)
				}
			}
		}
	}
	return addrs, nil
}

// NodeAddressesByProviderID returns the node addresses of an instances with the specified unique providerID
// This method will not be called from the node that is requesting this ID. i.e. metadata service
// and other local methods cannot be used here
func (vs *VSphere) NodeAddressesByProviderID(ctx context.Context, providerID string) ([]v1.NodeAddress, error) {
	return vs.NodeAddresses(ctx, convertToK8sType(providerID))
}

// AddSSHKeyToAllInstances add SSH key to all instances
func (vs *VSphere) AddSSHKeyToAllInstances(ctx context.Context, user string, keyData []byte) error {
	return cloudprovider.NotImplemented
}

// CurrentNodeName gives the current node name
func (vs *VSphere) CurrentNodeName(ctx context.Context, hostname string) (k8stypes.NodeName, error) {
	return convertToK8sType(vs.hostName), nil
}

func convertToString(nodeName k8stypes.NodeName) string {
	return string(nodeName)
}

func convertToK8sType(vmName string) k8stypes.NodeName {
	return k8stypes.NodeName(vmName)
}

// InstanceExistsByProviderID returns true if the instance with the given provider id still exists and is running.
// If false is returned with no error, the instance will be immediately deleted by the cloud controller manager.
func (vs *VSphere) InstanceExistsByProviderID(ctx context.Context, providerID string) (bool, error) {
	nodeName, err := vs.GetNodeNameFromProviderID(providerID)
	if err != nil {
<<<<<<< HEAD
		glog.Errorf("Error while getting nodename for providerID %s", providerID)
=======
		klog.Errorf("Error while getting nodename for providerID %s", providerID)
>>>>>>> 8c4f3a9d
		return false, err
	}
	_, err = vs.InstanceID(ctx, convertToK8sType(nodeName))
	if err == nil {
		return true, nil
	}

	return false, err
}

// InstanceShutdownByProviderID returns true if the instance is in safe state to detach volumes
func (vs *VSphere) InstanceShutdownByProviderID(ctx context.Context, providerID string) (bool, error) {
	nodeName, err := vs.GetNodeNameFromProviderID(providerID)
	if err != nil {
<<<<<<< HEAD
		glog.Errorf("Error while getting nodename for providerID %s", providerID)
=======
		klog.Errorf("Error while getting nodename for providerID %s", providerID)
>>>>>>> 8c4f3a9d
		return false, err
	}

	vsi, err := vs.getVSphereInstance(convertToK8sType(nodeName))
	if err != nil {
		return false, err
	}
	// Ensure client is logged in and session is valid
	if err := vs.nodeManager.vcConnect(ctx, vsi); err != nil {
		return false, err
	}
	vm, err := vs.getVMFromNodeName(ctx, convertToK8sType(nodeName))
	if err != nil {
<<<<<<< HEAD
		glog.Errorf("Failed to get VM object for node: %q. err: +%v", nodeName, err)
=======
		klog.Errorf("Failed to get VM object for node: %q. err: +%v", nodeName, err)
>>>>>>> 8c4f3a9d
		return false, err
	}
	isActive, err := vm.IsActive(ctx)
	if err != nil {
<<<<<<< HEAD
		glog.Errorf("Failed to check whether node %q is active. err: %+v.", nodeName, err)
=======
		klog.Errorf("Failed to check whether node %q is active. err: %+v.", nodeName, err)
>>>>>>> 8c4f3a9d
		return false, err
	}
	return !isActive, nil
}

// InstanceID returns the cloud provider ID of the node with the specified Name.
func (vs *VSphere) InstanceID(ctx context.Context, nodeName k8stypes.NodeName) (string, error) {

	instanceIDInternal := func() (string, error) {
		if vs.hostName == convertToString(nodeName) {
			return vs.vmUUID, nil
		}

		// Below logic can be performed only on master node where VC details are preset.
		if vs.cfg == nil {
			return "", fmt.Errorf("The current node can't detremine InstanceID for %q", convertToString(nodeName))
		}

		// Create context
		ctx, cancel := context.WithCancel(context.Background())
		defer cancel()
		vsi, err := vs.getVSphereInstance(nodeName)
		if err != nil {
			return "", err
		}
		// Ensure client is logged in and session is valid
		err = vs.nodeManager.vcConnect(ctx, vsi)
		if err != nil {
			return "", err
		}
		vm, err := vs.getVMFromNodeName(ctx, nodeName)
		if err != nil {
<<<<<<< HEAD
			glog.Errorf("Failed to get VM object for node: %q. err: +%v", convertToString(nodeName), err)
=======
			klog.Errorf("Failed to get VM object for node: %q. err: +%v", convertToString(nodeName), err)
>>>>>>> 8c4f3a9d
			return "", err
		}
		isActive, err := vm.IsActive(ctx)
		if err != nil {
			klog.Errorf("Failed to check whether node %q is active. err: %+v.", convertToString(nodeName), err)
			return "", err
		}
		if isActive {
			return vs.vmUUID, nil
		}
		klog.Warningf("The VM: %s is not in %s state", convertToString(nodeName), vclib.ActivePowerState)
		return "", cloudprovider.InstanceNotFound
	}

	instanceID, err := instanceIDInternal()
	if err != nil {
		if vclib.IsManagedObjectNotFoundError(err) {
			err = vs.nodeManager.RediscoverNode(nodeName)
			if err == nil {
				klog.V(4).Infof("InstanceID: Found node %q", convertToString(nodeName))
				instanceID, err = instanceIDInternal()
			} else if err == vclib.ErrNoVMFound {
				return "", cloudprovider.InstanceNotFound
			}
		}
	}

	return instanceID, err
}

// InstanceTypeByProviderID returns the cloudprovider instance type of the node with the specified unique providerID
// This method will not be called from the node that is requesting this ID. i.e. metadata service
// and other local methods cannot be used here
func (vs *VSphere) InstanceTypeByProviderID(ctx context.Context, providerID string) (string, error) {
	return "", nil
}

func (vs *VSphere) InstanceType(ctx context.Context, name k8stypes.NodeName) (string, error) {
	return "", nil
}

func (vs *VSphere) Clusters() (cloudprovider.Clusters, bool) {
	return nil, true
}

// ProviderName returns the cloud provider ID.
func (vs *VSphere) ProviderName() string {
	return ProviderName
}

// LoadBalancer returns an implementation of LoadBalancer for vSphere.
func (vs *VSphere) LoadBalancer() (cloudprovider.LoadBalancer, bool) {
	return nil, false
}

func (vs *VSphere) isZoneEnabled() bool {
	return vs.cfg != nil && vs.cfg.Labels.Zone != "" && vs.cfg.Labels.Region != ""
}

// Zones returns an implementation of Zones for vSphere.
func (vs *VSphere) Zones() (cloudprovider.Zones, bool) {
<<<<<<< HEAD
	if vs.cfg == nil {
		glog.V(1).Info("The vSphere cloud provider does not support zones")
		return nil, false
	}
	return vs, true
=======
	if vs.isZoneEnabled() {
		return vs, true
	}
	klog.V(1).Info("The vSphere cloud provider does not support zones")
	return nil, false
>>>>>>> 8c4f3a9d
}

// Routes returns a false since the interface is not supported for vSphere.
func (vs *VSphere) Routes() (cloudprovider.Routes, bool) {
	return nil, false
}

// AttachDisk attaches given virtual disk volume to the compute running kubelet.
func (vs *VSphere) AttachDisk(vmDiskPath string, storagePolicyName string, nodeName k8stypes.NodeName) (diskUUID string, err error) {
	attachDiskInternal := func(vmDiskPath string, storagePolicyName string, nodeName k8stypes.NodeName) (diskUUID string, err error) {
		if nodeName == "" {
			nodeName = convertToK8sType(vs.hostName)
		}
		// Create context
		ctx, cancel := context.WithCancel(context.Background())
		defer cancel()
		vsi, err := vs.getVSphereInstance(nodeName)
		if err != nil {
			return "", err
		}
		// Ensure client is logged in and session is valid
		err = vs.nodeManager.vcConnect(ctx, vsi)
		if err != nil {
			return "", err
		}

		vm, err := vs.getVMFromNodeName(ctx, nodeName)
		if err != nil {
			klog.Errorf("Failed to get VM object for node: %q. err: +%v", convertToString(nodeName), err)
			return "", err
		}

		diskUUID, err = vm.AttachDisk(ctx, vmDiskPath, &vclib.VolumeOptions{SCSIControllerType: vclib.PVSCSIControllerType, StoragePolicyName: storagePolicyName})
		if err != nil {
			klog.Errorf("Failed to attach disk: %s for node: %s. err: +%v", vmDiskPath, convertToString(nodeName), err)
			return "", err
		}
		return diskUUID, nil
	}
	requestTime := time.Now()
	diskUUID, err = attachDiskInternal(vmDiskPath, storagePolicyName, nodeName)
	if err != nil {
		if vclib.IsManagedObjectNotFoundError(err) {
			err = vs.nodeManager.RediscoverNode(nodeName)
			if err == nil {
				klog.V(4).Infof("AttachDisk: Found node %q", convertToString(nodeName))
				diskUUID, err = attachDiskInternal(vmDiskPath, storagePolicyName, nodeName)
				klog.V(4).Infof("AttachDisk: Retry: diskUUID %s, err +%v", diskUUID, err)
			}
		}
	}
	klog.V(4).Infof("AttachDisk executed for node %s and volume %s with diskUUID %s. Err: %s", convertToString(nodeName), vmDiskPath, diskUUID, err)
	vclib.RecordvSphereMetric(vclib.OperationAttachVolume, requestTime, err)
	return diskUUID, err
}

// DetachDisk detaches given virtual disk volume from the compute running kubelet.
func (vs *VSphere) DetachDisk(volPath string, nodeName k8stypes.NodeName) error {
	detachDiskInternal := func(volPath string, nodeName k8stypes.NodeName) error {
		if nodeName == "" {
			nodeName = convertToK8sType(vs.hostName)
		}
		// Create context
		ctx, cancel := context.WithCancel(context.Background())
		defer cancel()
		vsi, err := vs.getVSphereInstance(nodeName)
		if err != nil {
			// If node doesn't exist, disk is already detached from node.
			if err == vclib.ErrNoVMFound {
				klog.Infof("Node %q does not exist, disk %s is already detached from node.", convertToString(nodeName), volPath)
				return nil
			}
			return err
		}
		// Ensure client is logged in and session is valid
		err = vs.nodeManager.vcConnect(ctx, vsi)
		if err != nil {
			return err
		}
		vm, err := vs.getVMFromNodeName(ctx, nodeName)
		if err != nil {
			// If node doesn't exist, disk is already detached from node.
			if err == vclib.ErrNoVMFound {
				klog.Infof("Node %q does not exist, disk %s is already detached from node.", convertToString(nodeName), volPath)
				return nil
			}

			klog.Errorf("Failed to get VM object for node: %q. err: +%v", convertToString(nodeName), err)
			return err
		}
		err = vm.DetachDisk(ctx, volPath)
		if err != nil {
			klog.Errorf("Failed to detach disk: %s for node: %s. err: +%v", volPath, convertToString(nodeName), err)
			return err
		}
		return nil
	}
	requestTime := time.Now()
	err := detachDiskInternal(volPath, nodeName)
	if err != nil {
		if vclib.IsManagedObjectNotFoundError(err) {
			err = vs.nodeManager.RediscoverNode(nodeName)
			if err == nil {
				err = detachDiskInternal(volPath, nodeName)
			}
		}
	}
	vclib.RecordvSphereMetric(vclib.OperationDetachVolume, requestTime, err)
	return err
}

// DiskIsAttached returns if disk is attached to the VM using controllers supported by the plugin.
func (vs *VSphere) DiskIsAttached(volPath string, nodeName k8stypes.NodeName) (bool, error) {
	diskIsAttachedInternal := func(volPath string, nodeName k8stypes.NodeName) (bool, error) {
		var vSphereInstance string
		if nodeName == "" {
			vSphereInstance = vs.hostName
			nodeName = convertToK8sType(vSphereInstance)
		} else {
			vSphereInstance = convertToString(nodeName)
		}
		// Create context
		ctx, cancel := context.WithCancel(context.Background())
		defer cancel()
		vsi, err := vs.getVSphereInstance(nodeName)
		if err != nil {
			return false, err
		}
		// Ensure client is logged in and session is valid
		err = vs.nodeManager.vcConnect(ctx, vsi)
		if err != nil {
			return false, err
		}
		vm, err := vs.getVMFromNodeName(ctx, nodeName)
		if err != nil {
			if err == vclib.ErrNoVMFound {
				klog.Warningf("Node %q does not exist, vsphere CP will assume disk %v is not attached to it.", nodeName, volPath)
				// make the disk as detached and return false without error.
				return false, nil
			}
			klog.Errorf("Failed to get VM object for node: %q. err: +%v", vSphereInstance, err)
			return false, err
		}

		volPath = vclib.RemoveStorageClusterORFolderNameFromVDiskPath(volPath)
		attached, err := vm.IsDiskAttached(ctx, volPath)
		if err != nil {
			klog.Errorf("DiskIsAttached failed to determine whether disk %q is still attached on node %q",
				volPath,
				vSphereInstance)
		}
		klog.V(4).Infof("DiskIsAttached result: %v and error: %q, for volume: %q", attached, err, volPath)
		return attached, err
	}
	requestTime := time.Now()
	isAttached, err := diskIsAttachedInternal(volPath, nodeName)
	if err != nil {
		if vclib.IsManagedObjectNotFoundError(err) {
			err = vs.nodeManager.RediscoverNode(nodeName)
			if err == vclib.ErrNoVMFound {
				isAttached, err = false, nil
			} else if err == nil {
				isAttached, err = diskIsAttachedInternal(volPath, nodeName)
			}
		}
	}
	vclib.RecordvSphereMetric(vclib.OperationDiskIsAttached, requestTime, err)
	return isAttached, err
}

// DisksAreAttached returns if disks are attached to the VM using controllers supported by the plugin.
// 1. Converts volPaths into canonical form so that it can be compared with the VM device path.
// 2. Segregates nodes by vCenter and Datacenter they are present in. This reduces calls to VC.
// 3. Creates go routines per VC-DC to find whether disks are attached to the nodes.
// 4. If the some of the VMs are not found or migrated then they are added to a list.
// 5. After successful execution of goroutines,
// 5a. If there are any VMs which needs to be retried, they are rediscovered and the whole operation is initiated again for only rediscovered VMs.
// 5b. If VMs are removed from vSphere inventory they are ignored.
func (vs *VSphere) DisksAreAttached(nodeVolumes map[k8stypes.NodeName][]string) (map[k8stypes.NodeName]map[string]bool, error) {
	disksAreAttachedInternal := func(nodeVolumes map[k8stypes.NodeName][]string) (map[k8stypes.NodeName]map[string]bool, error) {

		// disksAreAttach checks whether disks are attached to the nodes.
		// Returns nodes that need to be retried if retry is true
		// Segregates nodes per VC and DC
		// Creates go routines per VC-DC to find whether disks are attached to the nodes.
		disksAreAttach := func(ctx context.Context, nodeVolumes map[k8stypes.NodeName][]string, attached map[string]map[string]bool, retry bool) ([]k8stypes.NodeName, error) {

			var wg sync.WaitGroup
			var localAttachedMaps []map[string]map[string]bool
			var nodesToRetry []k8stypes.NodeName
			var globalErr error
			globalErr = nil
			globalErrMutex := &sync.Mutex{}
			nodesToRetryMutex := &sync.Mutex{}

			// Segregate nodes according to VC-DC
			dcNodes := make(map[string][]k8stypes.NodeName)
			for nodeName := range nodeVolumes {
				nodeInfo, err := vs.nodeManager.GetNodeInfo(nodeName)
				if err != nil {
					klog.Errorf("Failed to get node info: %+v. err: %+v", nodeInfo.vm, err)
					return nodesToRetry, err
				}
				VC_DC := nodeInfo.vcServer + nodeInfo.dataCenter.String()
				dcNodes[VC_DC] = append(dcNodes[VC_DC], nodeName)
			}

			for _, nodes := range dcNodes {
				localAttachedMap := make(map[string]map[string]bool)
				localAttachedMaps = append(localAttachedMaps, localAttachedMap)
				// Start go routines per VC-DC to check disks are attached
				go func() {
					nodesToRetryLocal, err := vs.checkDiskAttached(ctx, nodes, nodeVolumes, localAttachedMap, retry)
					if err != nil {
						if !vclib.IsManagedObjectNotFoundError(err) {
							globalErrMutex.Lock()
							globalErr = err
							globalErrMutex.Unlock()
							klog.Errorf("Failed to check disk attached for nodes: %+v. err: %+v", nodes, err)
						}
					}
					nodesToRetryMutex.Lock()
					nodesToRetry = append(nodesToRetry, nodesToRetryLocal...)
					nodesToRetryMutex.Unlock()
					wg.Done()
				}()
				wg.Add(1)
			}
			wg.Wait()
			if globalErr != nil {
				return nodesToRetry, globalErr
			}
			for _, localAttachedMap := range localAttachedMaps {
				for key, value := range localAttachedMap {
					attached[key] = value
				}
			}

			return nodesToRetry, nil
		}

		klog.V(4).Infof("Starting DisksAreAttached API for vSphere with nodeVolumes: %+v", nodeVolumes)
		// Create context
		ctx, cancel := context.WithCancel(context.Background())
		defer cancel()

		disksAttached := make(map[k8stypes.NodeName]map[string]bool)
		if len(nodeVolumes) == 0 {
			return disksAttached, nil
		}

		// Convert VolPaths into canonical form so that it can be compared with the VM device path.
		vmVolumes, err := vs.convertVolPathsToDevicePaths(ctx, nodeVolumes)
		if err != nil {
			klog.Errorf("Failed to convert volPaths to devicePaths: %+v. err: %+v", nodeVolumes, err)
			return nil, err
		}
		attached := make(map[string]map[string]bool)
		nodesToRetry, err := disksAreAttach(ctx, vmVolumes, attached, false)
		if err != nil {
			return nil, err
		}

		if len(nodesToRetry) != 0 {
			// Rediscover nodes which are need to be retried
			remainingNodesVolumes := make(map[k8stypes.NodeName][]string)
			for _, nodeName := range nodesToRetry {
				err = vs.nodeManager.RediscoverNode(nodeName)
				if err != nil {
					if err == vclib.ErrNoVMFound {
						klog.V(4).Infof("node %s not found. err: %+v", nodeName, err)
						continue
					}
					klog.Errorf("Failed to rediscover node %s. err: %+v", nodeName, err)
					return nil, err
				}
				remainingNodesVolumes[nodeName] = nodeVolumes[nodeName]
			}

			// If some remaining nodes are still registered
			if len(remainingNodesVolumes) != 0 {
				nodesToRetry, err = disksAreAttach(ctx, remainingNodesVolumes, attached, true)
				if err != nil || len(nodesToRetry) != 0 {
					klog.Errorf("Failed to retry disksAreAttach  for nodes %+v. err: %+v", remainingNodesVolumes, err)
					return nil, err
				}
			}

			for nodeName, volPaths := range attached {
				disksAttached[convertToK8sType(nodeName)] = volPaths
			}
		}
		klog.V(4).Infof("DisksAreAttach successfully executed. result: %+v", attached)
		return disksAttached, nil
	}
	requestTime := time.Now()
	attached, err := disksAreAttachedInternal(nodeVolumes)
	vclib.RecordvSphereMetric(vclib.OperationDisksAreAttached, requestTime, err)
	return attached, err
}

// CreateVolume creates a volume of given size (in KiB) and return the volume path.
// If the volumeOptions.Datastore is part of datastore cluster for example - [DatastoreCluster/sharedVmfs-0] then
// return value will be [DatastoreCluster/sharedVmfs-0] kubevols/<volume-name>.vmdk
// else return value will be [sharedVmfs-0] kubevols/<volume-name>.vmdk
func (vs *VSphere) CreateVolume(volumeOptions *vclib.VolumeOptions) (canonicalVolumePath string, err error) {
	klog.V(1).Infof("Starting to create a vSphere volume with volumeOptions: %+v", volumeOptions)
	createVolumeInternal := func(volumeOptions *vclib.VolumeOptions) (canonicalVolumePath string, err error) {
		var datastore string
		var dsList []*vclib.DatastoreInfo
		// If datastore not specified, then use default datastore
		if volumeOptions.Datastore == "" {
			datastore = vs.cfg.Workspace.DefaultDatastore
		} else {
			datastore = volumeOptions.Datastore
		}
		datastore = strings.TrimSpace(datastore)
		// Create context
		ctx, cancel := context.WithCancel(context.Background())
		defer cancel()
		vsi, err := vs.getVSphereInstanceForServer(vs.cfg.Workspace.VCenterIP, ctx)
		if err != nil {
			return "", err
		}
		dc, err := vclib.GetDatacenter(ctx, vsi.conn, vs.cfg.Workspace.Datacenter)
		if err != nil {
			return "", err
		}
		var vmOptions *vclib.VMOptions
		if volumeOptions.VSANStorageProfileData != "" || volumeOptions.StoragePolicyName != "" {
			// If datastore and zone are specified, first validate if the datastore is in the provided zone.
			if len(volumeOptions.Zone) != 0 && volumeOptions.Datastore != "" {
				klog.V(4).Infof("Specified zone : %s, datastore : %s", volumeOptions.Zone, volumeOptions.Datastore)
				dsList, err = getDatastoresForZone(ctx, dc, vs.nodeManager, volumeOptions.Zone)
				if err != nil {
					return "", err
				}

				// Validate if the datastore provided belongs to the zone. If not, fail the operation.
				found := false
				for _, ds := range dsList {
					if ds.Info.Name == volumeOptions.Datastore {
						found = true
						break
					}
				}
				if !found {
					err := fmt.Errorf("The specified datastore %s does not match the provided zones : %s", volumeOptions.Datastore, volumeOptions.Zone)
					klog.Error(err)
					return "", err
				}
			}
			// Acquire a read lock to ensure multiple PVC requests can be processed simultaneously.
			cleanUpDummyVMLock.RLock()
			defer cleanUpDummyVMLock.RUnlock()
			// Create a new background routine that will delete any dummy VM's that are left stale.
			// This routine will get executed for every 5 minutes and gets initiated only once in its entire lifetime.
			cleanUpRoutineInitLock.Lock()
			if !cleanUpRoutineInitialized {
				klog.V(1).Infof("Starting a clean up routine to remove stale dummy VM's")
				go vs.cleanUpDummyVMs(DummyVMPrefixName)
				cleanUpRoutineInitialized = true
			}
			cleanUpRoutineInitLock.Unlock()
			vmOptions, err = vs.setVMOptions(ctx, dc, vs.cfg.Workspace.ResourcePoolPath)
			if err != nil {
				klog.Errorf("Failed to set VM options requires to create a vsphere volume. err: %+v", err)
				return "", err
			}
		}
		if volumeOptions.StoragePolicyName != "" && volumeOptions.Datastore == "" {
			if len(volumeOptions.Zone) == 0 {
				klog.V(4).Infof("Selecting a shared datastore as per the storage policy %s", volumeOptions.StoragePolicyName)
				datastore, err = getPbmCompatibleDatastore(ctx, dc, volumeOptions.StoragePolicyName, vs.nodeManager)
			} else {
				// If zone is specified, first get the datastores in the zone.
				dsList, err = getDatastoresForZone(ctx, dc, vs.nodeManager, volumeOptions.Zone)

				if err != nil {
					klog.Errorf("Failed to find a shared datastore matching zone %s. err: %+v", volumeOptions.Zone, err)
					return "", err
				}
				// If unable to get any datastore, fail the operation.
				if len(dsList) == 0 {
					err := fmt.Errorf("Failed to find a shared datastore matching zone %s", volumeOptions.Zone)
					klog.Error(err)
					return "", err
				}

				klog.V(4).Infof("Specified zone : %s. Picking a datastore as per the storage policy %s among the zoned datastores : %s", volumeOptions.Zone,
					volumeOptions.StoragePolicyName, dsList)
				// Among the compatible datastores, select the one based on the maximum free space.
				datastore, err = getPbmCompatibleZonedDatastore(ctx, dc, volumeOptions.StoragePolicyName, dsList)
			}
			klog.V(1).Infof("Datastore selected as per policy : %s", datastore)
			if err != nil {
				klog.Errorf("Failed to get pbm compatible datastore with storagePolicy: %s. err: %+v", volumeOptions.StoragePolicyName, err)
				return "", err
			}
		} else {
			// If zone is specified, pick the datastore in the zone with maximum free space within the zone.
			if volumeOptions.Datastore == "" && len(volumeOptions.Zone) != 0 {
				klog.V(4).Infof("Specified zone : %s", volumeOptions.Zone)
				dsList, err = getDatastoresForZone(ctx, dc, vs.nodeManager, volumeOptions.Zone)

				if err != nil {
					klog.Errorf("Failed to find a shared datastore matching zone %s. err: %+v", volumeOptions.Zone, err)
					return "", err
				}
				// If unable to get any datastore, fail the operation
				if len(dsList) == 0 {
					err := fmt.Errorf("Failed to find a shared datastore matching zone %s", volumeOptions.Zone)
					klog.Error(err)
					return "", err
				}

				datastore, err = getMostFreeDatastoreName(ctx, nil, dsList)
				if err != nil {
					klog.Errorf("Failed to get shared datastore: %+v", err)
					return "", err
				}
				klog.V(1).Infof("Specified zone : %s. Selected datastore : %s", volumeOptions.StoragePolicyName, datastore)
			} else {
				var sharedDsList []*vclib.DatastoreInfo
				var err error
				if len(volumeOptions.Zone) == 0 {
					// If zone is not provided, get the shared datastore across all node VMs.
					klog.V(4).Infof("Validating if datastore %s is shared across all node VMs", datastore)
					sharedDsList, err = getSharedDatastoresInK8SCluster(ctx, dc, vs.nodeManager)
					if err != nil {
						klog.Errorf("Failed to get shared datastore: %+v", err)
						return "", err
					}
					// Prepare error msg to be used later, if required.
					err = fmt.Errorf("The specified datastore %s is not a shared datastore across node VMs", datastore)
				} else {
					// If zone is provided, get the shared datastores in that zone.
					klog.V(4).Infof("Validating if datastore %s is in zone %s ", datastore, volumeOptions.Zone)
					sharedDsList, err = getDatastoresForZone(ctx, dc, vs.nodeManager, volumeOptions.Zone)
					if err != nil {
						klog.Errorf("Failed to find a shared datastore matching zone %s. err: %+v", volumeOptions.Zone, err)
						return "", err
					}
					// Prepare error msg to be used later, if required.
					err = fmt.Errorf("The specified datastore %s does not match the provided zones : %s", datastore, volumeOptions.Zone)
				}
				found := false
				// Check if the selected datastore belongs to the list of shared datastores computed.
				for _, sharedDs := range sharedDsList {
					if datastore == sharedDs.Info.Name {
						klog.V(4).Infof("Datastore validation succeeded")
						found = true
						break
					}
				}
				if !found {
					klog.Error(err)
					return "", err
				}
			}
		}
		ds, err := dc.GetDatastoreByName(ctx, datastore)
		if err != nil {
			return "", err
		}
		volumeOptions.Datastore = datastore
		kubeVolsPath := filepath.Clean(ds.Path(VolDir)) + "/"
		err = ds.CreateDirectory(ctx, kubeVolsPath, false)
		if err != nil && err != vclib.ErrFileAlreadyExist {
			klog.Errorf("Cannot create dir %#v. err %s", kubeVolsPath, err)
			return "", err
		}
		volumePath := kubeVolsPath + volumeOptions.Name + ".vmdk"
		disk := diskmanagers.VirtualDisk{
			DiskPath:      volumePath,
			VolumeOptions: volumeOptions,
			VMOptions:     vmOptions,
		}
		volumePath, err = disk.Create(ctx, ds)
		if err != nil {
			klog.Errorf("Failed to create a vsphere volume with volumeOptions: %+v on datastore: %s. err: %+v", volumeOptions, datastore, err)
			return "", err
		}
		// Get the canonical path for the volume path.
		canonicalVolumePath, err = getcanonicalVolumePath(ctx, dc, volumePath)
		if err != nil {
			klog.Errorf("Failed to get canonical vsphere volume path for volume: %s with volumeOptions: %+v on datastore: %s. err: %+v", volumePath, volumeOptions, datastore, err)
			return "", err
		}
		if filepath.Base(datastore) != datastore {
			// If datastore is within cluster, add cluster path to the volumePath
			canonicalVolumePath = strings.Replace(canonicalVolumePath, filepath.Base(datastore), datastore, 1)
		}
		return canonicalVolumePath, nil
	}
	requestTime := time.Now()
	canonicalVolumePath, err = createVolumeInternal(volumeOptions)
	vclib.RecordCreateVolumeMetric(volumeOptions, requestTime, err)
	klog.V(4).Infof("The canonical volume path for the newly created vSphere volume is %q", canonicalVolumePath)
	return canonicalVolumePath, err
}

// DeleteVolume deletes a volume given volume name.
func (vs *VSphere) DeleteVolume(vmDiskPath string) error {
	klog.V(1).Infof("Starting to delete vSphere volume with vmDiskPath: %s", vmDiskPath)
	deleteVolumeInternal := func(vmDiskPath string) error {
		// Create context
		ctx, cancel := context.WithCancel(context.Background())
		defer cancel()
		vsi, err := vs.getVSphereInstanceForServer(vs.cfg.Workspace.VCenterIP, ctx)
		if err != nil {
			return err
		}
		dc, err := vclib.GetDatacenter(ctx, vsi.conn, vs.cfg.Workspace.Datacenter)
		if err != nil {
			return err
		}
		disk := diskmanagers.VirtualDisk{
			DiskPath:      vmDiskPath,
			VolumeOptions: &vclib.VolumeOptions{},
			VMOptions:     &vclib.VMOptions{},
		}
		err = disk.Delete(ctx, dc)
		if err != nil {
			klog.Errorf("Failed to delete vsphere volume with vmDiskPath: %s. err: %+v", vmDiskPath, err)
		}
		return err
	}
	requestTime := time.Now()
	err := deleteVolumeInternal(vmDiskPath)
	vclib.RecordvSphereMetric(vclib.OperationDeleteVolume, requestTime, err)
	return err
}

// HasClusterID returns true if the cluster has a clusterID
func (vs *VSphere) HasClusterID() bool {
	return true
}

// Notification handler when node is added into k8s cluster.
func (vs *VSphere) NodeAdded(obj interface{}) {
	node, ok := obj.(*v1.Node)
	if node == nil || !ok {
		klog.Warningf("NodeAdded: unrecognized object %+v", obj)
		return
	}

	klog.V(4).Infof("Node added: %+v", node)
	if err := vs.nodeManager.RegisterNode(node); err != nil {
		klog.Errorf("failed to add node %+v: %v", node, err)
	}
}

// Notification handler when node is removed from k8s cluster.
func (vs *VSphere) NodeDeleted(obj interface{}) {
	node, ok := obj.(*v1.Node)
	if node == nil || !ok {
		klog.Warningf("NodeDeleted: unrecognized object %+v", obj)
		return
	}

	klog.V(4).Infof("Node deleted: %+v", node)
	if err := vs.nodeManager.UnRegisterNode(node); err != nil {
		klog.Errorf("failed to delete node %s: %v", node.Name, err)
	}
}

func (vs *VSphere) NodeManager() (nodeManager *NodeManager) {
	if vs == nil {
		return nil
	}
	return vs.nodeManager
}

func withTagsClient(ctx context.Context, connection *vclib.VSphereConnection, f func(c *rest.Client) error) error {
	c := rest.NewClient(connection.Client)
	user := url.UserPassword(connection.Username, connection.Password)
	if err := c.Login(ctx, user); err != nil {
		return err
	}
<<<<<<< HEAD
	defer c.Logout(ctx)
=======
	defer func() {
		if err := c.Logout(ctx); err != nil {
			klog.Errorf("failed to logout: %v", err)
		}
	}()
>>>>>>> 8c4f3a9d
	return f(c)
}

// GetZone implements Zones.GetZone
func (vs *VSphere) GetZone(ctx context.Context) (cloudprovider.Zone, error) {
	nodeName, err := vs.CurrentNodeName(ctx, vs.hostName)
	if err != nil {
<<<<<<< HEAD
		glog.Errorf("Cannot get node name.")
=======
		klog.Errorf("Cannot get node name.")
>>>>>>> 8c4f3a9d
		return cloudprovider.Zone{}, err
	}
	zone := cloudprovider.Zone{}
	vsi, err := vs.getVSphereInstanceForServer(vs.cfg.Workspace.VCenterIP, ctx)
	if err != nil {
<<<<<<< HEAD
		glog.Errorf("Cannot connent to vsphere. Get zone for node %s error", nodeName)
=======
		klog.Errorf("Cannot connent to vsphere. Get zone for node %s error", nodeName)
>>>>>>> 8c4f3a9d
		return cloudprovider.Zone{}, err
	}
	dc, err := vclib.GetDatacenter(ctx, vsi.conn, vs.cfg.Workspace.Datacenter)
	if err != nil {
<<<<<<< HEAD
		glog.Errorf("Cannot connent to datacenter. Get zone for node %s error", nodeName)
=======
		klog.Errorf("Cannot connent to datacenter. Get zone for node %s error", nodeName)
>>>>>>> 8c4f3a9d
		return cloudprovider.Zone{}, err
	}
	vmHost, err := dc.GetHostByVMUUID(ctx, vs.vmUUID)
	if err != nil {
<<<<<<< HEAD
		glog.Errorf("Cannot find VM runtime host. Get zone for node %s error", nodeName)
=======
		klog.Errorf("Cannot find VM runtime host. Get zone for node %s error", nodeName)
>>>>>>> 8c4f3a9d
		return cloudprovider.Zone{}, err
	}

	pc := vsi.conn.Client.ServiceContent.PropertyCollector
	err = withTagsClient(ctx, vsi.conn, func(c *rest.Client) error {
		client := tags.NewManager(c)
		// example result: ["Folder", "Datacenter", "Cluster", "Host"]
		objects, err := mo.Ancestors(ctx, vsi.conn.Client, pc, *vmHost)
		if err != nil {
			return err
		}

		// search the hierarchy, example order: ["Host", "Cluster", "Datacenter", "Folder"]
		for i := range objects {
			obj := objects[len(objects)-1-i]
			tags, err := client.ListAttachedTags(ctx, obj)
			if err != nil {
<<<<<<< HEAD
				glog.Errorf("Cannot list attached tags. Get zone for node %s: %s", nodeName, err)
=======
				klog.Errorf("Cannot list attached tags. Get zone for node %s: %s", nodeName, err)
>>>>>>> 8c4f3a9d
				return err
			}
			for _, value := range tags {
				tag, err := client.GetTag(ctx, value)
				if err != nil {
<<<<<<< HEAD
					glog.Errorf("Get tag %s: %s", value, err)
=======
					klog.Errorf("Get tag %s: %s", value, err)
>>>>>>> 8c4f3a9d
					return err
				}
				category, err := client.GetCategory(ctx, tag.CategoryID)
				if err != nil {
<<<<<<< HEAD
					glog.Errorf("Get category %s error", value)
=======
					klog.Errorf("Get category %s error", value)
>>>>>>> 8c4f3a9d
					return err
				}

				found := func() {
<<<<<<< HEAD
					glog.Errorf("Found %q tag (%s) for %s attached to %s", category.Name, tag.Name, vs.vmUUID, obj.Reference())
=======
					klog.Errorf("Found %q tag (%s) for %s attached to %s", category.Name, tag.Name, vs.vmUUID, obj.Reference())
>>>>>>> 8c4f3a9d
				}
				switch {
				case category.Name == vs.cfg.Labels.Zone:
					zone.FailureDomain = tag.Name
					found()
				case category.Name == vs.cfg.Labels.Region:
					zone.Region = tag.Name
					found()
				}

				if zone.FailureDomain != "" && zone.Region != "" {
					return nil
				}
			}
		}

		if zone.Region == "" {
<<<<<<< HEAD
			if vs.cfg.Labels.Region != "" {
				return fmt.Errorf("vSphere region category %q does not match any tags for node %s [%s]", vs.cfg.Labels.Region, nodeName, vs.vmUUID)
			}
		}
		if zone.FailureDomain == "" {
			if vs.cfg.Labels.Zone != "" {
				return fmt.Errorf("vSphere zone category %q does not match any tags for node %s [%s]", vs.cfg.Labels.Zone, nodeName, vs.vmUUID)
			}
=======
			return fmt.Errorf("vSphere region category %q does not match any tags for node %s [%s]", vs.cfg.Labels.Region, nodeName, vs.vmUUID)
		}
		if zone.FailureDomain == "" {
			return fmt.Errorf("vSphere zone category %q does not match any tags for node %s [%s]", vs.cfg.Labels.Zone, nodeName, vs.vmUUID)
>>>>>>> 8c4f3a9d
		}

		return nil
	})
	if err != nil {
<<<<<<< HEAD
		glog.Errorf("Get zone for node %s: %s", nodeName, err)
=======
		klog.Errorf("Get zone for node %s: %s", nodeName, err)
>>>>>>> 8c4f3a9d
		return cloudprovider.Zone{}, err
	}
	return zone, nil
}

func (vs *VSphere) GetZoneByNodeName(ctx context.Context, nodeName k8stypes.NodeName) (cloudprovider.Zone, error) {
	return cloudprovider.Zone{}, cloudprovider.NotImplemented
}

func (vs *VSphere) GetZoneByProviderID(ctx context.Context, providerID string) (cloudprovider.Zone, error) {
	return cloudprovider.Zone{}, cloudprovider.NotImplemented
<<<<<<< HEAD
=======
}

// GetLabelsForVolume implements the PVLabeler interface for VSphere
// since this interface is used by the PV label admission controller.
func (vs *VSphere) GetLabelsForVolume(ctx context.Context, pv *v1.PersistentVolume) (map[string]string, error) {
	// ignore if zones not enabled
	if !vs.isZoneEnabled() {
		klog.V(4).Infof("Zone labels for volume is not enabled in vsphere.conf")
		return nil, nil
	}
	// ignore if not vSphere volume
	if pv.Spec.VsphereVolume == nil {
		return nil, nil
	}
	return vs.GetVolumeLabels(pv.Spec.VsphereVolume.VolumePath)
}

// GetVolumeLabels returns the well known zone and region labels for given volume
func (vs *VSphere) GetVolumeLabels(volumePath string) (map[string]string, error) {
	// Create context
	ctx, cancel := context.WithCancel(context.Background())
	defer cancel()

	// if zones is not enabled return no labels
	if !vs.isZoneEnabled() {
		klog.V(4).Infof("Volume zone labels is not enabled in vsphere.conf")
		return nil, nil
	}

	datastorePathObj, err := vclib.GetDatastorePathObjFromVMDiskPath(volumePath)
	if err != nil {
		klog.Errorf("Failed to get datastore for volume: %v: %+v", volumePath, err)
		return nil, err
	}
	dsZones, err := vs.GetZonesForDatastore(ctx, datastorePathObj.Datastore)
	if err != nil {
		klog.Errorf("Failed to get zones for datastore %v: %+v", datastorePathObj.Datastore, err)
		return nil, err
	}
	dsZones, err = vs.collapseZonesInRegion(ctx, dsZones)
	// FIXME: For now, pick the first zone of datastore as the zone of volume
	labels := make(map[string]string)
	if len(dsZones) > 0 {
		labels[v1.LabelZoneRegion] = dsZones[0].Region
		labels[v1.LabelZoneFailureDomain] = dsZones[0].FailureDomain
	}
	return labels, nil
}

// collapse all zones in same region. Join FailureDomain with well known separator
func (vs *VSphere) collapseZonesInRegion(ctx context.Context, zones []cloudprovider.Zone) ([]cloudprovider.Zone, error) {
	// first create a map of region -> list of zones in that region
	regionToZones := make(map[string][]string)
	for _, zone := range zones {
		fds, exists := regionToZones[zone.Region]
		if !exists {
			fds = make([]string, 0)
		}
		regionToZones[zone.Region] = append(fds, zone.FailureDomain)
	}

	// Join all fds in same region and return Zone instances
	collapsedZones := make([]cloudprovider.Zone, 0)
	for region, fds := range regionToZones {
		fdSet := sets.NewString(fds...)
		appendedZone := volumehelpers.ZonesSetToLabelValue(fdSet)
		collapsedZones = append(collapsedZones, cloudprovider.Zone{FailureDomain: appendedZone, Region: region})
	}
	return collapsedZones, nil
}

// GetZonesForDatastore returns all the zones from which this datastore is visible
func (vs *VSphere) GetZonesForDatastore(ctx context.Context, datastore string) ([]cloudprovider.Zone, error) {
	vsi, err := vs.getVSphereInstanceForServer(vs.cfg.Workspace.VCenterIP, ctx)
	if err != nil {
		klog.Errorf("Failed to get vSphere instance: %+v", err)
		return nil, err
	}
	dc, err := vclib.GetDatacenter(ctx, vsi.conn, vs.cfg.Workspace.Datacenter)
	if err != nil {
		klog.Errorf("Failed to get datacenter: %+v", err)
		return nil, err
	}
	// get the hosts mounted on this datastore
	// datastore -> ["host-1", "host-2", "host-3", ...]
	ds, err := dc.GetDatastoreByName(ctx, datastore)
	if err != nil {
		klog.Errorf("Failed to get datastore by name: %v: %+v", datastore, err)
		return nil, err
	}
	dsHosts, err := ds.GetDatastoreHostMounts(ctx)
	if err != nil {
		klog.Errorf("Failed to get datastore host mounts for %v: %+v", datastore, err)
		return nil, err
	}
	klog.V(4).Infof("Got host mounts for datastore: %v: %v", datastore, dsHosts)

	// compute map of zone to list of hosts in that zone across all hosts in vsphere
	// zone -> ["host-i", "host-j", "host-k", ...]
	zoneToHosts, err := vs.GetZoneToHosts(ctx, vsi)
	if err != nil {
		klog.Errorf("Failed to get zones for hosts: %+v", err)
		return nil, err
	}
	klog.V(4).Infof("Got zone to hosts: %v", zoneToHosts)

	// datastore belongs to a zone if all hosts in that zone mount that datastore
	dsZones := make([]cloudprovider.Zone, 0)
	for zone, zoneHosts := range zoneToHosts {
		// if zone is valid and zoneHosts is a subset of dsHosts, then add zone
		if zone.Region != "" && containsAll(dsHosts, zoneHosts) {
			dsZones = append(dsZones, zone)
		}
	}
	klog.V(4).Infof("Datastore %s belongs to zones: %v", datastore, dsZones)
	return dsZones, nil
}

// GetZoneToHosts returns a map of 'zone' -> 'list of hosts in that zone' in given VC
func (vs *VSphere) GetZoneToHosts(ctx context.Context, vsi *VSphereInstance) (map[cloudprovider.Zone][]vmwaretypes.ManagedObjectReference, error) {
	// Approach is to find tags with the category of 'vs.cfg.Labels.Zone'
	zoneToHosts := make(map[cloudprovider.Zone][]vmwaretypes.ManagedObjectReference)

	getHostsInTagCategory := func(ctx context.Context, tagCategoryName string) (map[vmwaretypes.ManagedObjectReference]string, error) {

		hostToTag := make(map[vmwaretypes.ManagedObjectReference]string)
		err := withTagsClient(ctx, vsi.conn, func(c *rest.Client) error {
			// Look whether the zone/region tag is defined in VC
			tagManager := tags.NewManager(c)
			tagsForCat, err := tagManager.GetTagsForCategory(ctx, tagCategoryName)
			if err != nil {
				klog.V(4).Infof("No tags with category %s exists in VC. So ignoring.", tagCategoryName)
				// return a special error so that tag unavailability can be ignored
				return ErrNoZoneTagInVC
			}
			klog.V(4).Infof("List of tags under category %s: %v", tagCategoryName, tagsForCat)

			// Each such tag is a different 'zone' marked in vCenter.
			// Query for objects associated with each tag. Consider Host, Cluster and Datacenter kind of objects.
			tagToObjects := make(map[string][]mo.Reference)
			for _, tag := range tagsForCat {
				klog.V(4).Infof("Getting objects associated with tag %s", tag.Name)
				objects, err := tagManager.ListAttachedObjects(ctx, tag.Name)
				if err != nil {
					klog.Errorf("Error fetching objects associated with zone tag %s: %+v", tag.Name, err)
					return err
				}
				tagToObjects[tag.Name] = objects
			}
			klog.V(4).Infof("Map of tag to objects: %v", tagToObjects)

			// Infer zone for hosts within Datacenter, hosts within clusters and hosts - in this order of increasing priority
			// The below nested for-loops goes over all the objects in tagToObjects three times over.
			for _, moType := range []string{vclib.DatacenterType, vclib.ClusterComputeResourceType, vclib.HostSystemType} {
				for tagName, objects := range tagToObjects {
					for _, obj := range objects {
						if obj.Reference().Type == moType {
							klog.V(4).Infof("Found zone tag %s associated with %s of type %T: %s", tagName, obj, obj, obj.Reference().Value)
							switch moType {
							case "Datacenter":
								// mark that all hosts in this datacenter has tag applied
								dcObjRef := object.NewReference(vsi.conn.Client, obj.Reference())
								klog.V(4).Infof("Converted mo obj %v to govmomi object ref %v", obj, dcObjRef)
								dcObj, ok := dcObjRef.(*object.Datacenter)
								if !ok {
									errMsg := fmt.Sprintf("Not able to convert object to Datacenter %v", obj)
									klog.Errorf(errMsg)
									return errors.New(errMsg)
								}
								klog.V(4).Infof("Converted to object Datacenter %v", dcObj)
								dc := vclib.Datacenter{Datacenter: dcObj}
								hosts, err := dc.GetAllHosts(ctx)
								if err != nil {
									klog.Errorf("Could not get hosts from datacenter %v: %+v", dc, err)
									return err
								}
								for _, host := range hosts {
									hostToTag[host] = tagName
								}
							case "ClusterComputeResource":
								// mark that all hosts in this cluster has tag applied
								clusterObjRef := object.NewReference(vsi.conn.Client, obj.Reference())
								clusterObj, ok := clusterObjRef.(*object.ClusterComputeResource)
								if !ok {
									errMsg := fmt.Sprintf("Not able to convert object ClusterComputeResource %v", obj)
									klog.Errorf(errMsg)
									return errors.New(errMsg)
								}
								hostSystemList, err := clusterObj.Hosts(ctx)
								if err != nil {
									klog.Errorf("Not able to get hosts in cluster %v: %+v", clusterObj, err)
									return err
								}
								for _, host := range hostSystemList {
									hostToTag[host.Reference()] = tagName
								}
							case "HostSystem":
								// mark that this host has tag applied
								hostToTag[obj.Reference()] = tagName
							}
						}
					}
				}
			}
			return nil // no error
		})
		if err != nil {
			klog.Errorf("Error processing tag category %s: %+v", tagCategoryName, err)
			return nil, err
		}
		klog.V(6).Infof("Computed hostToTag: %v", hostToTag)
		return hostToTag, nil
	}

	hostToZone, err := getHostsInTagCategory(ctx, vs.cfg.Labels.Zone)
	if err != nil {
		if err == ErrNoZoneTagInVC {
			return zoneToHosts, nil
		}
		klog.Errorf("Get hosts in tag category %s failed: %+v", vs.cfg.Labels.Zone, err)
		return nil, err
	}

	hostToRegion, err := getHostsInTagCategory(ctx, vs.cfg.Labels.Region)
	if err != nil {
		if err == ErrNoZoneTagInVC {
			return zoneToHosts, nil
		}
		klog.Errorf("Get hosts in tag category %s failed: %+v", vs.cfg.Labels.Region, err)
		return nil, err
	}

	// populate zoneToHosts based on hostToZone and hostToRegion
	klog.V(6).Infof("hostToZone: %v", hostToZone)
	klog.V(6).Infof("hostToRegion: %v", hostToRegion)
	for host, zone := range hostToZone {
		region, regionExists := hostToRegion[host]
		if !regionExists {
			klog.Errorf("Host %s has a zone, but no region. So ignoring.", host)
			continue
		}
		cpZone := cloudprovider.Zone{FailureDomain: zone, Region: region}
		hosts, exists := zoneToHosts[cpZone]
		if !exists {
			hosts = make([]vmwaretypes.ManagedObjectReference, 0)
		}
		zoneToHosts[cpZone] = append(hosts, host)
	}
	klog.V(4).Infof("Final zoneToHosts: %v", zoneToHosts)
	return zoneToHosts, nil
}

// returns true if s1 contains all elements from s2; false otherwise
func containsAll(s1 []vmwaretypes.ManagedObjectReference, s2 []vmwaretypes.ManagedObjectReference) bool {
	// put all elements of s1 into a map
	s1Map := make(map[vmwaretypes.ManagedObjectReference]bool)
	for _, mor := range s1 {
		s1Map[mor] = true
	}
	// verify if all elements of s2 are present in s1Map
	for _, mor := range s2 {
		if _, found := s1Map[mor]; !found {
			return false
		}
	}
	return true
>>>>>>> 8c4f3a9d
}<|MERGE_RESOLUTION|>--- conflicted
+++ resolved
@@ -33,18 +33,11 @@
 
 	"gopkg.in/gcfg.v1"
 
-<<<<<<< HEAD
-	"github.com/golang/glog"
-	"github.com/vmware/govmomi/vapi/rest"
-	"github.com/vmware/govmomi/vapi/tags"
-	"github.com/vmware/govmomi/vim25/mo"
-=======
 	"github.com/vmware/govmomi/object"
 	"github.com/vmware/govmomi/vapi/rest"
 	"github.com/vmware/govmomi/vapi/tags"
 	"github.com/vmware/govmomi/vim25/mo"
 	vmwaretypes "github.com/vmware/govmomi/vim25/types"
->>>>>>> 8c4f3a9d
 	"k8s.io/api/core/v1"
 	k8stypes "k8s.io/apimachinery/pkg/types"
 	"k8s.io/apimachinery/pkg/util/sets"
@@ -645,11 +638,7 @@
 			return nil, err
 		}
 		// add the hostname address
-<<<<<<< HEAD
-		v1helper.AddToNodeAddresses(&addrs, v1.NodeAddress{Type: v1.NodeHostName, Address: vs.hostName})
-=======
 		nodehelpers.AddToNodeAddresses(&addrs, v1.NodeAddress{Type: v1.NodeHostName, Address: vs.hostName})
->>>>>>> 8c4f3a9d
 		return addrs, nil
 	}
 
@@ -733,11 +722,7 @@
 func (vs *VSphere) InstanceExistsByProviderID(ctx context.Context, providerID string) (bool, error) {
 	nodeName, err := vs.GetNodeNameFromProviderID(providerID)
 	if err != nil {
-<<<<<<< HEAD
-		glog.Errorf("Error while getting nodename for providerID %s", providerID)
-=======
 		klog.Errorf("Error while getting nodename for providerID %s", providerID)
->>>>>>> 8c4f3a9d
 		return false, err
 	}
 	_, err = vs.InstanceID(ctx, convertToK8sType(nodeName))
@@ -752,11 +737,7 @@
 func (vs *VSphere) InstanceShutdownByProviderID(ctx context.Context, providerID string) (bool, error) {
 	nodeName, err := vs.GetNodeNameFromProviderID(providerID)
 	if err != nil {
-<<<<<<< HEAD
-		glog.Errorf("Error while getting nodename for providerID %s", providerID)
-=======
 		klog.Errorf("Error while getting nodename for providerID %s", providerID)
->>>>>>> 8c4f3a9d
 		return false, err
 	}
 
@@ -770,20 +751,12 @@
 	}
 	vm, err := vs.getVMFromNodeName(ctx, convertToK8sType(nodeName))
 	if err != nil {
-<<<<<<< HEAD
-		glog.Errorf("Failed to get VM object for node: %q. err: +%v", nodeName, err)
-=======
 		klog.Errorf("Failed to get VM object for node: %q. err: +%v", nodeName, err)
->>>>>>> 8c4f3a9d
 		return false, err
 	}
 	isActive, err := vm.IsActive(ctx)
 	if err != nil {
-<<<<<<< HEAD
-		glog.Errorf("Failed to check whether node %q is active. err: %+v.", nodeName, err)
-=======
 		klog.Errorf("Failed to check whether node %q is active. err: %+v.", nodeName, err)
->>>>>>> 8c4f3a9d
 		return false, err
 	}
 	return !isActive, nil
@@ -816,11 +789,7 @@
 		}
 		vm, err := vs.getVMFromNodeName(ctx, nodeName)
 		if err != nil {
-<<<<<<< HEAD
-			glog.Errorf("Failed to get VM object for node: %q. err: +%v", convertToString(nodeName), err)
-=======
 			klog.Errorf("Failed to get VM object for node: %q. err: +%v", convertToString(nodeName), err)
->>>>>>> 8c4f3a9d
 			return "", err
 		}
 		isActive, err := vm.IsActive(ctx)
@@ -882,19 +851,11 @@
 
 // Zones returns an implementation of Zones for vSphere.
 func (vs *VSphere) Zones() (cloudprovider.Zones, bool) {
-<<<<<<< HEAD
-	if vs.cfg == nil {
-		glog.V(1).Info("The vSphere cloud provider does not support zones")
-		return nil, false
-	}
-	return vs, true
-=======
 	if vs.isZoneEnabled() {
 		return vs, true
 	}
 	klog.V(1).Info("The vSphere cloud provider does not support zones")
 	return nil, false
->>>>>>> 8c4f3a9d
 }
 
 // Routes returns a false since the interface is not supported for vSphere.
@@ -1475,15 +1436,11 @@
 	if err := c.Login(ctx, user); err != nil {
 		return err
 	}
-<<<<<<< HEAD
-	defer c.Logout(ctx)
-=======
 	defer func() {
 		if err := c.Logout(ctx); err != nil {
 			klog.Errorf("failed to logout: %v", err)
 		}
 	}()
->>>>>>> 8c4f3a9d
 	return f(c)
 }
 
@@ -1491,39 +1448,23 @@
 func (vs *VSphere) GetZone(ctx context.Context) (cloudprovider.Zone, error) {
 	nodeName, err := vs.CurrentNodeName(ctx, vs.hostName)
 	if err != nil {
-<<<<<<< HEAD
-		glog.Errorf("Cannot get node name.")
-=======
 		klog.Errorf("Cannot get node name.")
->>>>>>> 8c4f3a9d
 		return cloudprovider.Zone{}, err
 	}
 	zone := cloudprovider.Zone{}
 	vsi, err := vs.getVSphereInstanceForServer(vs.cfg.Workspace.VCenterIP, ctx)
 	if err != nil {
-<<<<<<< HEAD
-		glog.Errorf("Cannot connent to vsphere. Get zone for node %s error", nodeName)
-=======
 		klog.Errorf("Cannot connent to vsphere. Get zone for node %s error", nodeName)
->>>>>>> 8c4f3a9d
 		return cloudprovider.Zone{}, err
 	}
 	dc, err := vclib.GetDatacenter(ctx, vsi.conn, vs.cfg.Workspace.Datacenter)
 	if err != nil {
-<<<<<<< HEAD
-		glog.Errorf("Cannot connent to datacenter. Get zone for node %s error", nodeName)
-=======
 		klog.Errorf("Cannot connent to datacenter. Get zone for node %s error", nodeName)
->>>>>>> 8c4f3a9d
 		return cloudprovider.Zone{}, err
 	}
 	vmHost, err := dc.GetHostByVMUUID(ctx, vs.vmUUID)
 	if err != nil {
-<<<<<<< HEAD
-		glog.Errorf("Cannot find VM runtime host. Get zone for node %s error", nodeName)
-=======
 		klog.Errorf("Cannot find VM runtime host. Get zone for node %s error", nodeName)
->>>>>>> 8c4f3a9d
 		return cloudprovider.Zone{}, err
 	}
 
@@ -1541,39 +1482,23 @@
 			obj := objects[len(objects)-1-i]
 			tags, err := client.ListAttachedTags(ctx, obj)
 			if err != nil {
-<<<<<<< HEAD
-				glog.Errorf("Cannot list attached tags. Get zone for node %s: %s", nodeName, err)
-=======
 				klog.Errorf("Cannot list attached tags. Get zone for node %s: %s", nodeName, err)
->>>>>>> 8c4f3a9d
 				return err
 			}
 			for _, value := range tags {
 				tag, err := client.GetTag(ctx, value)
 				if err != nil {
-<<<<<<< HEAD
-					glog.Errorf("Get tag %s: %s", value, err)
-=======
 					klog.Errorf("Get tag %s: %s", value, err)
->>>>>>> 8c4f3a9d
 					return err
 				}
 				category, err := client.GetCategory(ctx, tag.CategoryID)
 				if err != nil {
-<<<<<<< HEAD
-					glog.Errorf("Get category %s error", value)
-=======
 					klog.Errorf("Get category %s error", value)
->>>>>>> 8c4f3a9d
 					return err
 				}
 
 				found := func() {
-<<<<<<< HEAD
-					glog.Errorf("Found %q tag (%s) for %s attached to %s", category.Name, tag.Name, vs.vmUUID, obj.Reference())
-=======
 					klog.Errorf("Found %q tag (%s) for %s attached to %s", category.Name, tag.Name, vs.vmUUID, obj.Reference())
->>>>>>> 8c4f3a9d
 				}
 				switch {
 				case category.Name == vs.cfg.Labels.Zone:
@@ -1591,31 +1516,16 @@
 		}
 
 		if zone.Region == "" {
-<<<<<<< HEAD
-			if vs.cfg.Labels.Region != "" {
-				return fmt.Errorf("vSphere region category %q does not match any tags for node %s [%s]", vs.cfg.Labels.Region, nodeName, vs.vmUUID)
-			}
-		}
-		if zone.FailureDomain == "" {
-			if vs.cfg.Labels.Zone != "" {
-				return fmt.Errorf("vSphere zone category %q does not match any tags for node %s [%s]", vs.cfg.Labels.Zone, nodeName, vs.vmUUID)
-			}
-=======
 			return fmt.Errorf("vSphere region category %q does not match any tags for node %s [%s]", vs.cfg.Labels.Region, nodeName, vs.vmUUID)
 		}
 		if zone.FailureDomain == "" {
 			return fmt.Errorf("vSphere zone category %q does not match any tags for node %s [%s]", vs.cfg.Labels.Zone, nodeName, vs.vmUUID)
->>>>>>> 8c4f3a9d
 		}
 
 		return nil
 	})
 	if err != nil {
-<<<<<<< HEAD
-		glog.Errorf("Get zone for node %s: %s", nodeName, err)
-=======
 		klog.Errorf("Get zone for node %s: %s", nodeName, err)
->>>>>>> 8c4f3a9d
 		return cloudprovider.Zone{}, err
 	}
 	return zone, nil
@@ -1627,8 +1537,6 @@
 
 func (vs *VSphere) GetZoneByProviderID(ctx context.Context, providerID string) (cloudprovider.Zone, error) {
 	return cloudprovider.Zone{}, cloudprovider.NotImplemented
-<<<<<<< HEAD
-=======
 }
 
 // GetLabelsForVolume implements the PVLabeler interface for VSphere
@@ -1895,5 +1803,4 @@
 		}
 	}
 	return true
->>>>>>> 8c4f3a9d
 }