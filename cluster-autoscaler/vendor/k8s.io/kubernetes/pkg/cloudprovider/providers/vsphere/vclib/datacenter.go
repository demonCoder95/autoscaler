/*
Copyright 2016 The Kubernetes Authors.

Licensed under the Apache License, Version 2.0 (the "License");
you may not use this file except in compliance with the License.
You may obtain a copy of the License at

    http://www.apache.org/licenses/LICENSE-2.0

Unless required by applicable law or agreed to in writing, software
distributed under the License is distributed on an "AS IS" BASIS,
WITHOUT WARRANTIES OR CONDITIONS OF ANY KIND, either express or implied.
See the License for the specific language governing permissions and
limitations under the License.
*/

package vclib

import (
	"context"
	"errors"
	"fmt"
	"path/filepath"
	"strings"

	"github.com/vmware/govmomi/find"
	"github.com/vmware/govmomi/object"
	"github.com/vmware/govmomi/property"
	"github.com/vmware/govmomi/vim25/mo"
	"github.com/vmware/govmomi/vim25/types"
	"k8s.io/klog"
)

// Datacenter extends the govmomi Datacenter object
type Datacenter struct {
	*object.Datacenter
}

// GetDatacenter returns the DataCenter Object for the given datacenterPath
// If datacenter is located in a folder, include full path to datacenter else just provide the datacenter name
func GetDatacenter(ctx context.Context, connection *VSphereConnection, datacenterPath string) (*Datacenter, error) {
	finder := find.NewFinder(connection.Client, false)
	datacenter, err := finder.Datacenter(ctx, datacenterPath)
	if err != nil {
		klog.Errorf("Failed to find the datacenter: %s. err: %+v", datacenterPath, err)
		return nil, err
	}
	dc := Datacenter{datacenter}
	return &dc, nil
}

// GetAllDatacenter returns all the DataCenter Objects
func GetAllDatacenter(ctx context.Context, connection *VSphereConnection) ([]*Datacenter, error) {
	var dc []*Datacenter
	finder := find.NewFinder(connection.Client, false)
	datacenters, err := finder.DatacenterList(ctx, "*")
	if err != nil {
		klog.Errorf("Failed to find the datacenter. err: %+v", err)
		return nil, err
	}
	for _, datacenter := range datacenters {
		dc = append(dc, &(Datacenter{datacenter}))
	}

	return dc, nil
}

// GetVMByUUID gets the VM object from the given vmUUID
func (dc *Datacenter) GetVMByUUID(ctx context.Context, vmUUID string) (*VirtualMachine, error) {
	s := object.NewSearchIndex(dc.Client())
	vmUUID = strings.ToLower(strings.TrimSpace(vmUUID))
	svm, err := s.FindByUuid(ctx, dc.Datacenter, vmUUID, true, nil)
	if err != nil {
		klog.Errorf("Failed to find VM by UUID. VM UUID: %s, err: %+v", vmUUID, err)
		return nil, err
	}
	if svm == nil {
		klog.Errorf("Unable to find VM by UUID. VM UUID: %s", vmUUID)
		return nil, ErrNoVMFound
	}
	virtualMachine := VirtualMachine{object.NewVirtualMachine(dc.Client(), svm.Reference()), dc}
	return &virtualMachine, nil
}

// GetHostByVMUUID gets the host object from the given vmUUID
func (dc *Datacenter) GetHostByVMUUID(ctx context.Context, vmUUID string) (*types.ManagedObjectReference, error) {
	virtualMachine, err := dc.GetVMByUUID(ctx, vmUUID)
<<<<<<< HEAD
=======
	if err != nil {
		return nil, err
	}
>>>>>>> 8c4f3a9d
	var vmMo mo.VirtualMachine
	pc := property.DefaultCollector(virtualMachine.Client())
	err = pc.RetrieveOne(ctx, virtualMachine.Reference(), []string{"summary.runtime.host"}, &vmMo)
	if err != nil {
<<<<<<< HEAD
		glog.Errorf("Failed to retrive VM runtime host, err: %v", err)
		return nil, err
	}
	host := vmMo.Summary.Runtime.Host
	glog.Infof("%s host is %s", virtualMachine.Reference(), host)
=======
		klog.Errorf("Failed to retrive VM runtime host, err: %v", err)
		return nil, err
	}
	host := vmMo.Summary.Runtime.Host
	klog.Infof("%s host is %s", virtualMachine.Reference(), host)
>>>>>>> 8c4f3a9d
	return host, nil
}

// GetVMByPath gets the VM object from the given vmPath
// vmPath should be the full path to VM and not just the name
func (dc *Datacenter) GetVMByPath(ctx context.Context, vmPath string) (*VirtualMachine, error) {
	finder := getFinder(dc)
	vm, err := finder.VirtualMachine(ctx, vmPath)
	if err != nil {
		klog.Errorf("Failed to find VM by Path. VM Path: %s, err: %+v", vmPath, err)
		return nil, err
	}
	virtualMachine := VirtualMachine{vm, dc}
	return &virtualMachine, nil
}

// GetAllDatastores gets the datastore URL to DatastoreInfo map for all the datastores in
// the datacenter.
func (dc *Datacenter) GetAllDatastores(ctx context.Context) (map[string]*DatastoreInfo, error) {
	finder := getFinder(dc)
	datastores, err := finder.DatastoreList(ctx, "*")
	if err != nil {
		klog.Errorf("Failed to get all the datastores. err: %+v", err)
		return nil, err
	}
	var dsList []types.ManagedObjectReference
	for _, ds := range datastores {
		dsList = append(dsList, ds.Reference())
	}

	var dsMoList []mo.Datastore
	pc := property.DefaultCollector(dc.Client())
	properties := []string{DatastoreInfoProperty}
	err = pc.Retrieve(ctx, dsList, properties, &dsMoList)
	if err != nil {
		klog.Errorf("Failed to get Datastore managed objects from datastore objects."+
			" dsObjList: %+v, properties: %+v, err: %v", dsList, properties, err)
		return nil, err
	}

	dsURLInfoMap := make(map[string]*DatastoreInfo)
	for _, dsMo := range dsMoList {
		dsURLInfoMap[dsMo.Info.GetDatastoreInfo().Url] = &DatastoreInfo{
			&Datastore{object.NewDatastore(dc.Client(), dsMo.Reference()),
				dc},
			dsMo.Info.GetDatastoreInfo()}
	}
	klog.V(9).Infof("dsURLInfoMap : %+v", dsURLInfoMap)
	return dsURLInfoMap, nil
}

// GetAllHosts returns all the host objects in this datacenter of VC
func (dc *Datacenter) GetAllHosts(ctx context.Context) ([]types.ManagedObjectReference, error) {
	finder := getFinder(dc)
	hostSystems, err := finder.HostSystemList(ctx, "*")
	if err != nil {
		klog.Errorf("Failed to get all hostSystems. err: %+v", err)
		return nil, err
	}
	var hostMors []types.ManagedObjectReference
	for _, hs := range hostSystems {
		hostMors = append(hostMors, hs.Reference())
	}
	return hostMors, nil
}

// GetDatastoreByPath gets the Datastore object from the given vmDiskPath
func (dc *Datacenter) GetDatastoreByPath(ctx context.Context, vmDiskPath string) (*Datastore, error) {
	datastorePathObj := new(object.DatastorePath)
	isSuccess := datastorePathObj.FromString(vmDiskPath)
	if !isSuccess {
		klog.Errorf("Failed to parse vmDiskPath: %s", vmDiskPath)
		return nil, errors.New("Failed to parse vmDiskPath")
	}

	return dc.GetDatastoreByName(ctx, datastorePathObj.Datastore)
}

// GetDatastoreByName gets the Datastore object for the given datastore name
func (dc *Datacenter) GetDatastoreByName(ctx context.Context, name string) (*Datastore, error) {
	finder := getFinder(dc)
	ds, err := finder.Datastore(ctx, name)
	if err != nil {
		klog.Errorf("Failed while searching for datastore: %s. err: %+v", name, err)
		return nil, err
	}
	datastore := Datastore{ds, dc}
	return &datastore, nil
}

// GetResourcePool gets the resource pool for the given path
func (dc *Datacenter) GetResourcePool(ctx context.Context, resourcePoolPath string) (*object.ResourcePool, error) {
	finder := getFinder(dc)
	var resourcePool *object.ResourcePool
	var err error
	resourcePool, err = finder.ResourcePoolOrDefault(ctx, resourcePoolPath)
	if err != nil {
<<<<<<< HEAD
		glog.Errorf("Failed to get the ResourcePool for path '%s'. err: %+v", resourcePoolPath, err)
=======
		klog.Errorf("Failed to get the ResourcePool for path '%s'. err: %+v", resourcePoolPath, err)
>>>>>>> 8c4f3a9d
		return nil, err
	}
	return resourcePool, nil
}

// GetFolderByPath gets the Folder Object from the given folder path
// folderPath should be the full path to folder
func (dc *Datacenter) GetFolderByPath(ctx context.Context, folderPath string) (*Folder, error) {
	finder := getFinder(dc)
	vmFolder, err := finder.Folder(ctx, folderPath)
	if err != nil {
		klog.Errorf("Failed to get the folder reference for %s. err: %+v", folderPath, err)
		return nil, err
	}
	folder := Folder{vmFolder, dc}
	return &folder, nil
}

// GetVMMoList gets the VM Managed Objects with the given properties from the VM object
func (dc *Datacenter) GetVMMoList(ctx context.Context, vmObjList []*VirtualMachine, properties []string) ([]mo.VirtualMachine, error) {
	var vmMoList []mo.VirtualMachine
	var vmRefs []types.ManagedObjectReference
	if len(vmObjList) < 1 {
		klog.Errorf("VirtualMachine Object list is empty")
		return nil, fmt.Errorf("VirtualMachine Object list is empty")
	}

	for _, vmObj := range vmObjList {
		vmRefs = append(vmRefs, vmObj.Reference())
	}
	pc := property.DefaultCollector(dc.Client())
	err := pc.Retrieve(ctx, vmRefs, properties, &vmMoList)
	if err != nil {
		klog.Errorf("Failed to get VM managed objects from VM objects. vmObjList: %+v, properties: %+v, err: %v", vmObjList, properties, err)
		return nil, err
	}
	return vmMoList, nil
}

// GetVirtualDiskPage83Data gets the virtual disk UUID by diskPath
func (dc *Datacenter) GetVirtualDiskPage83Data(ctx context.Context, diskPath string) (string, error) {
	if len(diskPath) > 0 && filepath.Ext(diskPath) != ".vmdk" {
		diskPath += ".vmdk"
	}
	vdm := object.NewVirtualDiskManager(dc.Client())
	// Returns uuid of vmdk virtual disk
	diskUUID, err := vdm.QueryVirtualDiskUuid(ctx, diskPath, dc.Datacenter)

	if err != nil {
		klog.Warningf("QueryVirtualDiskUuid failed for diskPath: %q. err: %+v", diskPath, err)
		return "", err
	}
	diskUUID = formatVirtualDiskUUID(diskUUID)
	return diskUUID, nil
}

// GetDatastoreMoList gets the Datastore Managed Objects with the given properties from the datastore objects
func (dc *Datacenter) GetDatastoreMoList(ctx context.Context, dsObjList []*Datastore, properties []string) ([]mo.Datastore, error) {
	var dsMoList []mo.Datastore
	var dsRefs []types.ManagedObjectReference
	if len(dsObjList) < 1 {
		klog.Errorf("Datastore Object list is empty")
		return nil, fmt.Errorf("Datastore Object list is empty")
	}

	for _, dsObj := range dsObjList {
		dsRefs = append(dsRefs, dsObj.Reference())
	}
	pc := property.DefaultCollector(dc.Client())
	err := pc.Retrieve(ctx, dsRefs, properties, &dsMoList)
	if err != nil {
		klog.Errorf("Failed to get Datastore managed objects from datastore objects. dsObjList: %+v, properties: %+v, err: %v", dsObjList, properties, err)
		return nil, err
	}
	return dsMoList, nil
}

// CheckDisksAttached checks if the disk is attached to node.
// This is done by comparing the volume path with the backing.FilePath on the VM Virtual disk devices.
func (dc *Datacenter) CheckDisksAttached(ctx context.Context, nodeVolumes map[string][]string) (map[string]map[string]bool, error) {
	attached := make(map[string]map[string]bool)
	var vmList []*VirtualMachine
	for nodeName, volPaths := range nodeVolumes {
		for _, volPath := range volPaths {
			setNodeVolumeMap(attached, volPath, nodeName, false)
		}
		vm, err := dc.GetVMByPath(ctx, nodeName)
		if err != nil {
			if IsNotFound(err) {
				klog.Warningf("Node %q does not exist, vSphere CP will assume disks %v are not attached to it.", nodeName, volPaths)
			}
			continue
		}
		vmList = append(vmList, vm)
	}
	if len(vmList) == 0 {
		klog.V(2).Infof("vSphere CP will assume no disks are attached to any node.")
		return attached, nil
	}
	vmMoList, err := dc.GetVMMoList(ctx, vmList, []string{"config.hardware.device", "name"})
	if err != nil {
		// When there is an error fetching instance information
		// it is safer to return nil and let volume information not be touched.
		klog.Errorf("Failed to get VM Managed object for nodes: %+v. err: +%v", vmList, err)
		return nil, err
	}

	for _, vmMo := range vmMoList {
		if vmMo.Config == nil {
			klog.Errorf("Config is not available for VM: %q", vmMo.Name)
			continue
		}
		for nodeName, volPaths := range nodeVolumes {
			if nodeName == vmMo.Name {
				verifyVolumePathsForVM(vmMo, volPaths, attached)
			}
		}
	}
	return attached, nil
}

// VerifyVolumePathsForVM verifies if the volume paths (volPaths) are attached to VM.
func verifyVolumePathsForVM(vmMo mo.VirtualMachine, volPaths []string, nodeVolumeMap map[string]map[string]bool) {
	// Verify if the volume paths are present on the VM backing virtual disk devices
	for _, volPath := range volPaths {
		vmDevices := object.VirtualDeviceList(vmMo.Config.Hardware.Device)
		for _, device := range vmDevices {
			if vmDevices.TypeName(device) == "VirtualDisk" {
				virtualDevice := device.GetVirtualDevice()
				if backing, ok := virtualDevice.Backing.(*types.VirtualDiskFlatVer2BackingInfo); ok {
					if backing.FileName == volPath {
						setNodeVolumeMap(nodeVolumeMap, volPath, vmMo.Name, true)
					}
				}
			}
		}
	}
}

func setNodeVolumeMap(
	nodeVolumeMap map[string]map[string]bool,
	volumePath string,
	nodeName string,
	check bool) {
	volumeMap := nodeVolumeMap[nodeName]
	if volumeMap == nil {
		volumeMap = make(map[string]bool)
		nodeVolumeMap[nodeName] = volumeMap
	}
	volumeMap[volumePath] = check
}<|MERGE_RESOLUTION|>--- conflicted
+++ resolved
@@ -85,29 +85,18 @@
 // GetHostByVMUUID gets the host object from the given vmUUID
 func (dc *Datacenter) GetHostByVMUUID(ctx context.Context, vmUUID string) (*types.ManagedObjectReference, error) {
 	virtualMachine, err := dc.GetVMByUUID(ctx, vmUUID)
-<<<<<<< HEAD
-=======
-	if err != nil {
-		return nil, err
-	}
->>>>>>> 8c4f3a9d
+	if err != nil {
+		return nil, err
+	}
 	var vmMo mo.VirtualMachine
 	pc := property.DefaultCollector(virtualMachine.Client())
 	err = pc.RetrieveOne(ctx, virtualMachine.Reference(), []string{"summary.runtime.host"}, &vmMo)
 	if err != nil {
-<<<<<<< HEAD
-		glog.Errorf("Failed to retrive VM runtime host, err: %v", err)
-		return nil, err
-	}
-	host := vmMo.Summary.Runtime.Host
-	glog.Infof("%s host is %s", virtualMachine.Reference(), host)
-=======
 		klog.Errorf("Failed to retrive VM runtime host, err: %v", err)
 		return nil, err
 	}
 	host := vmMo.Summary.Runtime.Host
 	klog.Infof("%s host is %s", virtualMachine.Reference(), host)
->>>>>>> 8c4f3a9d
 	return host, nil
 }
 
@@ -205,11 +194,7 @@
 	var err error
 	resourcePool, err = finder.ResourcePoolOrDefault(ctx, resourcePoolPath)
 	if err != nil {
-<<<<<<< HEAD
-		glog.Errorf("Failed to get the ResourcePool for path '%s'. err: %+v", resourcePoolPath, err)
-=======
 		klog.Errorf("Failed to get the ResourcePool for path '%s'. err: %+v", resourcePoolPath, err)
->>>>>>> 8c4f3a9d
 		return nil, err
 	}
 	return resourcePool, nil
