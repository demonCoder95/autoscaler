--- conflicted
+++ resolved
@@ -532,11 +532,7 @@
 	}
 
 	if srv.Metadata[TypeHostName] != "" {
-<<<<<<< HEAD
-		v1helper.AddToNodeAddresses(&addrs,
-=======
 		nodehelpers.AddToNodeAddresses(&addrs,
->>>>>>> 8c4f3a9d
 			v1.NodeAddress{
 				Type:    v1.NodeHostName,
 				Address: srv.Metadata[TypeHostName],
