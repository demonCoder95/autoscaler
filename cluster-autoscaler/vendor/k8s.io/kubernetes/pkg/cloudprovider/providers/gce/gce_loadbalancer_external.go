--- conflicted
+++ resolved
@@ -28,14 +28,8 @@
 	"k8s.io/apimachinery/pkg/types"
 	utilerrors "k8s.io/apimachinery/pkg/util/errors"
 	"k8s.io/apimachinery/pkg/util/sets"
-<<<<<<< HEAD
-	apiservice "k8s.io/kubernetes/pkg/api/v1/service"
-	"k8s.io/kubernetes/pkg/cloudprovider/providers/gce/cloud"
-	netsets "k8s.io/kubernetes/pkg/util/net/sets"
-=======
 	servicehelpers "k8s.io/cloud-provider/service/helpers"
 	utilnet "k8s.io/utils/net"
->>>>>>> 8c4f3a9d
 
 	computealpha "google.golang.org/api/compute/v0.alpha"
 	compute "google.golang.org/api/compute/v1"
@@ -50,11 +44,7 @@
 // Due to an interesting series of design decisions, this handles both creating
 // new load balancers and updating existing load balancers, recognizing when
 // each is needed.
-<<<<<<< HEAD
-func (gce *GCECloud) ensureExternalLoadBalancer(clusterName string, clusterID string, apiService *v1.Service, existingFwdRule *compute.ForwardingRule, nodes []*v1.Node) (*v1.LoadBalancerStatus, error) {
-=======
 func (g *Cloud) ensureExternalLoadBalancer(clusterName string, clusterID string, apiService *v1.Service, existingFwdRule *compute.ForwardingRule, nodes []*v1.Node) (*v1.LoadBalancerStatus, error) {
->>>>>>> 8c4f3a9d
 	if len(nodes) == 0 {
 		return nil, fmt.Errorf("Cannot EnsureLoadBalancer() with no hosts")
 	}
@@ -66,11 +56,7 @@
 		return nil, err
 	}
 
-<<<<<<< HEAD
-	loadBalancerName := gce.GetLoadBalancerName(context.TODO(), clusterName, apiService)
-=======
 	loadBalancerName := g.GetLoadBalancerName(context.TODO(), clusterName, apiService)
->>>>>>> 8c4f3a9d
 	requestedIP := apiService.Spec.LoadBalancerIP
 	ports := apiService.Spec.Ports
 	portStr := []string{}
@@ -295,15 +281,6 @@
 		return err
 	}
 
-<<<<<<< HEAD
-	loadBalancerName := gce.GetLoadBalancerName(context.TODO(), clusterName, service)
-	return gce.updateTargetPool(loadBalancerName, hosts)
-}
-
-// ensureExternalLoadBalancerDeleted is the external implementation of LoadBalancer.EnsureLoadBalancerDeleted
-func (gce *GCECloud) ensureExternalLoadBalancerDeleted(clusterName, clusterID string, service *v1.Service) error {
-	loadBalancerName := gce.GetLoadBalancerName(context.TODO(), clusterName, service)
-=======
 	loadBalancerName := g.GetLoadBalancerName(context.TODO(), clusterName, service)
 	return g.updateTargetPool(loadBalancerName, hosts)
 }
@@ -311,7 +288,6 @@
 // ensureExternalLoadBalancerDeleted is the external implementation of LoadBalancer.EnsureLoadBalancerDeleted
 func (g *Cloud) ensureExternalLoadBalancerDeleted(clusterName, clusterID string, service *v1.Service) error {
 	loadBalancerName := g.GetLoadBalancerName(context.TODO(), clusterName, service)
->>>>>>> 8c4f3a9d
 	serviceName := types.NamespacedName{Namespace: service.Namespace, Name: service.Name}
 	lbRefStr := fmt.Sprintf("%v(%v)", loadBalancerName, serviceName)
 
@@ -529,25 +505,15 @@
 		if err := g.updateTargetPool(loadBalancerName, hosts); err != nil {
 			return fmt.Errorf("failed to update target pool for load balancer (%s): %v", lbRefStr, err)
 		}
-<<<<<<< HEAD
-		glog.Infof("ensureTargetPoolAndHealthCheck(%s): Updated target pool (with %d hosts).", lbRefStr, len(hosts))
-		if hcToCreate != nil {
-			if hc, err := gce.ensureHttpHealthCheck(hcToCreate.Name, hcToCreate.RequestPath, int32(hcToCreate.Port)); err != nil || hc == nil {
-=======
 		klog.Infof("ensureTargetPoolAndHealthCheck(%s): Updated target pool (with %d hosts).", lbRefStr, len(hosts))
 		if hcToCreate != nil {
 			if hc, err := g.ensureHTTPHealthCheck(hcToCreate.Name, hcToCreate.RequestPath, int32(hcToCreate.Port)); err != nil || hc == nil {
->>>>>>> 8c4f3a9d
 				return fmt.Errorf("Failed to ensure health check for %v port %d path %v: %v", loadBalancerName, hcToCreate.Port, hcToCreate.RequestPath, err)
 			}
 		}
 	} else {
 		// Panic worthy.
-<<<<<<< HEAD
-		glog.Errorf("ensureTargetPoolAndHealthCheck(%s): target pool not exists and doesn't need to be created.", lbRefStr)
-=======
 		klog.Errorf("ensureTargetPoolAndHealthCheck(%s): target pool not exists and doesn't need to be created.", lbRefStr)
->>>>>>> 8c4f3a9d
 	}
 	return nil
 }
@@ -664,21 +630,13 @@
 	}
 }
 
-<<<<<<< HEAD
-// mergeHttpHealthChecks reconciles HttpHealthCheck configures to be no smaller
-=======
 // mergeHTTPHealthChecks reconciles HttpHealthCheck configures to be no smaller
->>>>>>> 8c4f3a9d
 // than the default values.
 // E.g. old health check interval is 2s, new default is 8.
 // The HC interval will be reconciled to 8 seconds.
 // If the existing health check is larger than the default interval,
 // the configuration will be kept.
-<<<<<<< HEAD
-func mergeHttpHealthChecks(hc, newHC *compute.HttpHealthCheck) *compute.HttpHealthCheck {
-=======
 func mergeHTTPHealthChecks(hc, newHC *compute.HttpHealthCheck) *compute.HttpHealthCheck {
->>>>>>> 8c4f3a9d
 	if hc.CheckIntervalSec > newHC.CheckIntervalSec {
 		newHC.CheckIntervalSec = hc.CheckIntervalSec
 	}
@@ -694,30 +652,18 @@
 	return newHC
 }
 
-<<<<<<< HEAD
-// needToUpdateHttpHealthChecks checks whether the http healthcheck needs to be
-// updated.
-func needToUpdateHttpHealthChecks(hc, newHC *compute.HttpHealthCheck) bool {
-=======
 // needToUpdateHTTPHealthChecks checks whether the http healthcheck needs to be
 // updated.
 func needToUpdateHTTPHealthChecks(hc, newHC *compute.HttpHealthCheck) bool {
->>>>>>> 8c4f3a9d
 	changed := hc.Port != newHC.Port || hc.RequestPath != newHC.RequestPath || hc.Description != newHC.Description
 	changed = changed || hc.CheckIntervalSec < newHC.CheckIntervalSec || hc.TimeoutSec < newHC.TimeoutSec
 	changed = changed || hc.UnhealthyThreshold < newHC.UnhealthyThreshold || hc.HealthyThreshold < newHC.HealthyThreshold
 	return changed
 }
 
-<<<<<<< HEAD
-func (gce *GCECloud) ensureHttpHealthCheck(name, path string, port int32) (hc *compute.HttpHealthCheck, err error) {
-	newHC := makeHttpHealthCheck(name, path, port)
-	hc, err = gce.GetHttpHealthCheck(name)
-=======
 func (g *Cloud) ensureHTTPHealthCheck(name, path string, port int32) (hc *compute.HttpHealthCheck, err error) {
 	newHC := makeHTTPHealthCheck(name, path, port)
 	hc, err = g.GetHTTPHealthCheck(name)
->>>>>>> 8c4f3a9d
 	if hc == nil || err != nil && isHTTPErrorCode(err, http.StatusNotFound) {
 		klog.Infof("Did not find health check %v, creating port %v path %v", name, port, path)
 		if err = g.CreateHTTPHealthCheck(newHC); err != nil {
@@ -732,21 +678,6 @@
 		return hc, nil
 	}
 	// Validate health check fields
-<<<<<<< HEAD
-	glog.V(4).Infof("Checking http health check params %s", name)
-	if needToUpdateHttpHealthChecks(hc, newHC) {
-		glog.Warningf("Health check %v exists but parameters have drifted - updating...", name)
-		newHC = mergeHttpHealthChecks(hc, newHC)
-		if err := gce.UpdateHttpHealthCheck(newHC); err != nil {
-			glog.Warningf("Failed to reconcile http health check %v parameters", name)
-			return nil, err
-		}
-		glog.V(4).Infof("Corrected health check %v parameters successful", name)
-		hc, err = gce.GetHttpHealthCheck(name)
-		if err != nil {
-			return nil, err
-		}
-=======
 	klog.V(4).Infof("Checking http health check params %s", name)
 	if needToUpdateHTTPHealthChecks(hc, newHC) {
 		klog.Warningf("Health check %v exists but parameters have drifted - updating...", name)
@@ -760,7 +691,6 @@
 		if err != nil {
 			return nil, err
 		}
->>>>>>> 8c4f3a9d
 	}
 	return hc, nil
 }
