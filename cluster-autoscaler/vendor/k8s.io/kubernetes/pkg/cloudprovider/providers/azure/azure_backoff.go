--- conflicted
+++ resolved
@@ -17,21 +17,11 @@
 package azure
 
 import (
-<<<<<<< HEAD
-	"context"
 	"fmt"
 	"net/http"
 
-	"github.com/Azure/azure-sdk-for-go/services/compute/mgmt/2018-04-01/compute"
-	"github.com/Azure/azure-sdk-for-go/services/network/mgmt/2017-09-01/network"
-	"github.com/golang/glog"
-=======
-	"fmt"
-	"net/http"
-
 	"github.com/Azure/azure-sdk-for-go/services/compute/mgmt/2018-10-01/compute"
 	"github.com/Azure/azure-sdk-for-go/services/network/mgmt/2017-09-01/network"
->>>>>>> 8c4f3a9d
 
 	"k8s.io/api/core/v1"
 	"k8s.io/apimachinery/pkg/runtime"
@@ -84,13 +74,8 @@
 	return machine, err
 }
 
-<<<<<<< HEAD
-// VirtualMachineClientListWithRetry invokes az.VirtualMachinesClient.List with exponential backoff retry
-func (az *Cloud) VirtualMachineClientListWithRetry(resourceGroup string) ([]compute.VirtualMachine, error) {
-=======
 // ListVirtualMachinesWithRetry invokes az.VirtualMachinesClient.List with exponential backoff retry
 func (az *Cloud) ListVirtualMachinesWithRetry(resourceGroup string) ([]compute.VirtualMachine, error) {
->>>>>>> 8c4f3a9d
 	allNodes := []compute.VirtualMachine{}
 	err := wait.ExponentialBackoff(az.requestBackoff(), func() (bool, error) {
 		var retryErr error
@@ -98,20 +83,12 @@
 		defer cancel()
 		allNodes, retryErr = az.VirtualMachinesClient.List(ctx, resourceGroup)
 		if retryErr != nil {
-<<<<<<< HEAD
-			glog.Errorf("VirtualMachinesClient.List(%v) - backoff: failure, will retry,err=%v",
-=======
 			klog.Errorf("VirtualMachinesClient.List(%v) - backoff: failure, will retry,err=%v",
->>>>>>> 8c4f3a9d
 				resourceGroup,
 				retryErr)
 			return false, retryErr
 		}
-<<<<<<< HEAD
-		glog.V(2).Infof("VirtualMachinesClient.List(%v) - backoff: success", resourceGroup)
-=======
 		klog.V(2).Infof("VirtualMachinesClient.List(%v) - backoff: success", resourceGroup)
->>>>>>> 8c4f3a9d
 		return true, nil
 	})
 	if err != nil {
@@ -192,11 +169,7 @@
 		defer cancel()
 
 		resp, err := az.SecurityGroupsClient.CreateOrUpdate(ctx, az.ResourceGroup, *sg.Name, sg)
-<<<<<<< HEAD
-		glog.V(10).Infof("SecurityGroupsClient.CreateOrUpdate(%s): end", *sg.Name)
-=======
 		klog.V(10).Infof("SecurityGroupsClient.CreateOrUpdate(%s): end", *sg.Name)
->>>>>>> 8c4f3a9d
 		done, err := az.processHTTPRetryResponse(service, "CreateOrUpdateSecurityGroup", resp, err)
 		if done && err == nil {
 			// Invalidate the cache right after updating
@@ -206,10 +179,6 @@
 	})
 }
 
-<<<<<<< HEAD
-// CreateOrUpdateLBWithRetry invokes az.LoadBalancerClient.CreateOrUpdate with exponential backoff retry
-func (az *Cloud) CreateOrUpdateLBWithRetry(service *v1.Service, lb network.LoadBalancer) error {
-=======
 // CreateOrUpdateLB invokes az.LoadBalancerClient.CreateOrUpdate with exponential backoff retry
 func (az *Cloud) CreateOrUpdateLB(service *v1.Service, lb network.LoadBalancer) error {
 	if az.Config.shouldOmitCloudProviderBackoff() {
@@ -234,17 +203,12 @@
 
 // createOrUpdateLBWithRetry invokes az.LoadBalancerClient.CreateOrUpdate with exponential backoff retry
 func (az *Cloud) createOrUpdateLBWithRetry(service *v1.Service, lb network.LoadBalancer) error {
->>>>>>> 8c4f3a9d
 	return wait.ExponentialBackoff(az.requestBackoff(), func() (bool, error) {
 		ctx, cancel := getContextWithCancel()
 		defer cancel()
 
 		resp, err := az.LoadBalancerClient.CreateOrUpdate(ctx, az.ResourceGroup, *lb.Name, lb)
-<<<<<<< HEAD
-		glog.V(10).Infof("LoadBalancerClient.CreateOrUpdate(%s): end", *lb.Name)
-=======
 		klog.V(10).Infof("LoadBalancerClient.CreateOrUpdate(%s): end", *lb.Name)
->>>>>>> 8c4f3a9d
 		done, err := az.processHTTPRetryResponse(service, "CreateOrUpdateLoadBalancer", resp, err)
 		if done && err == nil {
 			// Invalidate the cache right after updating
@@ -254,10 +218,6 @@
 	})
 }
 
-<<<<<<< HEAD
-// ListLBWithRetry invokes az.LoadBalancerClient.List with exponential backoff retry
-func (az *Cloud) ListLBWithRetry(service *v1.Service) ([]network.LoadBalancer, error) {
-=======
 // ListLB invokes az.LoadBalancerClient.List with exponential backoff retry
 func (az *Cloud) ListLB(service *v1.Service) ([]network.LoadBalancer, error) {
 	if az.Config.shouldOmitCloudProviderBackoff() {
@@ -279,7 +239,6 @@
 
 // listLBWithRetry invokes az.LoadBalancerClient.List with exponential backoff retry
 func (az *Cloud) listLBWithRetry(service *v1.Service) ([]network.LoadBalancer, error) {
->>>>>>> 8c4f3a9d
 	var allLBs []network.LoadBalancer
 
 	err := wait.ExponentialBackoff(az.requestBackoff(), func() (bool, error) {
@@ -290,11 +249,7 @@
 		allLBs, retryErr = az.LoadBalancerClient.List(ctx, az.ResourceGroup)
 		if retryErr != nil {
 			az.Event(service, v1.EventTypeWarning, "ListLoadBalancers", retryErr.Error())
-<<<<<<< HEAD
-			glog.Errorf("LoadBalancerClient.List(%v) - backoff: failure, will retry,err=%v",
-=======
 			klog.Errorf("LoadBalancerClient.List(%v) - backoff: failure, will retry,err=%v",
->>>>>>> 8c4f3a9d
 				az.ResourceGroup,
 				retryErr)
 			return false, retryErr
@@ -309,10 +264,6 @@
 	return allLBs, nil
 }
 
-<<<<<<< HEAD
-// ListPIPWithRetry list the PIP resources in the given resource group
-func (az *Cloud) ListPIPWithRetry(service *v1.Service, pipResourceGroup string) ([]network.PublicIPAddress, error) {
-=======
 // ListPIP list the PIP resources in the given resource group
 func (az *Cloud) ListPIP(service *v1.Service, pipResourceGroup string) ([]network.PublicIPAddress, error) {
 	if az.Config.shouldOmitCloudProviderBackoff() {
@@ -334,7 +285,6 @@
 
 // listPIPWithRetry list the PIP resources in the given resource group
 func (az *Cloud) listPIPWithRetry(service *v1.Service, pipResourceGroup string) ([]network.PublicIPAddress, error) {
->>>>>>> 8c4f3a9d
 	var allPIPs []network.PublicIPAddress
 
 	err := wait.ExponentialBackoff(az.requestBackoff(), func() (bool, error) {
@@ -345,11 +295,7 @@
 		allPIPs, retryErr = az.PublicIPAddressesClient.List(ctx, pipResourceGroup)
 		if retryErr != nil {
 			az.Event(service, v1.EventTypeWarning, "ListPublicIPs", retryErr.Error())
-<<<<<<< HEAD
-			glog.Errorf("PublicIPAddressesClient.List(%v) - backoff: failure, will retry,err=%v",
-=======
 			klog.Errorf("PublicIPAddressesClient.List(%v) - backoff: failure, will retry,err=%v",
->>>>>>> 8c4f3a9d
 				pipResourceGroup,
 				retryErr)
 			return false, retryErr
@@ -364,10 +310,6 @@
 	return allPIPs, nil
 }
 
-<<<<<<< HEAD
-// CreateOrUpdatePIPWithRetry invokes az.PublicIPAddressesClient.CreateOrUpdate with exponential backoff retry
-func (az *Cloud) CreateOrUpdatePIPWithRetry(service *v1.Service, pipResourceGroup string, pip network.PublicIPAddress) error {
-=======
 // CreateOrUpdatePIP invokes az.PublicIPAddressesClient.CreateOrUpdate with exponential backoff retry
 func (az *Cloud) CreateOrUpdatePIP(service *v1.Service, pipResourceGroup string, pip network.PublicIPAddress) error {
 	if az.Config.shouldOmitCloudProviderBackoff() {
@@ -384,25 +326,16 @@
 
 // createOrUpdatePIPWithRetry invokes az.PublicIPAddressesClient.CreateOrUpdate with exponential backoff retry
 func (az *Cloud) createOrUpdatePIPWithRetry(service *v1.Service, pipResourceGroup string, pip network.PublicIPAddress) error {
->>>>>>> 8c4f3a9d
 	return wait.ExponentialBackoff(az.requestBackoff(), func() (bool, error) {
 		ctx, cancel := getContextWithCancel()
 		defer cancel()
 
 		resp, err := az.PublicIPAddressesClient.CreateOrUpdate(ctx, pipResourceGroup, *pip.Name, pip)
-<<<<<<< HEAD
-		glog.V(10).Infof("PublicIPAddressesClient.CreateOrUpdate(%s, %s): end", pipResourceGroup, *pip.Name)
-=======
 		klog.V(10).Infof("PublicIPAddressesClient.CreateOrUpdate(%s, %s): end", pipResourceGroup, *pip.Name)
->>>>>>> 8c4f3a9d
 		return az.processHTTPRetryResponse(service, "CreateOrUpdatePublicIPAddress", resp, err)
 	})
 }
 
-<<<<<<< HEAD
-// CreateOrUpdateInterfaceWithRetry invokes az.PublicIPAddressesClient.CreateOrUpdate with exponential backoff retry
-func (az *Cloud) CreateOrUpdateInterfaceWithRetry(service *v1.Service, nic network.Interface) error {
-=======
 // CreateOrUpdateInterface invokes az.PublicIPAddressesClient.CreateOrUpdate with exponential backoff retry
 func (az *Cloud) CreateOrUpdateInterface(service *v1.Service, nic network.Interface) error {
 	if az.Config.shouldOmitCloudProviderBackoff() {
@@ -419,25 +352,16 @@
 
 // createOrUpdateInterfaceWithRetry invokes az.PublicIPAddressesClient.CreateOrUpdate with exponential backoff retry
 func (az *Cloud) createOrUpdateInterfaceWithRetry(service *v1.Service, nic network.Interface) error {
->>>>>>> 8c4f3a9d
 	return wait.ExponentialBackoff(az.requestBackoff(), func() (bool, error) {
 		ctx, cancel := getContextWithCancel()
 		defer cancel()
 
 		resp, err := az.InterfacesClient.CreateOrUpdate(ctx, az.ResourceGroup, *nic.Name, nic)
-<<<<<<< HEAD
-		glog.V(10).Infof("InterfacesClient.CreateOrUpdate(%s): end", *nic.Name)
-=======
 		klog.V(10).Infof("InterfacesClient.CreateOrUpdate(%s): end", *nic.Name)
->>>>>>> 8c4f3a9d
 		return az.processHTTPRetryResponse(service, "CreateOrUpdateInterface", resp, err)
 	})
 }
 
-<<<<<<< HEAD
-// DeletePublicIPWithRetry invokes az.PublicIPAddressesClient.Delete with exponential backoff retry
-func (az *Cloud) DeletePublicIPWithRetry(service *v1.Service, pipResourceGroup string, pipName string) error {
-=======
 // DeletePublicIP invokes az.PublicIPAddressesClient.Delete with exponential backoff retry
 func (az *Cloud) DeletePublicIP(service *v1.Service, pipResourceGroup string, pipName string) error {
 	if az.Config.shouldOmitCloudProviderBackoff() {
@@ -453,7 +377,6 @@
 
 // deletePublicIPWithRetry invokes az.PublicIPAddressesClient.Delete with exponential backoff retry
 func (az *Cloud) deletePublicIPWithRetry(service *v1.Service, pipResourceGroup string, pipName string) error {
->>>>>>> 8c4f3a9d
 	return wait.ExponentialBackoff(az.requestBackoff(), func() (bool, error) {
 		ctx, cancel := getContextWithCancel()
 		defer cancel()
@@ -463,10 +386,6 @@
 	})
 }
 
-<<<<<<< HEAD
-// DeleteLBWithRetry invokes az.LoadBalancerClient.Delete with exponential backoff retry
-func (az *Cloud) DeleteLBWithRetry(service *v1.Service, lbName string) error {
-=======
 // DeleteLB invokes az.LoadBalancerClient.Delete with exponential backoff retry
 func (az *Cloud) DeleteLB(service *v1.Service, lbName string) error {
 	if az.Config.shouldOmitCloudProviderBackoff() {
@@ -490,7 +409,6 @@
 
 // deleteLBWithRetry invokes az.LoadBalancerClient.Delete with exponential backoff retry
 func (az *Cloud) deleteLBWithRetry(service *v1.Service, lbName string) error {
->>>>>>> 8c4f3a9d
 	return wait.ExponentialBackoff(az.requestBackoff(), func() (bool, error) {
 		ctx, cancel := getContextWithCancel()
 		defer cancel()
@@ -550,11 +468,7 @@
 		defer cancel()
 
 		resp, err := az.RoutesClient.CreateOrUpdate(ctx, az.ResourceGroup, az.RouteTableName, *route.Name, route)
-<<<<<<< HEAD
-		glog.V(10).Infof("RoutesClient.CreateOrUpdate(%s): end", *route.Name)
-=======
 		klog.V(10).Infof("RoutesClient.CreateOrUpdate(%s): end", *route.Name)
->>>>>>> 8c4f3a9d
 		return az.processHTTPRetryResponse(nil, "", resp, err)
 	})
 }
@@ -580,11 +494,7 @@
 		defer cancel()
 
 		resp, err := az.RoutesClient.Delete(ctx, az.ResourceGroup, az.RouteTableName, routeName)
-<<<<<<< HEAD
-		glog.V(10).Infof("RoutesClient.Delete(%s): end", az.RouteTableName)
-=======
 		klog.V(10).Infof("RoutesClient.Delete(%s,%s): end", az.RouteTableName, routeName)
->>>>>>> 8c4f3a9d
 		return az.processHTTPRetryResponse(nil, "", resp, err)
 	})
 }
@@ -596,11 +506,7 @@
 		defer cancel()
 
 		resp, err := az.VirtualMachinesClient.CreateOrUpdate(ctx, resourceGroup, vmName, newVM)
-<<<<<<< HEAD
-		glog.V(10).Infof("VirtualMachinesClient.CreateOrUpdate(%s): end", vmName)
-=======
 		klog.V(10).Infof("VirtualMachinesClient.CreateOrUpdate(%s): end", vmName)
->>>>>>> 8c4f3a9d
 		return az.processHTTPRetryResponse(nil, "", resp, err)
 	})
 }
@@ -612,25 +518,17 @@
 		defer cancel()
 
 		resp, err := az.VirtualMachineScaleSetVMsClient.Update(ctx, resourceGroupName, VMScaleSetName, instanceID, parameters)
-<<<<<<< HEAD
-		glog.V(10).Infof("VirtualMachinesClient.CreateOrUpdate(%s,%s): end", VMScaleSetName, instanceID)
-=======
 		klog.V(10).Infof("VirtualMachinesClient.CreateOrUpdate(%s,%s): end", VMScaleSetName, instanceID)
->>>>>>> 8c4f3a9d
 		return az.processHTTPRetryResponse(nil, "", resp, err)
 	})
 }
 
 // isSuccessHTTPResponse determines if the response from an HTTP request suggests success
-<<<<<<< HEAD
-func isSuccessHTTPResponse(resp http.Response) bool {
-=======
 func isSuccessHTTPResponse(resp *http.Response) bool {
 	if resp == nil {
 		return false
 	}
 
->>>>>>> 8c4f3a9d
 	// HTTP 2xx suggests a successful response
 	if 199 < resp.StatusCode && resp.StatusCode < 300 {
 		return true
@@ -655,11 +553,7 @@
 }
 
 func (az *Cloud) processHTTPRetryResponse(service *v1.Service, reason string, resp *http.Response, err error) (bool, error) {
-<<<<<<< HEAD
-	if resp != nil && isSuccessHTTPResponse(*resp) {
-=======
 	if resp != nil && isSuccessHTTPResponse(resp) {
->>>>>>> 8c4f3a9d
 		// HTTP 2xx suggests a successful response
 		return true, nil
 	}
@@ -667,17 +561,10 @@
 	if shouldRetryHTTPRequest(resp, err) {
 		if err != nil {
 			az.Event(service, v1.EventTypeWarning, reason, err.Error())
-<<<<<<< HEAD
-			glog.Errorf("processHTTPRetryResponse: backoff failure, will retry, err=%v", err)
-		} else {
-			az.Event(service, v1.EventTypeWarning, reason, fmt.Sprintf("Azure HTTP response %d", resp.StatusCode))
-			glog.Errorf("processHTTPRetryResponse: backoff failure, will retry, HTTP response=%d", resp.StatusCode)
-=======
 			klog.Errorf("processHTTPRetryResponse: backoff failure, will retry, err=%v", err)
 		} else {
 			az.Event(service, v1.EventTypeWarning, reason, fmt.Sprintf("Azure HTTP response %d", resp.StatusCode))
 			klog.Errorf("processHTTPRetryResponse: backoff failure, will retry, HTTP response=%d", resp.StatusCode)
->>>>>>> 8c4f3a9d
 		}
 
 		// suppress the error object so that backoff process continues
