/*
Copyright 2016 The Kubernetes Authors.

Licensed under the Apache License, Version 2.0 (the "License");
you may not use this file except in compliance with the License.
You may obtain a copy of the License at

    http://www.apache.org/licenses/LICENSE-2.0

Unless required by applicable law or agreed to in writing, software
distributed under the License is distributed on an "AS IS" BASIS,
WITHOUT WARRANTIES OR CONDITIONS OF ANY KIND, either express or implied.
See the License for the specific language governing permissions and
limitations under the License.
*/

package azure

import (
	"context"
	"fmt"
	"os"
	"strings"

	"k8s.io/api/core/v1"
	"k8s.io/apimachinery/pkg/types"
	cloudprovider "k8s.io/cloud-provider"
	"k8s.io/klog"
)

const (
	vmPowerStatePrefix      = "PowerState/"
	vmPowerStateStopped     = "stopped"
	vmPowerStateDeallocated = "deallocated"
)

const (
	vmPowerStatePrefix      = "PowerState/"
	vmPowerStateStopped     = "stopped"
	vmPowerStateDeallocated = "deallocated"
)

// NodeAddresses returns the addresses of the specified instance.
func (az *Cloud) NodeAddresses(ctx context.Context, name types.NodeName) ([]v1.NodeAddress, error) {
	// Returns nil for unmanaged nodes because azure cloud provider couldn't fetch information for them.
	unmanaged, err := az.IsNodeUnmanaged(string(name))
	if err != nil {
		return nil, err
	}
	if unmanaged {
<<<<<<< HEAD
		glog.V(4).Infof("NodeAddresses: omitting unmanaged node %q", name)
=======
		klog.V(4).Infof("NodeAddresses: omitting unmanaged node %q", name)
>>>>>>> 8c4f3a9d
		return nil, nil
	}

	addressGetter := func(nodeName types.NodeName) ([]v1.NodeAddress, error) {
		ip, publicIP, err := az.getIPForMachine(nodeName)
		if err != nil {
			klog.V(2).Infof("NodeAddresses(%s) abort backoff: %v", nodeName, err)
			return nil, err
		}

		addresses := []v1.NodeAddress{
			{Type: v1.NodeInternalIP, Address: ip},
			{Type: v1.NodeHostName, Address: string(name)},
		}
		if len(publicIP) > 0 {
			addresses = append(addresses, v1.NodeAddress{
				Type:    v1.NodeExternalIP,
				Address: publicIP,
			})
		}
		return addresses, nil
	}

	if az.UseInstanceMetadata {
		metadata, err := az.metadata.GetMetadata()
		if err != nil {
			return nil, err
		}

		if metadata.Compute == nil || metadata.Network == nil {
			return nil, fmt.Errorf("failure of getting instance metadata")
		}

		isLocalInstance, err := az.isCurrentInstance(name, metadata.Compute.Name)
		if err != nil {
			return nil, err
		}

		// Not local instance, get addresses from Azure ARM API.
		if !isLocalInstance {
			return addressGetter(name)
		}

		if len(metadata.Network.Interface) == 0 {
			return nil, fmt.Errorf("no interface is found for the instance")
		}

		// Use ip address got from instance metadata.
		ipAddress := metadata.Network.Interface[0]
		addresses := []v1.NodeAddress{
			{Type: v1.NodeHostName, Address: string(name)},
		}
<<<<<<< HEAD
		for _, address := range ipAddress.IPV4.IPAddress {
			addresses = append(addresses, v1.NodeAddress{
				Type:    v1.NodeInternalIP,
				Address: address.PrivateIP,
			})
			if len(address.PublicIP) > 0 {
				addresses = append(addresses, v1.NodeAddress{
					Type:    v1.NodeExternalIP,
					Address: address.PublicIP,
				})
			}
		}
		for _, address := range ipAddress.IPV6.IPAddress {
=======
		if len(ipAddress.IPV4.IPAddress) > 0 && len(ipAddress.IPV4.IPAddress[0].PrivateIP) > 0 {
			address := ipAddress.IPV4.IPAddress[0]
>>>>>>> 8c4f3a9d
			addresses = append(addresses, v1.NodeAddress{
				Type:    v1.NodeInternalIP,
				Address: address.PrivateIP,
			})
			if len(address.PublicIP) > 0 {
				addresses = append(addresses, v1.NodeAddress{
					Type:    v1.NodeExternalIP,
					Address: address.PublicIP,
				})
			}
		}
		if len(ipAddress.IPV6.IPAddress) > 0 && len(ipAddress.IPV6.IPAddress[0].PrivateIP) > 0 {
			address := ipAddress.IPV6.IPAddress[0]
			addresses = append(addresses, v1.NodeAddress{
				Type:    v1.NodeInternalIP,
				Address: address.PrivateIP,
			})
			if len(address.PublicIP) > 0 {
				addresses = append(addresses, v1.NodeAddress{
					Type:    v1.NodeExternalIP,
					Address: address.PublicIP,
				})
			}
		}

		if len(addresses) == 1 {
			// No IP addresses is got from instance metadata service, clean up cache and report errors.
			az.metadata.imsCache.Delete(metadataCacheKey)
			return nil, fmt.Errorf("get empty IP addresses from instance metadata service")
		}

		return addresses, nil
	}

	return addressGetter(name)
}

// NodeAddressesByProviderID returns the node addresses of an instances with the specified unique providerID
// This method will not be called from the node that is requesting this ID. i.e. metadata service
// and other local methods cannot be used here
func (az *Cloud) NodeAddressesByProviderID(ctx context.Context, providerID string) ([]v1.NodeAddress, error) {
	// Returns nil for unmanaged nodes because azure cloud provider couldn't fetch information for them.
	if az.IsNodeUnmanagedByProviderID(providerID) {
<<<<<<< HEAD
		glog.V(4).Infof("NodeAddressesByProviderID: omitting unmanaged node %q", providerID)
=======
		klog.V(4).Infof("NodeAddressesByProviderID: omitting unmanaged node %q", providerID)
>>>>>>> 8c4f3a9d
		return nil, nil
	}

	name, err := az.vmSet.GetNodeNameByProviderID(providerID)
	if err != nil {
		return nil, err
	}

	return az.NodeAddresses(ctx, name)
}

// InstanceExistsByProviderID returns true if the instance with the given provider id still exists and is running.
// If false is returned with no error, the instance will be immediately deleted by the cloud controller manager.
func (az *Cloud) InstanceExistsByProviderID(ctx context.Context, providerID string) (bool, error) {
	// Returns true for unmanaged nodes because azure cloud provider always assumes them exists.
	if az.IsNodeUnmanagedByProviderID(providerID) {
<<<<<<< HEAD
		glog.V(4).Infof("InstanceExistsByProviderID: assuming unmanaged node %q exists", providerID)
=======
		klog.V(4).Infof("InstanceExistsByProviderID: assuming unmanaged node %q exists", providerID)
>>>>>>> 8c4f3a9d
		return true, nil
	}

	name, err := az.vmSet.GetNodeNameByProviderID(providerID)
	if err != nil {
		if err == cloudprovider.InstanceNotFound {
			return false, nil
		}
		return false, err
	}

	_, err = az.InstanceID(ctx, name)
	if err != nil {
		if err == cloudprovider.InstanceNotFound {
			return false, nil
		}
		return false, err
	}

	return true, nil
}

// InstanceShutdownByProviderID returns true if the instance is in safe state to detach volumes
func (az *Cloud) InstanceShutdownByProviderID(ctx context.Context, providerID string) (bool, error) {
	nodeName, err := az.vmSet.GetNodeNameByProviderID(providerID)
	if err != nil {
		return false, err
	}

	powerStatus, err := az.vmSet.GetPowerStatusByNodeName(string(nodeName))
	if err != nil {
		return false, err
	}
<<<<<<< HEAD
	glog.V(5).Infof("InstanceShutdownByProviderID gets power status %q for node %q", powerStatus, nodeName)

	return strings.ToLower(powerStatus) == vmPowerStateStopped || strings.ToLower(powerStatus) == vmPowerStateDeallocated, nil
}

=======
	klog.V(5).Infof("InstanceShutdownByProviderID gets power status %q for node %q", powerStatus, nodeName)

	return strings.ToLower(powerStatus) == vmPowerStateStopped || strings.ToLower(powerStatus) == vmPowerStateDeallocated, nil
}

>>>>>>> 8c4f3a9d
func (az *Cloud) isCurrentInstance(name types.NodeName, metadataVMName string) (bool, error) {
	var err error
	nodeName := mapNodeNameToVMName(name)
	if az.VMType == vmTypeVMSS {
		// VMSS vmName is not same with hostname, use hostname instead.
		metadataVMName, err = os.Hostname()
		if err != nil {
			return false, err
		}
	}

	metadataVMName = strings.ToLower(metadataVMName)
	return (metadataVMName == nodeName), err
}

// InstanceID returns the cloud provider ID of the specified instance.
// Note that if the instance does not exist or is no longer running, we must return ("", cloudprovider.InstanceNotFound)
func (az *Cloud) InstanceID(ctx context.Context, name types.NodeName) (string, error) {
	nodeName := mapNodeNameToVMName(name)
	unmanaged, err := az.IsNodeUnmanaged(nodeName)
	if err != nil {
		return "", err
	}
	if unmanaged {
		// InstanceID is same with nodeName for unmanaged nodes.
<<<<<<< HEAD
		glog.V(4).Infof("InstanceID: getting ID %q for unmanaged node %q", name, name)
=======
		klog.V(4).Infof("InstanceID: getting ID %q for unmanaged node %q", name, name)
>>>>>>> 8c4f3a9d
		return nodeName, nil
	}

	if az.UseInstanceMetadata {
		metadata, err := az.metadata.GetMetadata()
		if err != nil {
			return "", err
		}

		if metadata.Compute == nil {
			return "", fmt.Errorf("failure of getting instance metadata")
		}

		isLocalInstance, err := az.isCurrentInstance(name, metadata.Compute.Name)
		if err != nil {
			return "", err
		}

		// Not local instance, get instanceID from Azure ARM API.
		if !isLocalInstance {
			return az.vmSet.GetInstanceIDByNodeName(nodeName)
		}

		// Get resource group name.
<<<<<<< HEAD
		resourceGroup := metadata.Compute.ResourceGroup
=======
		resourceGroup := strings.ToLower(metadata.Compute.ResourceGroup)
>>>>>>> 8c4f3a9d

		// Compose instanceID based on nodeName for standard instance.
		if az.VMType == vmTypeStandard {
			return az.getStandardMachineID(resourceGroup, nodeName), nil
		}

		// Get scale set name and instanceID from vmName for vmss.
		ssName, instanceID, err := extractVmssVMName(metadata.Compute.Name)
		if err != nil {
			if err == ErrorNotVmssInstance {
				// Compose machineID for standard Node.
				return az.getStandardMachineID(resourceGroup, nodeName), nil
			}
			return "", err
		}
		// Compose instanceID based on ssName and instanceID for vmss instance.
		return az.getVmssMachineID(resourceGroup, ssName, instanceID), nil
	}

	return az.vmSet.GetInstanceIDByNodeName(nodeName)
}

// InstanceTypeByProviderID returns the cloudprovider instance type of the node with the specified unique providerID
// This method will not be called from the node that is requesting this ID. i.e. metadata service
// and other local methods cannot be used here
func (az *Cloud) InstanceTypeByProviderID(ctx context.Context, providerID string) (string, error) {
	// Returns "" for unmanaged nodes because azure cloud provider couldn't fetch information for them.
	if az.IsNodeUnmanagedByProviderID(providerID) {
<<<<<<< HEAD
		glog.V(4).Infof("InstanceTypeByProviderID: omitting unmanaged node %q", providerID)
=======
		klog.V(4).Infof("InstanceTypeByProviderID: omitting unmanaged node %q", providerID)
>>>>>>> 8c4f3a9d
		return "", nil
	}

	name, err := az.vmSet.GetNodeNameByProviderID(providerID)
	if err != nil {
		return "", err
	}

	return az.InstanceType(ctx, name)
}

// InstanceType returns the type of the specified instance.
// Note that if the instance does not exist or is no longer running, we must return ("", cloudprovider.InstanceNotFound)
// (Implementer Note): This is used by kubelet. Kubelet will label the node. Real log from kubelet:
//       Adding node label from cloud provider: beta.kubernetes.io/instance-type=[value]
func (az *Cloud) InstanceType(ctx context.Context, name types.NodeName) (string, error) {
	// Returns "" for unmanaged nodes because azure cloud provider couldn't fetch information for them.
	unmanaged, err := az.IsNodeUnmanaged(string(name))
	if err != nil {
		return "", err
	}
	if unmanaged {
<<<<<<< HEAD
		glog.V(4).Infof("InstanceType: omitting unmanaged node %q", name)
=======
		klog.V(4).Infof("InstanceType: omitting unmanaged node %q", name)
>>>>>>> 8c4f3a9d
		return "", nil
	}

	if az.UseInstanceMetadata {
		metadata, err := az.metadata.GetMetadata()
		if err != nil {
			return "", err
		}

		if metadata.Compute == nil {
			return "", fmt.Errorf("failure of getting instance metadata")
		}

		isLocalInstance, err := az.isCurrentInstance(name, metadata.Compute.Name)
		if err != nil {
			return "", err
		}
		if isLocalInstance {
			if metadata.Compute.VMSize != "" {
				return metadata.Compute.VMSize, nil
			}
		}
	}

	return az.vmSet.GetInstanceTypeByNodeName(string(name))
}

// AddSSHKeyToAllInstances adds an SSH public key as a legal identity for all instances
// expected format for the key is standard ssh-keygen format: <protocol> <blob>
func (az *Cloud) AddSSHKeyToAllInstances(ctx context.Context, user string, keyData []byte) error {
	return cloudprovider.NotImplemented
}

// CurrentNodeName returns the name of the node we are currently running on.
// On Azure this is the hostname, so we just return the hostname.
func (az *Cloud) CurrentNodeName(ctx context.Context, hostname string) (types.NodeName, error) {
	return types.NodeName(hostname), nil
}

// mapNodeNameToVMName maps a k8s NodeName to an Azure VM Name
// This is a simple string cast.
func mapNodeNameToVMName(nodeName types.NodeName) string {
	return string(nodeName)
}<|MERGE_RESOLUTION|>--- conflicted
+++ resolved
@@ -34,12 +34,6 @@
 	vmPowerStateDeallocated = "deallocated"
 )
 
-const (
-	vmPowerStatePrefix      = "PowerState/"
-	vmPowerStateStopped     = "stopped"
-	vmPowerStateDeallocated = "deallocated"
-)
-
 // NodeAddresses returns the addresses of the specified instance.
 func (az *Cloud) NodeAddresses(ctx context.Context, name types.NodeName) ([]v1.NodeAddress, error) {
 	// Returns nil for unmanaged nodes because azure cloud provider couldn't fetch information for them.
@@ -48,11 +42,7 @@
 		return nil, err
 	}
 	if unmanaged {
-<<<<<<< HEAD
-		glog.V(4).Infof("NodeAddresses: omitting unmanaged node %q", name)
-=======
 		klog.V(4).Infof("NodeAddresses: omitting unmanaged node %q", name)
->>>>>>> 8c4f3a9d
 		return nil, nil
 	}
 
@@ -105,24 +95,8 @@
 		addresses := []v1.NodeAddress{
 			{Type: v1.NodeHostName, Address: string(name)},
 		}
-<<<<<<< HEAD
-		for _, address := range ipAddress.IPV4.IPAddress {
-			addresses = append(addresses, v1.NodeAddress{
-				Type:    v1.NodeInternalIP,
-				Address: address.PrivateIP,
-			})
-			if len(address.PublicIP) > 0 {
-				addresses = append(addresses, v1.NodeAddress{
-					Type:    v1.NodeExternalIP,
-					Address: address.PublicIP,
-				})
-			}
-		}
-		for _, address := range ipAddress.IPV6.IPAddress {
-=======
 		if len(ipAddress.IPV4.IPAddress) > 0 && len(ipAddress.IPV4.IPAddress[0].PrivateIP) > 0 {
 			address := ipAddress.IPV4.IPAddress[0]
->>>>>>> 8c4f3a9d
 			addresses = append(addresses, v1.NodeAddress{
 				Type:    v1.NodeInternalIP,
 				Address: address.PrivateIP,
@@ -166,11 +140,7 @@
 func (az *Cloud) NodeAddressesByProviderID(ctx context.Context, providerID string) ([]v1.NodeAddress, error) {
 	// Returns nil for unmanaged nodes because azure cloud provider couldn't fetch information for them.
 	if az.IsNodeUnmanagedByProviderID(providerID) {
-<<<<<<< HEAD
-		glog.V(4).Infof("NodeAddressesByProviderID: omitting unmanaged node %q", providerID)
-=======
 		klog.V(4).Infof("NodeAddressesByProviderID: omitting unmanaged node %q", providerID)
->>>>>>> 8c4f3a9d
 		return nil, nil
 	}
 
@@ -187,11 +157,7 @@
 func (az *Cloud) InstanceExistsByProviderID(ctx context.Context, providerID string) (bool, error) {
 	// Returns true for unmanaged nodes because azure cloud provider always assumes them exists.
 	if az.IsNodeUnmanagedByProviderID(providerID) {
-<<<<<<< HEAD
-		glog.V(4).Infof("InstanceExistsByProviderID: assuming unmanaged node %q exists", providerID)
-=======
 		klog.V(4).Infof("InstanceExistsByProviderID: assuming unmanaged node %q exists", providerID)
->>>>>>> 8c4f3a9d
 		return true, nil
 	}
 
@@ -225,19 +191,11 @@
 	if err != nil {
 		return false, err
 	}
-<<<<<<< HEAD
-	glog.V(5).Infof("InstanceShutdownByProviderID gets power status %q for node %q", powerStatus, nodeName)
+	klog.V(5).Infof("InstanceShutdownByProviderID gets power status %q for node %q", powerStatus, nodeName)
 
 	return strings.ToLower(powerStatus) == vmPowerStateStopped || strings.ToLower(powerStatus) == vmPowerStateDeallocated, nil
 }
 
-=======
-	klog.V(5).Infof("InstanceShutdownByProviderID gets power status %q for node %q", powerStatus, nodeName)
-
-	return strings.ToLower(powerStatus) == vmPowerStateStopped || strings.ToLower(powerStatus) == vmPowerStateDeallocated, nil
-}
-
->>>>>>> 8c4f3a9d
 func (az *Cloud) isCurrentInstance(name types.NodeName, metadataVMName string) (bool, error) {
 	var err error
 	nodeName := mapNodeNameToVMName(name)
@@ -263,11 +221,7 @@
 	}
 	if unmanaged {
 		// InstanceID is same with nodeName for unmanaged nodes.
-<<<<<<< HEAD
-		glog.V(4).Infof("InstanceID: getting ID %q for unmanaged node %q", name, name)
-=======
 		klog.V(4).Infof("InstanceID: getting ID %q for unmanaged node %q", name, name)
->>>>>>> 8c4f3a9d
 		return nodeName, nil
 	}
 
@@ -292,11 +246,7 @@
 		}
 
 		// Get resource group name.
-<<<<<<< HEAD
-		resourceGroup := metadata.Compute.ResourceGroup
-=======
 		resourceGroup := strings.ToLower(metadata.Compute.ResourceGroup)
->>>>>>> 8c4f3a9d
 
 		// Compose instanceID based on nodeName for standard instance.
 		if az.VMType == vmTypeStandard {
@@ -325,11 +275,7 @@
 func (az *Cloud) InstanceTypeByProviderID(ctx context.Context, providerID string) (string, error) {
 	// Returns "" for unmanaged nodes because azure cloud provider couldn't fetch information for them.
 	if az.IsNodeUnmanagedByProviderID(providerID) {
-<<<<<<< HEAD
-		glog.V(4).Infof("InstanceTypeByProviderID: omitting unmanaged node %q", providerID)
-=======
 		klog.V(4).Infof("InstanceTypeByProviderID: omitting unmanaged node %q", providerID)
->>>>>>> 8c4f3a9d
 		return "", nil
 	}
 
@@ -352,11 +298,7 @@
 		return "", err
 	}
 	if unmanaged {
-<<<<<<< HEAD
-		glog.V(4).Infof("InstanceType: omitting unmanaged node %q", name)
-=======
 		klog.V(4).Infof("InstanceType: omitting unmanaged node %q", name)
->>>>>>> 8c4f3a9d
 		return "", nil
 	}
 
