--- conflicted
+++ resolved
@@ -50,11 +50,7 @@
 func extractVmssVMName(name string) (string, string, error) {
 	split := strings.SplitAfter(name, vmssNameSeparator)
 	if len(split) < 2 {
-<<<<<<< HEAD
-		glog.V(3).Infof("Failed to extract vmssVMName %q", name)
-=======
 		klog.V(3).Infof("Failed to extract vmssVMName %q", name)
->>>>>>> 8c4f3a9d
 		return "", "", ErrorNotVmssInstance
 	}
 
@@ -111,11 +107,7 @@
 
 				for _, vm := range vms {
 					if vm.OsProfile == nil || vm.OsProfile.ComputerName == nil {
-<<<<<<< HEAD
-						glog.Warningf("failed to get computerName for vmssVM (%q)", ssName)
-=======
 						klog.Warningf("failed to get computerName for vmssVM (%q)", ssName)
->>>>>>> 8c4f3a9d
 						continue
 					}
 
@@ -140,11 +132,7 @@
 		}
 
 		for _, resourceGroup := range resourceGroups.List() {
-<<<<<<< HEAD
-			vmList, err := ss.Cloud.VirtualMachineClientListWithRetry(resourceGroup)
-=======
 			vmList, err := ss.Cloud.ListVirtualMachines(resourceGroup)
->>>>>>> 8c4f3a9d
 			if err != nil {
 				return nil, err
 			}
@@ -164,22 +152,14 @@
 
 func buildVmssCacheKey(resourceGroup, name string) string {
 	// key is composed of <resourceGroup>#<vmName>
-<<<<<<< HEAD
-	return fmt.Sprintf("%s%s%s", resourceGroup, vmssCacheSeparator, name)
-=======
 	return fmt.Sprintf("%s%s%s", strings.ToLower(resourceGroup), vmssCacheSeparator, name)
->>>>>>> 8c4f3a9d
 }
 
 func extractVmssCacheKey(key string) (string, string, error) {
 	// key is composed of <resourceGroup>#<vmName>
 	keyItems := strings.Split(key, vmssCacheSeparator)
 	if len(keyItems) != 2 {
-<<<<<<< HEAD
-		return "", "", fmt.Errorf("key %q is not in format '<resouceGroup>#<vmName>'", key)
-=======
 		return "", "", fmt.Errorf("key %q is not in format '<resourceGroup>#<vmName>'", key)
->>>>>>> 8c4f3a9d
 	}
 
 	resourceGroup := keyItems[0]
@@ -230,11 +210,7 @@
 				return nil, realErr
 			}
 			if !exists {
-<<<<<<< HEAD
-				glog.V(2).Infof("Virtual machine scale set VM %q not found with message: %q", key, message)
-=======
 				klog.V(2).Infof("Virtual machine scale set VM %q not found with message: %q", key, message)
->>>>>>> 8c4f3a9d
 				return nil, nil
 			}
 
