load("@io_bazel_rules_go//go:def.bzl", "go_library", "go_test")

go_library(
    name = "go_default_library",
    srcs = [
        "conversion.go",
        "defaults.go",
        "doc.go",
        "register.go",
        "zz_generated.conversion.go",
        "zz_generated.defaults.go",
    ],
    importpath = "k8s.io/kubernetes/pkg/apis/apps/v1",
    visibility = ["//visibility:public"],
    deps = [
        "//pkg/apis/apps:go_default_library",
        "//pkg/apis/core:go_default_library",
        "//pkg/apis/core/v1:go_default_library",
        "//staging/src/k8s.io/api/apps/v1:go_default_library",
        "//staging/src/k8s.io/api/core/v1:go_default_library",
        "//staging/src/k8s.io/apimachinery/pkg/apis/meta/v1:go_default_library",
        "//staging/src/k8s.io/apimachinery/pkg/conversion:go_default_library",
        "//staging/src/k8s.io/apimachinery/pkg/runtime:go_default_library",
        "//staging/src/k8s.io/apimachinery/pkg/runtime/schema:go_default_library",
        "//staging/src/k8s.io/apimachinery/pkg/util/intstr:go_default_library",
    ],
)

go_test(
    name = "go_default_test",
    srcs = [
        "conversion_test.go",
        "defaults_test.go",
    ],
    embed = [":go_default_library"],
    deps = [
        "//pkg/api/legacyscheme:go_default_library",
        "//pkg/apis/apps:go_default_library",
        "//pkg/apis/apps/install:go_default_library",
        "//pkg/apis/core:go_default_library",
        "//pkg/apis/core/install:go_default_library",
<<<<<<< HEAD
        "//pkg/apis/extensions:go_default_library",
=======
>>>>>>> 8c4f3a9d
        "//staging/src/k8s.io/api/apps/v1:go_default_library",
        "//staging/src/k8s.io/api/core/v1:go_default_library",
        "//staging/src/k8s.io/apimachinery/pkg/api/equality:go_default_library",
        "//staging/src/k8s.io/apimachinery/pkg/api/resource:go_default_library",
        "//staging/src/k8s.io/apimachinery/pkg/apis/meta/v1:go_default_library",
        "//staging/src/k8s.io/apimachinery/pkg/runtime:go_default_library",
        "//staging/src/k8s.io/apimachinery/pkg/util/intstr:go_default_library",
        "//vendor/k8s.io/utils/pointer:go_default_library",
    ],
)

filegroup(
    name = "package-srcs",
    srcs = glob(["**"]),
    tags = ["automanaged"],
    visibility = ["//visibility:private"],
)

filegroup(
    name = "all-srcs",
    srcs = [":package-srcs"],
    tags = ["automanaged"],
    visibility = ["//visibility:public"],
)<|MERGE_RESOLUTION|>--- conflicted
+++ resolved
@@ -39,10 +39,6 @@
         "//pkg/apis/apps/install:go_default_library",
         "//pkg/apis/core:go_default_library",
         "//pkg/apis/core/install:go_default_library",
-<<<<<<< HEAD
-        "//pkg/apis/extensions:go_default_library",
-=======
->>>>>>> 8c4f3a9d
         "//staging/src/k8s.io/api/apps/v1:go_default_library",
         "//staging/src/k8s.io/api/core/v1:go_default_library",
         "//staging/src/k8s.io/apimachinery/pkg/api/equality:go_default_library",
