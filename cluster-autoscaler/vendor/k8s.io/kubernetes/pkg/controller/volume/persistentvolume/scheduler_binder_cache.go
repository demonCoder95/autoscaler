--- conflicted
+++ resolved
@@ -38,14 +38,6 @@
 	// means that no binding operations are needed.
 	GetBindings(pod *v1.Pod, node string) []*bindingInfo
 
-<<<<<<< HEAD
-	// UpdateProvisionedPVCs will update the cache with the given provisioning decisions
-	// for the pod and node.
-	UpdateProvisionedPVCs(pod *v1.Pod, node string, provisionings []*v1.PersistentVolumeClaim)
-
-	// GetProvisionedPVCs will return the cached provisioning decisions for the given pod and node.
-=======
->>>>>>> 8c4f3a9d
 	// A nil return value means that the entry was not found. An empty slice
 	// means that no provisioning operations are needed.
 	GetProvisionedPVCs(pod *v1.Pod, node string) []*v1.PersistentVolumeClaim
@@ -104,11 +96,7 @@
 	}
 }
 
-<<<<<<< HEAD
-func (c *podBindingCache) UpdateBindings(pod *v1.Pod, node string, bindings []*bindingInfo) {
-=======
 func (c *podBindingCache) UpdateBindings(pod *v1.Pod, node string, bindings []*bindingInfo, pvcs []*v1.PersistentVolumeClaim) {
->>>>>>> 8c4f3a9d
 	c.rwMutex.Lock()
 	defer c.rwMutex.Unlock()
 
@@ -148,15 +136,9 @@
 	return decision.bindings
 }
 
-<<<<<<< HEAD
-func (c *podBindingCache) UpdateProvisionedPVCs(pod *v1.Pod, node string, pvcs []*v1.PersistentVolumeClaim) {
-	c.rwMutex.Lock()
-	defer c.rwMutex.Unlock()
-=======
 func (c *podBindingCache) GetProvisionedPVCs(pod *v1.Pod, node string) []*v1.PersistentVolumeClaim {
 	c.rwMutex.RLock()
 	defer c.rwMutex.RUnlock()
->>>>>>> 8c4f3a9d
 
 	podName := getPodName(pod)
 	decisions, ok := c.bindingDecisions[podName]
@@ -170,15 +152,9 @@
 	return decision.provisionings
 }
 
-<<<<<<< HEAD
-func (c *podBindingCache) GetProvisionedPVCs(pod *v1.Pod, node string) []*v1.PersistentVolumeClaim {
-	c.rwMutex.RLock()
-	defer c.rwMutex.RUnlock()
-=======
 func (c *podBindingCache) ClearBindings(pod *v1.Pod, node string) {
 	c.rwMutex.Lock()
 	defer c.rwMutex.Unlock()
->>>>>>> 8c4f3a9d
 
 	podName := getPodName(pod)
 	decisions, ok := c.bindingDecisions[podName]
