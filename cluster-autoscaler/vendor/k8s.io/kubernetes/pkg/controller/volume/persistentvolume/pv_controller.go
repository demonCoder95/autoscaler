--- conflicted
+++ resolved
@@ -291,33 +291,14 @@
 	return nil
 }
 
-<<<<<<< HEAD
-func (ctrl *PersistentVolumeController) shouldDelayBinding(claim *v1.PersistentVolumeClaim) (bool, error) {
-	if !utilfeature.DefaultFeatureGate.Enabled(features.VolumeScheduling) {
-		return false, nil
-	}
-
-=======
 func (ctrl *PersistentVolumeController) isDelayBindingProvisioning(claim *v1.PersistentVolumeClaim) bool {
->>>>>>> 8c4f3a9d
 	// When feature VolumeScheduling enabled,
 	// Scheduler signal to the PV controller to start dynamic
 	// provisioning by setting the "annSelectedNode" annotation
 	// in the PVC
-<<<<<<< HEAD
-	if _, ok := claim.Annotations[annSelectedNode]; ok {
-		return false, nil
-	}
-
-	className := v1helper.GetPersistentVolumeClaimClass(claim)
-	if className == "" {
-		return false, nil
-	}
-=======
 	_, ok := claim.Annotations[annSelectedNode]
 	return ok
 }
->>>>>>> 8c4f3a9d
 
 // shouldDelayBinding returns true if binding of claim should be delayed, false otherwise.
 // If binding of claim should be delayed, only claims pbound by scheduler
@@ -569,11 +550,7 @@
 			//   2) apiserver if not found in informer cache
 			// to make sure we will not reclaim a PV wrongly.
 			// Note that only non-released and non-failed volumes will be
-<<<<<<< HEAD
-			// updated to Released state when PVC does not eixst.
-=======
 			// updated to Released state when PVC does not exist.
->>>>>>> 8c4f3a9d
 			if volume.Status.Phase != v1.VolumeReleased && volume.Status.Phase != v1.VolumeFailed {
 				obj, err = ctrl.claimLister.PersistentVolumeClaims(volume.Spec.ClaimRef.Namespace).Get(volume.Spec.ClaimRef.Name)
 				if err != nil && !apierrs.IsNotFound(err) {
@@ -1182,39 +1159,23 @@
 // deleteVolumeOperation deletes a volume. This method is running in standalone
 // goroutine and already has all necessary locks.
 func (ctrl *PersistentVolumeController) deleteVolumeOperation(volume *v1.PersistentVolume) (string, error) {
-<<<<<<< HEAD
-	glog.V(4).Infof("deleteVolumeOperation [%s] started", volume.Name)
-=======
 	klog.V(4).Infof("deleteVolumeOperation [%s] started", volume.Name)
->>>>>>> 8c4f3a9d
 
 	// This method may have been waiting for a volume lock for some time.
 	// Previous deleteVolumeOperation might just have saved an updated version, so
 	// read current volume state now.
 	newVolume, err := ctrl.kubeClient.CoreV1().PersistentVolumes().Get(volume.Name, metav1.GetOptions{})
 	if err != nil {
-<<<<<<< HEAD
-		glog.V(3).Infof("error reading persistent volume %q: %v", volume.Name, err)
-=======
 		klog.V(3).Infof("error reading persistent volume %q: %v", volume.Name, err)
->>>>>>> 8c4f3a9d
 		return "", nil
 	}
 	needsReclaim, err := ctrl.isVolumeReleased(newVolume)
 	if err != nil {
-<<<<<<< HEAD
-		glog.V(3).Infof("error reading claim for volume %q: %v", volume.Name, err)
-		return "", nil
-	}
-	if !needsReclaim {
-		glog.V(3).Infof("volume %q no longer needs deletion, skipping", volume.Name)
-=======
 		klog.V(3).Infof("error reading claim for volume %q: %v", volume.Name, err)
 		return "", nil
 	}
 	if !needsReclaim {
 		klog.V(3).Infof("volume %q no longer needs deletion, skipping", volume.Name)
->>>>>>> 8c4f3a9d
 		return "", nil
 	}
 
@@ -1252,11 +1213,7 @@
 		// try to delete the volume again on next update. We _could_ maintain a
 		// cache of "recently deleted volumes" and avoid unnecessary deletion,
 		// this is left out as future optimization.
-<<<<<<< HEAD
-		glog.V(3).Infof("failed to delete volume %q from database: %v", volume.Name, err)
-=======
 		klog.V(3).Infof("failed to delete volume %q from database: %v", volume.Name, err)
->>>>>>> 8c4f3a9d
 		return pluginName, nil
 	}
 	return pluginName, nil
@@ -1338,17 +1295,10 @@
 
 // doDeleteVolume finds appropriate delete plugin and deletes given volume, returning
 // the volume plugin name. Also, it returns 'true', when the volume was deleted and
-<<<<<<< HEAD
-// 'false' when the volume cannot be deleted because of the deleter is external. No
-// error should be reported in this case.
-func (ctrl *PersistentVolumeController) doDeleteVolume(volume *v1.PersistentVolume) (string, bool, error) {
-	glog.V(4).Infof("doDeleteVolume [%s]", volume.Name)
-=======
 // 'false' when the volume cannot be deleted because the deleter is external. No
 // error should be reported in this case.
 func (ctrl *PersistentVolumeController) doDeleteVolume(volume *v1.PersistentVolume) (string, bool, error) {
 	klog.V(4).Infof("doDeleteVolume [%s]", volume.Name)
->>>>>>> 8c4f3a9d
 	var err error
 
 	plugin, err := ctrl.findDeletablePlugin(volume)
@@ -1357,21 +1307,13 @@
 	}
 	if plugin == nil {
 		// External deleter is requested, do nothing
-<<<<<<< HEAD
-		glog.V(3).Infof("external deleter for volume %q requested, ignoring", volume.Name)
-=======
 		klog.V(3).Infof("external deleter for volume %q requested, ignoring", volume.Name)
->>>>>>> 8c4f3a9d
 		return "", false, nil
 	}
 
 	// Plugin found
 	pluginName := plugin.GetPluginName()
-<<<<<<< HEAD
-	glog.V(5).Infof("found a deleter plugin %q for volume %q", pluginName, volume.Name)
-=======
 	klog.V(5).Infof("found a deleter plugin %q for volume %q", pluginName, volume.Name)
->>>>>>> 8c4f3a9d
 	spec := vol.NewSpecFromPersistentVolume(volume, false)
 	deleter, err := plugin.NewDeleter(spec)
 	if err != nil {
@@ -1387,11 +1329,7 @@
 		return pluginName, false, err
 	}
 
-<<<<<<< HEAD
-	glog.V(2).Infof("volume %q deleted", volume.Name)
-=======
 	klog.V(2).Infof("volume %q deleted", volume.Name)
->>>>>>> 8c4f3a9d
 	return pluginName, true, nil
 }
 
@@ -1436,10 +1374,6 @@
 	}
 
 	var pluginName string
-<<<<<<< HEAD
-	if plugin != nil {
-		pluginName = plugin.GetPluginName()
-=======
 	provisionerName := storageClass.Provisioner
 	if plugin != nil {
 		if plugin.IsMigratedToCSI() {
@@ -1456,18 +1390,13 @@
 		} else {
 			pluginName = plugin.GetPluginName()
 		}
->>>>>>> 8c4f3a9d
 	}
 
 	// Add provisioner annotation so external provisioners know when to start
 	newClaim, err := ctrl.setClaimProvisioner(claim, provisionerName)
 	if err != nil {
 		// Save failed, the controller will retry in the next sync
-<<<<<<< HEAD
-		glog.V(2).Infof("error saving claim %s: %v", claimToClaimKey(claim), err)
-=======
 		klog.V(2).Infof("error saving claim %s: %v", claimToClaimKey(claim), err)
->>>>>>> 8c4f3a9d
 		return pluginName, err
 	}
 	claim = newClaim
@@ -1478,11 +1407,7 @@
 		// and wait for the external provisioner
 		msg := fmt.Sprintf("waiting for a volume to be created, either by external provisioner %q or manually created by system administrator", storageClass.Provisioner)
 		ctrl.eventRecorder.Event(claim, v1.EventTypeNormal, events.ExternalProvisioning, msg)
-<<<<<<< HEAD
-		glog.V(3).Infof("provisioning claim %q: %s", claimToClaimKey(claim), msg)
-=======
 		klog.V(3).Infof("provisioning claim %q: %s", claimToClaimKey(claim), msg)
->>>>>>> 8c4f3a9d
 		return pluginName, nil
 	}
 
@@ -1496,11 +1421,7 @@
 	volume, err := ctrl.kubeClient.CoreV1().PersistentVolumes().Get(pvName, metav1.GetOptions{})
 	if err == nil && volume != nil {
 		// Volume has been already provisioned, nothing to do.
-<<<<<<< HEAD
-		glog.V(4).Infof("provisionClaimOperation [%s]: volume already exists, skipping", claimToClaimKey(claim))
-=======
 		klog.V(4).Infof("provisionClaimOperation [%s]: volume already exists, skipping", claimToClaimKey(claim))
->>>>>>> 8c4f3a9d
 		return pluginName, err
 	}
 
@@ -1508,11 +1429,7 @@
 	// provisioned)
 	claimRef, err := ref.GetReference(scheme.Scheme, claim)
 	if err != nil {
-<<<<<<< HEAD
-		glog.V(3).Infof("unexpected error getting claim reference: %v", err)
-=======
 		klog.V(3).Infof("unexpected error getting claim reference: %v", err)
->>>>>>> 8c4f3a9d
 		return pluginName, err
 	}
 
@@ -1555,11 +1472,7 @@
 		selectedNode, err = ctrl.NodeLister.Get(nodeName)
 		if err != nil {
 			strerr := fmt.Sprintf("Failed to get target node: %v", err)
-<<<<<<< HEAD
-			glog.V(3).Infof("unexpected error getting target node %q for claim %q: %v", nodeName, claimToClaimKey(claim), err)
-=======
 			klog.V(3).Infof("unexpected error getting target node %q for claim %q: %v", nodeName, claimToClaimKey(claim), err)
->>>>>>> 8c4f3a9d
 			ctrl.eventRecorder.Event(claim, v1.EventTypeWarning, events.ProvisioningFailed, strerr)
 			return pluginName, err
 		}
