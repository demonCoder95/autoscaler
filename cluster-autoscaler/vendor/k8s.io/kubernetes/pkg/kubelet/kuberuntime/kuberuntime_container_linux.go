--- conflicted
+++ resolved
@@ -69,14 +69,10 @@
 	if m.cpuCFSQuota {
 		// if cpuLimit.Amount is nil, then the appropriate default value is returned
 		// to allow full usage of cpu resource.
-<<<<<<< HEAD
-		cpuPeriod := int64(m.cpuCFSQuotaPeriod.Duration / time.Microsecond)
-=======
 		cpuPeriod := int64(quotaPeriod)
 		if utilfeature.DefaultFeatureGate.Enabled(kubefeatures.CPUCFSQuotaPeriod) {
 			cpuPeriod = int64(m.cpuCFSQuotaPeriod.Duration / time.Microsecond)
 		}
->>>>>>> 8c4f3a9d
 		cpuQuota := milliCPUToQuota(cpuLimit.MilliValue(), cpuPeriod)
 		lc.Resources.CpuQuota = cpuQuota
 		lc.Resources.CpuPeriod = cpuPeriod
