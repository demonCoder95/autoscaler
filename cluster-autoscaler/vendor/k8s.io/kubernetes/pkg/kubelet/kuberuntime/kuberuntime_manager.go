/*
Copyright 2016 The Kubernetes Authors.

Licensed under the Apache License, Version 2.0 (the "License");
you may not use this file except in compliance with the License.
You may obtain a copy of the License at

    http://www.apache.org/licenses/LICENSE-2.0

Unless required by applicable law or agreed to in writing, software
distributed under the License is distributed on an "AS IS" BASIS,
WITHOUT WARRANTIES OR CONDITIONS OF ANY KIND, either express or implied.
See the License for the specific language governing permissions and
limitations under the License.
*/

package kuberuntime

import (
	"errors"
	"fmt"
	"os"
	"sync"
	"time"

	cadvisorapi "github.com/google/cadvisor/info/v1"
	"k8s.io/klog"

	v1 "k8s.io/api/core/v1"
	metav1 "k8s.io/apimachinery/pkg/apis/meta/v1"
	kubetypes "k8s.io/apimachinery/pkg/types"
	utilruntime "k8s.io/apimachinery/pkg/util/runtime"
	utilversion "k8s.io/apimachinery/pkg/util/version"
	"k8s.io/client-go/tools/record"
	ref "k8s.io/client-go/tools/reference"
	"k8s.io/client-go/util/flowcontrol"
	"k8s.io/kubernetes/pkg/api/legacyscheme"
	"k8s.io/kubernetes/pkg/credentialprovider"
	internalapi "k8s.io/kubernetes/pkg/kubelet/apis/cri"
	runtimeapi "k8s.io/kubernetes/pkg/kubelet/apis/cri/runtime/v1alpha2"
	"k8s.io/kubernetes/pkg/kubelet/cm"
	kubecontainer "k8s.io/kubernetes/pkg/kubelet/container"
	"k8s.io/kubernetes/pkg/kubelet/events"
	"k8s.io/kubernetes/pkg/kubelet/images"
	"k8s.io/kubernetes/pkg/kubelet/lifecycle"
	proberesults "k8s.io/kubernetes/pkg/kubelet/prober/results"
	"k8s.io/kubernetes/pkg/kubelet/runtimeclass"
	"k8s.io/kubernetes/pkg/kubelet/types"
	"k8s.io/kubernetes/pkg/kubelet/util/cache"
	"k8s.io/kubernetes/pkg/kubelet/util/format"
)

const (
	// The api version of kubelet runtime api
	kubeRuntimeAPIVersion = "0.1.0"
	// The root directory for pod logs
	podLogsRootDirectory = "/var/log/pods"
	// A minimal shutdown window for avoiding unnecessary SIGKILLs
	minimumGracePeriodInSeconds = 2

	// The expiration time of version cache.
	versionCacheTTL = 60 * time.Second
	// How frequently to report identical errors
	identicalErrorDelay = 1 * time.Minute
)

var (
	// ErrVersionNotSupported is returned when the api version of runtime interface is not supported
	ErrVersionNotSupported = errors.New("Runtime api version is not supported")
)

// podStateProvider can determine if a pod is deleted ir terminated
type podStateProvider interface {
	IsPodDeleted(kubetypes.UID) bool
	IsPodTerminated(kubetypes.UID) bool
}

type kubeGenericRuntimeManager struct {
	runtimeName         string
	recorder            record.EventRecorder
	osInterface         kubecontainer.OSInterface
	containerRefManager *kubecontainer.RefManager

	// machineInfo contains the machine information.
	machineInfo *cadvisorapi.MachineInfo

	// Container GC manager
	containerGC *containerGC

	// Keyring for pulling images
	keyring credentialprovider.DockerKeyring

	// Runner of lifecycle events.
	runner kubecontainer.HandlerRunner

	// RuntimeHelper that wraps kubelet to generate runtime container options.
	runtimeHelper kubecontainer.RuntimeHelper

	// Health check results.
	livenessManager proberesults.Manager

	// If true, enforce container cpu limits with CFS quota support
	cpuCFSQuota bool

	// CPUCFSQuotaPeriod sets the CPU CFS quota period value, cpu.cfs_period_us, defaults to 100ms
	cpuCFSQuotaPeriod metav1.Duration

	// wrapped image puller.
	imagePuller images.ImageManager

	// gRPC service clients
	runtimeService internalapi.RuntimeService
	imageService   internalapi.ImageManagerService

	// The version cache of runtime daemon.
	versionCache *cache.ObjectCache

	// The directory path for seccomp profiles.
	seccompProfileRoot string

	// Internal lifecycle event handlers for container resource management.
	internalLifecycle cm.InternalContainerLifecycle

	// A shim to legacy functions for backward compatibility.
	legacyLogProvider LegacyLogProvider

	// Manage RuntimeClass resources.
	runtimeClassManager *runtimeclass.Manager
<<<<<<< HEAD
=======

	// Cache last per-container error message to reduce log spam
	lastError map[string]string

	// Time last per-container error message was printed
	errorPrinted map[string]time.Time
	errorMapLock sync.Mutex
>>>>>>> 8c4f3a9d
}

// KubeGenericRuntime is a interface contains interfaces for container runtime and command.
type KubeGenericRuntime interface {
	kubecontainer.Runtime
	kubecontainer.StreamingRuntime
	kubecontainer.ContainerCommandRunner
}

// LegacyLogProvider gives the ability to use unsupported docker log drivers (e.g. journald)
type LegacyLogProvider interface {
	// Get the last few lines of the logs for a specific container.
	GetContainerLogTail(uid kubetypes.UID, name, namespace string, containerID kubecontainer.ContainerID) (string, error)
}

// NewKubeGenericRuntimeManager creates a new kubeGenericRuntimeManager
func NewKubeGenericRuntimeManager(
	recorder record.EventRecorder,
	livenessManager proberesults.Manager,
	seccompProfileRoot string,
	containerRefManager *kubecontainer.RefManager,
	machineInfo *cadvisorapi.MachineInfo,
	podStateProvider podStateProvider,
	osInterface kubecontainer.OSInterface,
	runtimeHelper kubecontainer.RuntimeHelper,
	httpClient types.HttpGetter,
	imageBackOff *flowcontrol.Backoff,
	serializeImagePulls bool,
	imagePullQPS float32,
	imagePullBurst int,
	cpuCFSQuota bool,
	cpuCFSQuotaPeriod metav1.Duration,
	runtimeService internalapi.RuntimeService,
	imageService internalapi.ImageManagerService,
	internalLifecycle cm.InternalContainerLifecycle,
	legacyLogProvider LegacyLogProvider,
	runtimeClassManager *runtimeclass.Manager,
) (KubeGenericRuntime, error) {
	kubeRuntimeManager := &kubeGenericRuntimeManager{
		recorder:            recorder,
		cpuCFSQuota:         cpuCFSQuota,
		cpuCFSQuotaPeriod:   cpuCFSQuotaPeriod,
		seccompProfileRoot:  seccompProfileRoot,
		livenessManager:     livenessManager,
		containerRefManager: containerRefManager,
		machineInfo:         machineInfo,
		osInterface:         osInterface,
		runtimeHelper:       runtimeHelper,
		runtimeService:      newInstrumentedRuntimeService(runtimeService),
		imageService:        newInstrumentedImageManagerService(imageService),
		keyring:             credentialprovider.NewDockerKeyring(),
		internalLifecycle:   internalLifecycle,
		legacyLogProvider:   legacyLogProvider,
		runtimeClassManager: runtimeClassManager,
<<<<<<< HEAD
=======
		lastError:           make(map[string]string),
		errorPrinted:        make(map[string]time.Time),
>>>>>>> 8c4f3a9d
	}

	typedVersion, err := kubeRuntimeManager.runtimeService.Version(kubeRuntimeAPIVersion)
	if err != nil {
		klog.Errorf("Get runtime version failed: %v", err)
		return nil, err
	}

	// Only matching kubeRuntimeAPIVersion is supported now
	// TODO: Runtime API machinery is under discussion at https://github.com/kubernetes/kubernetes/issues/28642
	if typedVersion.Version != kubeRuntimeAPIVersion {
		klog.Errorf("Runtime api version %s is not supported, only %s is supported now",
			typedVersion.Version,
			kubeRuntimeAPIVersion)
		return nil, ErrVersionNotSupported
	}

	kubeRuntimeManager.runtimeName = typedVersion.RuntimeName
	klog.Infof("Container runtime %s initialized, version: %s, apiVersion: %s",
		typedVersion.RuntimeName,
		typedVersion.RuntimeVersion,
		typedVersion.RuntimeApiVersion)

	// If the container logs directory does not exist, create it.
	// TODO: create podLogsRootDirectory at kubelet.go when kubelet is refactored to
	// new runtime interface
	if _, err := osInterface.Stat(podLogsRootDirectory); os.IsNotExist(err) {
		if err := osInterface.MkdirAll(podLogsRootDirectory, 0755); err != nil {
			klog.Errorf("Failed to create directory %q: %v", podLogsRootDirectory, err)
		}
	}

	kubeRuntimeManager.imagePuller = images.NewImageManager(
		kubecontainer.FilterEventRecorder(recorder),
		kubeRuntimeManager,
		imageBackOff,
		serializeImagePulls,
		imagePullQPS,
		imagePullBurst)
	kubeRuntimeManager.runner = lifecycle.NewHandlerRunner(httpClient, kubeRuntimeManager, kubeRuntimeManager)
	kubeRuntimeManager.containerGC = newContainerGC(runtimeService, podStateProvider, kubeRuntimeManager)

	kubeRuntimeManager.versionCache = cache.NewObjectCache(
		func() (interface{}, error) {
			return kubeRuntimeManager.getTypedVersion()
		},
		versionCacheTTL,
	)

	return kubeRuntimeManager, nil
}

// Type returns the type of the container runtime.
func (m *kubeGenericRuntimeManager) Type() string {
	return m.runtimeName
}

func newRuntimeVersion(version string) (*utilversion.Version, error) {
	if ver, err := utilversion.ParseSemantic(version); err == nil {
		return ver, err
	}
	return utilversion.ParseGeneric(version)
}

func (m *kubeGenericRuntimeManager) getTypedVersion() (*runtimeapi.VersionResponse, error) {
	typedVersion, err := m.runtimeService.Version(kubeRuntimeAPIVersion)
	if err != nil {
		klog.Errorf("Get remote runtime typed version failed: %v", err)
		return nil, err
	}
	return typedVersion, nil
}

// Version returns the version information of the container runtime.
func (m *kubeGenericRuntimeManager) Version() (kubecontainer.Version, error) {
	typedVersion, err := m.runtimeService.Version(kubeRuntimeAPIVersion)
	if err != nil {
		klog.Errorf("Get remote runtime version failed: %v", err)
		return nil, err
	}

	return newRuntimeVersion(typedVersion.RuntimeVersion)
}

// APIVersion returns the cached API version information of the container
// runtime. Implementation is expected to update this cache periodically.
// This may be different from the runtime engine's version.
func (m *kubeGenericRuntimeManager) APIVersion() (kubecontainer.Version, error) {
	versionObject, err := m.versionCache.Get(m.machineInfo.MachineID)
	if err != nil {
		return nil, err
	}
	typedVersion := versionObject.(*runtimeapi.VersionResponse)

	return newRuntimeVersion(typedVersion.RuntimeApiVersion)
}

// Status returns the status of the runtime. An error is returned if the Status
// function itself fails, nil otherwise.
func (m *kubeGenericRuntimeManager) Status() (*kubecontainer.RuntimeStatus, error) {
	status, err := m.runtimeService.Status()
	if err != nil {
		return nil, err
	}
	return toKubeRuntimeStatus(status), nil
}

// GetPods returns a list of containers grouped by pods. The boolean parameter
// specifies whether the runtime returns all containers including those already
// exited and dead containers (used for garbage collection).
func (m *kubeGenericRuntimeManager) GetPods(all bool) ([]*kubecontainer.Pod, error) {
	pods := make(map[kubetypes.UID]*kubecontainer.Pod)
	sandboxes, err := m.getKubeletSandboxes(all)
	if err != nil {
		return nil, err
	}
	for i := range sandboxes {
		s := sandboxes[i]
		if s.Metadata == nil {
			klog.V(4).Infof("Sandbox does not have metadata: %+v", s)
			continue
		}
		podUID := kubetypes.UID(s.Metadata.Uid)
		if _, ok := pods[podUID]; !ok {
			pods[podUID] = &kubecontainer.Pod{
				ID:        podUID,
				Name:      s.Metadata.Name,
				Namespace: s.Metadata.Namespace,
			}
		}
		p := pods[podUID]
		converted, err := m.sandboxToKubeContainer(s)
		if err != nil {
			klog.V(4).Infof("Convert %q sandbox %v of pod %q failed: %v", m.runtimeName, s, podUID, err)
			continue
		}
		p.Sandboxes = append(p.Sandboxes, converted)
	}

	containers, err := m.getKubeletContainers(all)
	if err != nil {
		return nil, err
	}
	for i := range containers {
		c := containers[i]
		if c.Metadata == nil {
			klog.V(4).Infof("Container does not have metadata: %+v", c)
			continue
		}

		labelledInfo := getContainerInfoFromLabels(c.Labels)
		pod, found := pods[labelledInfo.PodUID]
		if !found {
			pod = &kubecontainer.Pod{
				ID:        labelledInfo.PodUID,
				Name:      labelledInfo.PodName,
				Namespace: labelledInfo.PodNamespace,
			}
			pods[labelledInfo.PodUID] = pod
		}

		converted, err := m.toKubeContainer(c)
		if err != nil {
			klog.V(4).Infof("Convert %s container %v of pod %q failed: %v", m.runtimeName, c, labelledInfo.PodUID, err)
			continue
		}

		pod.Containers = append(pod.Containers, converted)
	}

	// Convert map to list.
	var result []*kubecontainer.Pod
	for _, pod := range pods {
		result = append(result, pod)
	}

	return result, nil
}

// containerToKillInfo contains necessary information to kill a container.
type containerToKillInfo struct {
	// The spec of the container.
	container *v1.Container
	// The name of the container.
	name string
	// The message indicates why the container will be killed.
	message string
}

// podActions keeps information what to do for a pod.
type podActions struct {
	// Stop all running (regular and init) containers and the sandbox for the pod.
	KillPod bool
	// Whether need to create a new sandbox. If needed to kill pod and create a
	// a new pod sandbox, all init containers need to be purged (i.e., removed).
	CreateSandbox bool
	// The id of existing sandbox. It is used for starting containers in ContainersToStart.
	SandboxID string
	// The attempt number of creating sandboxes for the pod.
	Attempt uint32

	// The next init container to start.
	NextInitContainerToStart *v1.Container
	// ContainersToStart keeps a list of indexes for the containers to start,
	// where the index is the index of the specific container in the pod spec (
	// pod.Spec.Containers.
	ContainersToStart []int
	// ContainersToKill keeps a map of containers that need to be killed, note that
	// the key is the container ID of the container, while
	// the value contains necessary information to kill a container.
	ContainersToKill map[kubecontainer.ContainerID]containerToKillInfo
}

// podSandboxChanged checks whether the spec of the pod is changed and returns
// (changed, new attempt, original sandboxID if exist).
func (m *kubeGenericRuntimeManager) podSandboxChanged(pod *v1.Pod, podStatus *kubecontainer.PodStatus) (bool, uint32, string) {
	if len(podStatus.SandboxStatuses) == 0 {
		klog.V(2).Infof("No sandbox for pod %q can be found. Need to start a new one", format.Pod(pod))
		return true, 0, ""
	}

	readySandboxCount := 0
	for _, s := range podStatus.SandboxStatuses {
		if s.State == runtimeapi.PodSandboxState_SANDBOX_READY {
			readySandboxCount++
		}
	}

	// Needs to create a new sandbox when readySandboxCount > 1 or the ready sandbox is not the latest one.
	sandboxStatus := podStatus.SandboxStatuses[0]
	if readySandboxCount > 1 {
		klog.V(2).Infof("More than 1 sandboxes for pod %q are ready. Need to reconcile them", format.Pod(pod))
		return true, sandboxStatus.Metadata.Attempt + 1, sandboxStatus.Id
	}
	if sandboxStatus.State != runtimeapi.PodSandboxState_SANDBOX_READY {
		klog.V(2).Infof("No ready sandbox for pod %q can be found. Need to start a new one", format.Pod(pod))
		return true, sandboxStatus.Metadata.Attempt + 1, sandboxStatus.Id
	}

	// Needs to create a new sandbox when network namespace changed.
	if sandboxStatus.GetLinux().GetNamespaces().GetOptions().GetNetwork() != networkNamespaceForPod(pod) {
		klog.V(2).Infof("Sandbox for pod %q has changed. Need to start a new one", format.Pod(pod))
		return true, sandboxStatus.Metadata.Attempt + 1, ""
	}

	// Needs to create a new sandbox when the sandbox does not have an IP address.
	if !kubecontainer.IsHostNetworkPod(pod) && sandboxStatus.Network.Ip == "" {
		klog.V(2).Infof("Sandbox for pod %q has no IP address.  Need to start a new one", format.Pod(pod))
		return true, sandboxStatus.Metadata.Attempt + 1, sandboxStatus.Id
	}

	return false, sandboxStatus.Metadata.Attempt, sandboxStatus.Id
}

func containerChanged(container *v1.Container, containerStatus *kubecontainer.ContainerStatus) (uint64, uint64, bool) {
	expectedHash := kubecontainer.HashContainer(container)
	return expectedHash, containerStatus.Hash, containerStatus.Hash != expectedHash
}

func shouldRestartOnFailure(pod *v1.Pod) bool {
	return pod.Spec.RestartPolicy != v1.RestartPolicyNever
}

func containerSucceeded(c *v1.Container, podStatus *kubecontainer.PodStatus) bool {
	cStatus := podStatus.FindContainerStatusByName(c.Name)
	if cStatus == nil || cStatus.State == kubecontainer.ContainerStateRunning {
		return false
	}
	return cStatus.ExitCode == 0
}

// computePodActions checks whether the pod spec has changed and returns the changes if true.
func (m *kubeGenericRuntimeManager) computePodActions(pod *v1.Pod, podStatus *kubecontainer.PodStatus) podActions {
	klog.V(5).Infof("Syncing Pod %q: %+v", format.Pod(pod), pod)

	createPodSandbox, attempt, sandboxID := m.podSandboxChanged(pod, podStatus)
	changes := podActions{
		KillPod:           createPodSandbox,
		CreateSandbox:     createPodSandbox,
		SandboxID:         sandboxID,
		Attempt:           attempt,
		ContainersToStart: []int{},
		ContainersToKill:  make(map[kubecontainer.ContainerID]containerToKillInfo),
	}

	// If we need to (re-)create the pod sandbox, everything will need to be
	// killed and recreated, and init containers should be purged.
	if createPodSandbox {
		if !shouldRestartOnFailure(pod) && attempt != 0 {
			// Should not restart the pod, just return.
			// we should not create a sandbox for a pod if it is already done.
			// if all containers are done and should not be started, there is no need to create a new sandbox.
			// this stops confusing logs on pods whose containers all have exit codes, but we recreate a sandbox before terminating it.
			changes.CreateSandbox = false
			return changes
		}
		if len(pod.Spec.InitContainers) != 0 {
			// Pod has init containers, return the first one.
			changes.NextInitContainerToStart = &pod.Spec.InitContainers[0]
			return changes
		}
		// Start all containers by default but exclude the ones that succeeded if
		// RestartPolicy is OnFailure.
		for idx, c := range pod.Spec.Containers {
			if containerSucceeded(&c, podStatus) && pod.Spec.RestartPolicy == v1.RestartPolicyOnFailure {
				continue
			}
			changes.ContainersToStart = append(changes.ContainersToStart, idx)
		}
		return changes
	}

	// Check initialization progress.
	initLastStatus, next, done := findNextInitContainerToRun(pod, podStatus)
	if !done {
		if next != nil {
			initFailed := initLastStatus != nil && isInitContainerFailed(initLastStatus)
			if initFailed && !shouldRestartOnFailure(pod) {
				changes.KillPod = true
			} else {
				// Always try to stop containers in unknown state first.
				if initLastStatus != nil && initLastStatus.State == kubecontainer.ContainerStateUnknown {
					changes.ContainersToKill[initLastStatus.ID] = containerToKillInfo{
						name:      next.Name,
						container: next,
						message: fmt.Sprintf("Init container is in %q state, try killing it before restart",
							initLastStatus.State),
					}
				}
				changes.NextInitContainerToStart = next
			}
		}
		// Initialization failed or still in progress. Skip inspecting non-init
		// containers.
		return changes
	}

	// Number of running containers to keep.
	keepCount := 0
	// check the status of containers.
	for idx, container := range pod.Spec.Containers {
		containerStatus := podStatus.FindContainerStatusByName(container.Name)

		// Call internal container post-stop lifecycle hook for any non-running container so that any
		// allocated cpus are released immediately. If the container is restarted, cpus will be re-allocated
		// to it.
		if containerStatus != nil && containerStatus.State != kubecontainer.ContainerStateRunning {
			if err := m.internalLifecycle.PostStopContainer(containerStatus.ID.ID); err != nil {
				klog.Errorf("internal container post-stop lifecycle hook failed for container %v in pod %v with error %v",
					container.Name, pod.Name, err)
			}
		}

		// If container does not exist, or is not running, check whether we
		// need to restart it.
		if containerStatus == nil || containerStatus.State != kubecontainer.ContainerStateRunning {
			if kubecontainer.ShouldContainerBeRestarted(&container, pod, podStatus) {
				message := fmt.Sprintf("Container %+v is dead, but RestartPolicy says that we should restart it.", container)
<<<<<<< HEAD
				glog.V(3).Infof(message)
=======
				klog.V(3).Infof(message)
>>>>>>> 8c4f3a9d
				changes.ContainersToStart = append(changes.ContainersToStart, idx)
				if containerStatus != nil && containerStatus.State == kubecontainer.ContainerStateUnknown {
					// If container is in unknown state, we don't know whether it
					// is actually running or not, always try killing it before
					// restart to avoid having 2 running instances of the same container.
					changes.ContainersToKill[containerStatus.ID] = containerToKillInfo{
						name:      containerStatus.Name,
						container: &pod.Spec.Containers[idx],
						message: fmt.Sprintf("Container is in %q state, try killing it before restart",
							containerStatus.State),
					}
				}
			}
			continue
		}
		// The container is running, but kill the container if any of the following condition is met.
		var message string
		restart := shouldRestartOnFailure(pod)
		if _, _, changed := containerChanged(&container, containerStatus); changed {
			message = fmt.Sprintf("Container %s definition changed", container.Name)
			// Restart regardless of the restart policy because the container
			// spec changed.
			restart = true
		} else if liveness, found := m.livenessManager.Get(containerStatus.ID); found && liveness == proberesults.Failure {
			// If the container failed the liveness probe, we should kill it.
			message = fmt.Sprintf("Container %s failed liveness probe", container.Name)
		} else {
			// Keep the container.
			keepCount++
			continue
		}

		// We need to kill the container, but if we also want to restart the
		// container afterwards, make the intent clear in the message. Also do
		// not kill the entire pod since we expect container to be running eventually.
		if restart {
			message = fmt.Sprintf("%s, will be restarted", message)
			changes.ContainersToStart = append(changes.ContainersToStart, idx)
		}

		changes.ContainersToKill[containerStatus.ID] = containerToKillInfo{
			name:      containerStatus.Name,
			container: &pod.Spec.Containers[idx],
			message:   message,
		}
		klog.V(2).Infof("Container %q (%q) of pod %s: %s", container.Name, containerStatus.ID, format.Pod(pod), message)
	}

	if keepCount == 0 && len(changes.ContainersToStart) == 0 {
		changes.KillPod = true
	}

	return changes
}

// SyncPod syncs the running pod into the desired pod by executing following steps:
//
//  1. Compute sandbox and container changes.
//  2. Kill pod sandbox if necessary.
//  3. Kill any containers that should not be running.
//  4. Create sandbox if necessary.
//  5. Create init containers.
//  6. Create normal containers.
func (m *kubeGenericRuntimeManager) SyncPod(pod *v1.Pod, podStatus *kubecontainer.PodStatus, pullSecrets []v1.Secret, backOff *flowcontrol.Backoff) (result kubecontainer.PodSyncResult) {
	// Step 1: Compute sandbox and container changes.
	podContainerChanges := m.computePodActions(pod, podStatus)
	klog.V(3).Infof("computePodActions got %+v for pod %q", podContainerChanges, format.Pod(pod))
	if podContainerChanges.CreateSandbox {
		ref, err := ref.GetReference(legacyscheme.Scheme, pod)
		if err != nil {
			klog.Errorf("Couldn't make a ref to pod %q: '%v'", format.Pod(pod), err)
		}
		if podContainerChanges.SandboxID != "" {
			m.recorder.Eventf(ref, v1.EventTypeNormal, events.SandboxChanged, "Pod sandbox changed, it will be killed and re-created.")
		} else {
			klog.V(4).Infof("SyncPod received new pod %q, will create a sandbox for it", format.Pod(pod))
		}
	}

	// Step 2: Kill the pod if the sandbox has changed.
	if podContainerChanges.KillPod {
		if podContainerChanges.CreateSandbox {
			klog.V(4).Infof("Stopping PodSandbox for %q, will start new one", format.Pod(pod))
		} else {
			klog.V(4).Infof("Stopping PodSandbox for %q because all other containers are dead.", format.Pod(pod))
		}

		killResult := m.killPodWithSyncResult(pod, kubecontainer.ConvertPodStatusToRunningPod(m.runtimeName, podStatus), nil)
		result.AddPodSyncResult(killResult)
		if killResult.Error() != nil {
			klog.Errorf("killPodWithSyncResult failed: %v", killResult.Error())
			return
		}

		if podContainerChanges.CreateSandbox {
			m.purgeInitContainers(pod, podStatus)
		}
	} else {
		// Step 3: kill any running containers in this pod which are not to keep.
		for containerID, containerInfo := range podContainerChanges.ContainersToKill {
			klog.V(3).Infof("Killing unwanted container %q(id=%q) for pod %q", containerInfo.name, containerID, format.Pod(pod))
			killContainerResult := kubecontainer.NewSyncResult(kubecontainer.KillContainer, containerInfo.name)
			result.AddSyncResult(killContainerResult)
			if err := m.killContainer(pod, containerID, containerInfo.name, containerInfo.message, nil); err != nil {
				killContainerResult.Fail(kubecontainer.ErrKillContainer, err.Error())
				klog.Errorf("killContainer %q(id=%q) for pod %q failed: %v", containerInfo.name, containerID, format.Pod(pod), err)
				return
			}
		}
	}

	// Keep terminated init containers fairly aggressively controlled
	// This is an optimization because container removals are typically handled
	// by container garbage collector.
	m.pruneInitContainersBeforeStart(pod, podStatus)

	// We pass the value of the podIP down to generatePodSandboxConfig and
	// generateContainerConfig, which in turn passes it to various other
	// functions, in order to facilitate functionality that requires this
	// value (hosts file and downward API) and avoid races determining
	// the pod IP in cases where a container requires restart but the
	// podIP isn't in the status manager yet.
	//
	// We default to the IP in the passed-in pod status, and overwrite it if the
	// sandbox needs to be (re)started.
	podIP := ""
	if podStatus != nil {
		podIP = podStatus.IP
	}

	// Step 4: Create a sandbox for the pod if necessary.
	podSandboxID := podContainerChanges.SandboxID
	if podContainerChanges.CreateSandbox {
		var msg string
		var err error

		klog.V(4).Infof("Creating sandbox for pod %q", format.Pod(pod))
		createSandboxResult := kubecontainer.NewSyncResult(kubecontainer.CreatePodSandbox, format.Pod(pod))
		result.AddSyncResult(createSandboxResult)
		podSandboxID, msg, err = m.createPodSandbox(pod, podContainerChanges.Attempt)
		if err != nil {
			createSandboxResult.Fail(kubecontainer.ErrCreatePodSandbox, msg)
			klog.Errorf("createPodSandbox for pod %q failed: %v", format.Pod(pod), err)
			ref, referr := ref.GetReference(legacyscheme.Scheme, pod)
			if referr != nil {
				klog.Errorf("Couldn't make a ref to pod %q: '%v'", format.Pod(pod), referr)
			}
			m.recorder.Eventf(ref, v1.EventTypeWarning, events.FailedCreatePodSandBox, "Failed create pod sandbox: %v", err)
			return
		}
		klog.V(4).Infof("Created PodSandbox %q for pod %q", podSandboxID, format.Pod(pod))

		podSandboxStatus, err := m.runtimeService.PodSandboxStatus(podSandboxID)
		if err != nil {
			ref, referr := ref.GetReference(legacyscheme.Scheme, pod)
			if referr != nil {
				klog.Errorf("Couldn't make a ref to pod %q: '%v'", format.Pod(pod), referr)
			}
			m.recorder.Eventf(ref, v1.EventTypeWarning, events.FailedStatusPodSandBox, "Unable to get pod sandbox status: %v", err)
			klog.Errorf("Failed to get pod sandbox status: %v; Skipping pod %q", err, format.Pod(pod))
			result.Fail(err)
			return
		}

		// If we ever allow updating a pod from non-host-network to
		// host-network, we may use a stale IP.
		if !kubecontainer.IsHostNetworkPod(pod) {
			// Overwrite the podIP passed in the pod status, since we just started the pod sandbox.
			podIP = m.determinePodSandboxIP(pod.Namespace, pod.Name, podSandboxStatus)
			klog.V(4).Infof("Determined the ip %q for pod %q after sandbox changed", podIP, format.Pod(pod))
		}
	}

	// Get podSandboxConfig for containers to start.
	configPodSandboxResult := kubecontainer.NewSyncResult(kubecontainer.ConfigPodSandbox, podSandboxID)
	result.AddSyncResult(configPodSandboxResult)
	podSandboxConfig, err := m.generatePodSandboxConfig(pod, podContainerChanges.Attempt)
	if err != nil {
		message := fmt.Sprintf("GeneratePodSandboxConfig for pod %q failed: %v", format.Pod(pod), err)
		klog.Error(message)
		configPodSandboxResult.Fail(kubecontainer.ErrConfigPodSandbox, message)
		return
	}

	// Step 5: start the init container.
	if container := podContainerChanges.NextInitContainerToStart; container != nil {
		// Start the next init container.
		startContainerResult := kubecontainer.NewSyncResult(kubecontainer.StartContainer, container.Name)
		result.AddSyncResult(startContainerResult)
		isInBackOff, msg, err := m.doBackOff(pod, container, podStatus, backOff)
		if isInBackOff {
			startContainerResult.Fail(err, msg)
			klog.V(4).Infof("Backing Off restarting init container %+v in pod %v", container, format.Pod(pod))
			return
		}

		klog.V(4).Infof("Creating init container %+v in pod %v", container, format.Pod(pod))
		if msg, err := m.startContainer(podSandboxID, podSandboxConfig, container, pod, podStatus, pullSecrets, podIP); err != nil {
			startContainerResult.Fail(err, msg)
			utilruntime.HandleError(fmt.Errorf("init container start failed: %v: %s", err, msg))
			return
		}

		// Successfully started the container; clear the entry in the failure
		klog.V(4).Infof("Completed init container %q for pod %q", container.Name, format.Pod(pod))
	}

	// Step 6: start containers in podContainerChanges.ContainersToStart.
	for _, idx := range podContainerChanges.ContainersToStart {
		container := &pod.Spec.Containers[idx]
		startContainerResult := kubecontainer.NewSyncResult(kubecontainer.StartContainer, container.Name)
		result.AddSyncResult(startContainerResult)

		isInBackOff, msg, err := m.doBackOff(pod, container, podStatus, backOff)
		if isInBackOff {
			startContainerResult.Fail(err, msg)
			klog.V(4).Infof("Backing Off restarting container %+v in pod %v", container, format.Pod(pod))
			continue
		}

		klog.V(4).Infof("Creating container %+v in pod %v", container, format.Pod(pod))
		if msg, err := m.startContainer(podSandboxID, podSandboxConfig, container, pod, podStatus, pullSecrets, podIP); err != nil {
			startContainerResult.Fail(err, msg)
			// known errors that are logged in other places are logged at higher levels here to avoid
			// repetitive log spam
			switch {
			case err == images.ErrImagePullBackOff:
				klog.V(3).Infof("container start failed: %v: %s", err, msg)
			default:
				utilruntime.HandleError(fmt.Errorf("container start failed: %v: %s", err, msg))
			}
			continue
		}
	}

	return
}

// If a container is still in backoff, the function will return a brief backoff error and
// a detailed error message.
func (m *kubeGenericRuntimeManager) doBackOff(pod *v1.Pod, container *v1.Container, podStatus *kubecontainer.PodStatus, backOff *flowcontrol.Backoff) (bool, string, error) {
	var cStatus *kubecontainer.ContainerStatus
	for _, c := range podStatus.ContainerStatuses {
		if c.Name == container.Name && c.State == kubecontainer.ContainerStateExited {
			cStatus = c
			break
		}
	}

	if cStatus == nil {
		return false, "", nil
	}

<<<<<<< HEAD
	glog.V(3).Infof("checking backoff for container %q in pod %q", container.Name, format.Pod(pod))
=======
	klog.V(3).Infof("checking backoff for container %q in pod %q", container.Name, format.Pod(pod))
>>>>>>> 8c4f3a9d
	// Use the finished time of the latest exited container as the start point to calculate whether to do back-off.
	ts := cStatus.FinishedAt
	// backOff requires a unique key to identify the container.
	key := getStableKey(pod, container)
	if backOff.IsInBackOffSince(key, ts) {
		if ref, err := kubecontainer.GenerateContainerRef(pod, container); err == nil {
			m.recorder.Eventf(ref, v1.EventTypeWarning, events.BackOffStartContainer, "Back-off restarting failed container")
		}
		err := fmt.Errorf("Back-off %s restarting failed container=%s pod=%s", backOff.Get(key), container.Name, format.Pod(pod))
<<<<<<< HEAD
		glog.V(3).Infof("%s", err.Error())
=======
		klog.V(3).Infof("%s", err.Error())
>>>>>>> 8c4f3a9d
		return true, err.Error(), kubecontainer.ErrCrashLoopBackOff
	}

	backOff.Next(key, ts)
	return false, "", nil
}

// KillPod kills all the containers of a pod. Pod may be nil, running pod must not be.
// gracePeriodOverride if specified allows the caller to override the pod default grace period.
// only hard kill paths are allowed to specify a gracePeriodOverride in the kubelet in order to not corrupt user data.
// it is useful when doing SIGKILL for hard eviction scenarios, or max grace period during soft eviction scenarios.
func (m *kubeGenericRuntimeManager) KillPod(pod *v1.Pod, runningPod kubecontainer.Pod, gracePeriodOverride *int64) error {
	err := m.killPodWithSyncResult(pod, runningPod, gracePeriodOverride)
	return err.Error()
}

// killPodWithSyncResult kills a runningPod and returns SyncResult.
// Note: The pod passed in could be *nil* when kubelet restarted.
func (m *kubeGenericRuntimeManager) killPodWithSyncResult(pod *v1.Pod, runningPod kubecontainer.Pod, gracePeriodOverride *int64) (result kubecontainer.PodSyncResult) {
	killContainerResults := m.killContainersWithSyncResult(pod, runningPod, gracePeriodOverride)
	for _, containerResult := range killContainerResults {
		result.AddSyncResult(containerResult)
	}

	// stop sandbox, the sandbox will be removed in GarbageCollect
	killSandboxResult := kubecontainer.NewSyncResult(kubecontainer.KillPodSandbox, runningPod.ID)
	result.AddSyncResult(killSandboxResult)
	// Stop all sandboxes belongs to same pod
	for _, podSandbox := range runningPod.Sandboxes {
		if err := m.runtimeService.StopPodSandbox(podSandbox.ID.ID); err != nil {
			killSandboxResult.Fail(kubecontainer.ErrKillPodSandbox, err.Error())
			klog.Errorf("Failed to stop sandbox %q", podSandbox.ID)
		}
	}

	return
}

func (m *kubeGenericRuntimeManager) cleanupErrorTimeouts() {
	m.errorMapLock.Lock()
	defer m.errorMapLock.Unlock()
	for name, timeout := range m.errorPrinted {
		if time.Now().Sub(timeout) >= identicalErrorDelay {
			delete(m.errorPrinted, name)
			delete(m.lastError, name)
		}
	}
}

// GetPodStatus retrieves the status of the pod, including the
// information of all containers in the pod that are visible in Runtime.
func (m *kubeGenericRuntimeManager) GetPodStatus(uid kubetypes.UID, name, namespace string) (*kubecontainer.PodStatus, error) {
	// Now we retain restart count of container as a container label. Each time a container
	// restarts, pod will read the restart count from the registered dead container, increment
	// it to get the new restart count, and then add a label with the new restart count on
	// the newly started container.
	// However, there are some limitations of this method:
	//	1. When all dead containers were garbage collected, the container status could
	//	not get the historical value and would be *inaccurate*. Fortunately, the chance
	//	is really slim.
	//	2. When working with old version containers which have no restart count label,
	//	we can only assume their restart count is 0.
	// Anyhow, we only promised "best-effort" restart count reporting, we can just ignore
	// these limitations now.
	// TODO: move this comment to SyncPod.
	podSandboxIDs, err := m.getSandboxIDByPodUID(uid, nil)
	if err != nil {
		return nil, err
	}

	podFullName := format.Pod(&v1.Pod{
		ObjectMeta: metav1.ObjectMeta{
			Name:      name,
			Namespace: namespace,
			UID:       uid,
		},
	})
	klog.V(4).Infof("getSandboxIDByPodUID got sandbox IDs %q for pod %q", podSandboxIDs, podFullName)

	sandboxStatuses := make([]*runtimeapi.PodSandboxStatus, len(podSandboxIDs))
	podIP := ""
	for idx, podSandboxID := range podSandboxIDs {
		podSandboxStatus, err := m.runtimeService.PodSandboxStatus(podSandboxID)
		if err != nil {
			klog.Errorf("PodSandboxStatus of sandbox %q for pod %q error: %v", podSandboxID, podFullName, err)
			return nil, err
		}
		sandboxStatuses[idx] = podSandboxStatus

		// Only get pod IP from latest sandbox
		if idx == 0 && podSandboxStatus.State == runtimeapi.PodSandboxState_SANDBOX_READY {
			podIP = m.determinePodSandboxIP(namespace, name, podSandboxStatus)
		}
	}

	// Get statuses of all containers visible in the pod.
	containerStatuses, err := m.getPodContainerStatuses(uid, name, namespace)
	m.errorMapLock.Lock()
	defer m.errorMapLock.Unlock()
	if err != nil {
		lastMsg, ok := m.lastError[podFullName]
		if !ok || err.Error() != lastMsg || time.Now().Sub(m.errorPrinted[podFullName]) >= identicalErrorDelay {
			klog.Errorf("getPodContainerStatuses for pod %q failed: %v", podFullName, err)
			m.errorPrinted[podFullName] = time.Now()
			m.lastError[podFullName] = err.Error()
		}
		return nil, err
	}
	delete(m.errorPrinted, podFullName)
	delete(m.lastError, podFullName)

	return &kubecontainer.PodStatus{
		ID:                uid,
		Name:              name,
		Namespace:         namespace,
		IP:                podIP,
		SandboxStatuses:   sandboxStatuses,
		ContainerStatuses: containerStatuses,
	}, nil
}

// GarbageCollect removes dead containers using the specified container gc policy.
func (m *kubeGenericRuntimeManager) GarbageCollect(gcPolicy kubecontainer.ContainerGCPolicy, allSourcesReady bool, evictNonDeletedPods bool) error {
	return m.containerGC.GarbageCollect(gcPolicy, allSourcesReady, evictNonDeletedPods)
}

// UpdatePodCIDR is just a passthrough method to update the runtimeConfig of the shim
// with the podCIDR supplied by the kubelet.
func (m *kubeGenericRuntimeManager) UpdatePodCIDR(podCIDR string) error {
	// TODO(#35531): do we really want to write a method on this manager for each
	// field of the config?
	klog.Infof("updating runtime config through cri with podcidr %v", podCIDR)
	return m.runtimeService.UpdateRuntimeConfig(
		&runtimeapi.RuntimeConfig{
			NetworkConfig: &runtimeapi.NetworkConfig{
				PodCidr: podCIDR,
			},
		})
}<|MERGE_RESOLUTION|>--- conflicted
+++ resolved
@@ -126,8 +126,6 @@
 
 	// Manage RuntimeClass resources.
 	runtimeClassManager *runtimeclass.Manager
-<<<<<<< HEAD
-=======
 
 	// Cache last per-container error message to reduce log spam
 	lastError map[string]string
@@ -135,7 +133,6 @@
 	// Time last per-container error message was printed
 	errorPrinted map[string]time.Time
 	errorMapLock sync.Mutex
->>>>>>> 8c4f3a9d
 }
 
 // KubeGenericRuntime is a interface contains interfaces for container runtime and command.
@@ -190,11 +187,8 @@
 		internalLifecycle:   internalLifecycle,
 		legacyLogProvider:   legacyLogProvider,
 		runtimeClassManager: runtimeClassManager,
-<<<<<<< HEAD
-=======
 		lastError:           make(map[string]string),
 		errorPrinted:        make(map[string]time.Time),
->>>>>>> 8c4f3a9d
 	}
 
 	typedVersion, err := kubeRuntimeManager.runtimeService.Version(kubeRuntimeAPIVersion)
@@ -553,11 +547,7 @@
 		if containerStatus == nil || containerStatus.State != kubecontainer.ContainerStateRunning {
 			if kubecontainer.ShouldContainerBeRestarted(&container, pod, podStatus) {
 				message := fmt.Sprintf("Container %+v is dead, but RestartPolicy says that we should restart it.", container)
-<<<<<<< HEAD
-				glog.V(3).Infof(message)
-=======
 				klog.V(3).Infof(message)
->>>>>>> 8c4f3a9d
 				changes.ContainersToStart = append(changes.ContainersToStart, idx)
 				if containerStatus != nil && containerStatus.State == kubecontainer.ContainerStateUnknown {
 					// If container is in unknown state, we don't know whether it
@@ -811,11 +801,7 @@
 		return false, "", nil
 	}
 
-<<<<<<< HEAD
-	glog.V(3).Infof("checking backoff for container %q in pod %q", container.Name, format.Pod(pod))
-=======
 	klog.V(3).Infof("checking backoff for container %q in pod %q", container.Name, format.Pod(pod))
->>>>>>> 8c4f3a9d
 	// Use the finished time of the latest exited container as the start point to calculate whether to do back-off.
 	ts := cStatus.FinishedAt
 	// backOff requires a unique key to identify the container.
@@ -825,11 +811,7 @@
 			m.recorder.Eventf(ref, v1.EventTypeWarning, events.BackOffStartContainer, "Back-off restarting failed container")
 		}
 		err := fmt.Errorf("Back-off %s restarting failed container=%s pod=%s", backOff.Get(key), container.Name, format.Pod(pod))
-<<<<<<< HEAD
-		glog.V(3).Infof("%s", err.Error())
-=======
 		klog.V(3).Infof("%s", err.Error())
->>>>>>> 8c4f3a9d
 		return true, err.Error(), kubecontainer.ErrCrashLoopBackOff
 	}
 
