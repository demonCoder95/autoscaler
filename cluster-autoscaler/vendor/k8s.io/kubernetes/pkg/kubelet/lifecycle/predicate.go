/*
Copyright 2016 The Kubernetes Authors.

Licensed under the Apache License, Version 2.0 (the "License");
you may not use this file except in compliance with the License.
You may obtain a copy of the License at

    http://www.apache.org/licenses/LICENSE-2.0

Unless required by applicable law or agreed to in writing, software
distributed under the License is distributed on an "AS IS" BASIS,
WITHOUT WARRANTIES OR CONDITIONS OF ANY KIND, either express or implied.
See the License for the specific language governing permissions and
limitations under the License.
*/

package lifecycle

import (
	"fmt"

	"k8s.io/klog"

	"k8s.io/api/core/v1"
	v1helper "k8s.io/kubernetes/pkg/apis/core/v1/helper"
	"k8s.io/kubernetes/pkg/kubelet/util/format"
	"k8s.io/kubernetes/pkg/scheduler/algorithm/predicates"
	schedulernodeinfo "k8s.io/kubernetes/pkg/scheduler/nodeinfo"
)

type getNodeAnyWayFuncType func() (*v1.Node, error)

type pluginResourceUpdateFuncType func(*schedulernodeinfo.NodeInfo, *PodAdmitAttributes) error

// AdmissionFailureHandler is an interface which defines how to deal with a failure to admit a pod.
// This allows for the graceful handling of pod admission failure.
type AdmissionFailureHandler interface {
<<<<<<< HEAD
	HandleAdmissionFailure(admitPod *v1.Pod, failureReasons []algorithm.PredicateFailureReason) (bool, []algorithm.PredicateFailureReason, error)
=======
	HandleAdmissionFailure(admitPod *v1.Pod, failureReasons []predicates.PredicateFailureReason) (bool, []predicates.PredicateFailureReason, error)
>>>>>>> 8c4f3a9d
}

type predicateAdmitHandler struct {
	getNodeAnyWayFunc        getNodeAnyWayFuncType
	pluginResourceUpdateFunc pluginResourceUpdateFuncType
	admissionFailureHandler  AdmissionFailureHandler
}

var _ PodAdmitHandler = &predicateAdmitHandler{}

func NewPredicateAdmitHandler(getNodeAnyWayFunc getNodeAnyWayFuncType, admissionFailureHandler AdmissionFailureHandler, pluginResourceUpdateFunc pluginResourceUpdateFuncType) *predicateAdmitHandler {
	return &predicateAdmitHandler{
		getNodeAnyWayFunc,
		pluginResourceUpdateFunc,
		admissionFailureHandler,
	}
}

func (w *predicateAdmitHandler) Admit(attrs *PodAdmitAttributes) PodAdmitResult {
	node, err := w.getNodeAnyWayFunc()
	if err != nil {
		klog.Errorf("Cannot get Node info: %v", err)
		return PodAdmitResult{
			Admit:   false,
			Reason:  "InvalidNodeInfo",
			Message: "Kubelet cannot get node info.",
		}
	}
	admitPod := attrs.Pod
	pods := attrs.OtherPods
	nodeInfo := schedulernodeinfo.NewNodeInfo(pods...)
	nodeInfo.SetNode(node)
	// ensure the node has enough plugin resources for that required in pods
	if err = w.pluginResourceUpdateFunc(nodeInfo, attrs); err != nil {
		message := fmt.Sprintf("Update plugin resources failed due to %v, which is unexpected.", err)
<<<<<<< HEAD
		glog.Warningf("Failed to admit pod %v - %s", format.Pod(admitPod), message)
=======
		klog.Warningf("Failed to admit pod %v - %s", format.Pod(admitPod), message)
>>>>>>> 8c4f3a9d
		return PodAdmitResult{
			Admit:   false,
			Reason:  "UnexpectedAdmissionError",
			Message: message,
		}
	}

	// Remove the requests of the extended resources that are missing in the
	// node info. This is required to support cluster-level resources, which
	// are extended resources unknown to nodes.
	//
	// Caveat: If a pod was manually bound to a node (e.g., static pod) where a
	// node-level extended resource it requires is not found, then kubelet will
	// not fail admission while it should. This issue will be addressed with
	// the Resource Class API in the future.
	podWithoutMissingExtendedResources := removeMissingExtendedResources(admitPod, nodeInfo)

	fit, reasons, err := predicates.GeneralPredicates(podWithoutMissingExtendedResources, nil, nodeInfo)
	if err != nil {
		message := fmt.Sprintf("GeneralPredicates failed due to %v, which is unexpected.", err)
<<<<<<< HEAD
		glog.Warningf("Failed to admit pod %v - %s", format.Pod(admitPod), message)
=======
		klog.Warningf("Failed to admit pod %v - %s", format.Pod(admitPod), message)
>>>>>>> 8c4f3a9d
		return PodAdmitResult{
			Admit:   fit,
			Reason:  "UnexpectedAdmissionError",
			Message: message,
		}
	}
	if !fit {
		fit, reasons, err = w.admissionFailureHandler.HandleAdmissionFailure(admitPod, reasons)
		if err != nil {
			message := fmt.Sprintf("Unexpected error while attempting to recover from admission failure: %v", err)
<<<<<<< HEAD
			glog.Warningf("Failed to admit pod %v - %s", format.Pod(admitPod), message)
=======
			klog.Warningf("Failed to admit pod %v - %s", format.Pod(admitPod), message)
>>>>>>> 8c4f3a9d
			return PodAdmitResult{
				Admit:   fit,
				Reason:  "UnexpectedAdmissionError",
				Message: message,
			}
		}
	}
	if !fit {
		var reason string
		var message string
		if len(reasons) == 0 {
			message = fmt.Sprint("GeneralPredicates failed due to unknown reason, which is unexpected.")
<<<<<<< HEAD
			glog.Warningf("Failed to admit pod %v - %s", format.Pod(admitPod), message)
=======
			klog.Warningf("Failed to admit pod %v - %s", format.Pod(admitPod), message)
>>>>>>> 8c4f3a9d
			return PodAdmitResult{
				Admit:   fit,
				Reason:  "UnknownReason",
				Message: message,
			}
		}
		// If there are failed predicates, we only return the first one as a reason.
		r := reasons[0]
		switch re := r.(type) {
		case *predicates.PredicateFailureError:
			reason = re.PredicateName
			message = re.Error()
<<<<<<< HEAD
			glog.V(2).Infof("Predicate failed on Pod: %v, for reason: %v", format.Pod(admitPod), message)
		case *predicates.InsufficientResourceError:
			reason = fmt.Sprintf("OutOf%s", re.ResourceName)
			message = re.Error()
			glog.V(2).Infof("Predicate failed on Pod: %v, for reason: %v", format.Pod(admitPod), message)
		case *predicates.FailureReason:
			reason = re.GetReason()
			message = fmt.Sprintf("Failure: %s", re.GetReason())
			glog.V(2).Infof("Predicate failed on Pod: %v, for reason: %v", format.Pod(admitPod), message)
		default:
			reason = "UnexpectedPredicateFailureType"
			message = fmt.Sprintf("GeneralPredicates failed due to %v, which is unexpected.", r)
			glog.Warningf("Failed to admit pod %v - %s", format.Pod(admitPod), message)
=======
			klog.V(2).Infof("Predicate failed on Pod: %v, for reason: %v", format.Pod(admitPod), message)
		case *predicates.InsufficientResourceError:
			reason = fmt.Sprintf("OutOf%s", re.ResourceName)
			message = re.Error()
			klog.V(2).Infof("Predicate failed on Pod: %v, for reason: %v", format.Pod(admitPod), message)
		case *predicates.FailureReason:
			reason = re.GetReason()
			message = fmt.Sprintf("Failure: %s", re.GetReason())
			klog.V(2).Infof("Predicate failed on Pod: %v, for reason: %v", format.Pod(admitPod), message)
		default:
			reason = "UnexpectedPredicateFailureType"
			message = fmt.Sprintf("GeneralPredicates failed due to %v, which is unexpected.", r)
			klog.Warningf("Failed to admit pod %v - %s", format.Pod(admitPod), message)
>>>>>>> 8c4f3a9d
		}
		return PodAdmitResult{
			Admit:   fit,
			Reason:  reason,
			Message: message,
		}
	}
	return PodAdmitResult{
		Admit: true,
	}
}

func removeMissingExtendedResources(pod *v1.Pod, nodeInfo *schedulernodeinfo.NodeInfo) *v1.Pod {
	podCopy := pod.DeepCopy()
	for i, c := range pod.Spec.Containers {
		// We only handle requests in Requests but not Limits because the
		// PodFitsResources predicate, to which the result pod will be passed,
		// does not use Limits.
		podCopy.Spec.Containers[i].Resources.Requests = make(v1.ResourceList)
		for rName, rQuant := range c.Resources.Requests {
			if v1helper.IsExtendedResourceName(rName) {
				if _, found := nodeInfo.AllocatableResource().ScalarResources[rName]; !found {
					continue
				}
			}
			podCopy.Spec.Containers[i].Resources.Requests[rName] = rQuant
		}
	}
	return podCopy
}<|MERGE_RESOLUTION|>--- conflicted
+++ resolved
@@ -35,11 +35,7 @@
 // AdmissionFailureHandler is an interface which defines how to deal with a failure to admit a pod.
 // This allows for the graceful handling of pod admission failure.
 type AdmissionFailureHandler interface {
-<<<<<<< HEAD
-	HandleAdmissionFailure(admitPod *v1.Pod, failureReasons []algorithm.PredicateFailureReason) (bool, []algorithm.PredicateFailureReason, error)
-=======
 	HandleAdmissionFailure(admitPod *v1.Pod, failureReasons []predicates.PredicateFailureReason) (bool, []predicates.PredicateFailureReason, error)
->>>>>>> 8c4f3a9d
 }
 
 type predicateAdmitHandler struct {
@@ -75,11 +71,7 @@
 	// ensure the node has enough plugin resources for that required in pods
 	if err = w.pluginResourceUpdateFunc(nodeInfo, attrs); err != nil {
 		message := fmt.Sprintf("Update plugin resources failed due to %v, which is unexpected.", err)
-<<<<<<< HEAD
-		glog.Warningf("Failed to admit pod %v - %s", format.Pod(admitPod), message)
-=======
 		klog.Warningf("Failed to admit pod %v - %s", format.Pod(admitPod), message)
->>>>>>> 8c4f3a9d
 		return PodAdmitResult{
 			Admit:   false,
 			Reason:  "UnexpectedAdmissionError",
@@ -100,11 +92,7 @@
 	fit, reasons, err := predicates.GeneralPredicates(podWithoutMissingExtendedResources, nil, nodeInfo)
 	if err != nil {
 		message := fmt.Sprintf("GeneralPredicates failed due to %v, which is unexpected.", err)
-<<<<<<< HEAD
-		glog.Warningf("Failed to admit pod %v - %s", format.Pod(admitPod), message)
-=======
 		klog.Warningf("Failed to admit pod %v - %s", format.Pod(admitPod), message)
->>>>>>> 8c4f3a9d
 		return PodAdmitResult{
 			Admit:   fit,
 			Reason:  "UnexpectedAdmissionError",
@@ -115,11 +103,7 @@
 		fit, reasons, err = w.admissionFailureHandler.HandleAdmissionFailure(admitPod, reasons)
 		if err != nil {
 			message := fmt.Sprintf("Unexpected error while attempting to recover from admission failure: %v", err)
-<<<<<<< HEAD
-			glog.Warningf("Failed to admit pod %v - %s", format.Pod(admitPod), message)
-=======
 			klog.Warningf("Failed to admit pod %v - %s", format.Pod(admitPod), message)
->>>>>>> 8c4f3a9d
 			return PodAdmitResult{
 				Admit:   fit,
 				Reason:  "UnexpectedAdmissionError",
@@ -132,11 +116,7 @@
 		var message string
 		if len(reasons) == 0 {
 			message = fmt.Sprint("GeneralPredicates failed due to unknown reason, which is unexpected.")
-<<<<<<< HEAD
-			glog.Warningf("Failed to admit pod %v - %s", format.Pod(admitPod), message)
-=======
 			klog.Warningf("Failed to admit pod %v - %s", format.Pod(admitPod), message)
->>>>>>> 8c4f3a9d
 			return PodAdmitResult{
 				Admit:   fit,
 				Reason:  "UnknownReason",
@@ -149,21 +129,6 @@
 		case *predicates.PredicateFailureError:
 			reason = re.PredicateName
 			message = re.Error()
-<<<<<<< HEAD
-			glog.V(2).Infof("Predicate failed on Pod: %v, for reason: %v", format.Pod(admitPod), message)
-		case *predicates.InsufficientResourceError:
-			reason = fmt.Sprintf("OutOf%s", re.ResourceName)
-			message = re.Error()
-			glog.V(2).Infof("Predicate failed on Pod: %v, for reason: %v", format.Pod(admitPod), message)
-		case *predicates.FailureReason:
-			reason = re.GetReason()
-			message = fmt.Sprintf("Failure: %s", re.GetReason())
-			glog.V(2).Infof("Predicate failed on Pod: %v, for reason: %v", format.Pod(admitPod), message)
-		default:
-			reason = "UnexpectedPredicateFailureType"
-			message = fmt.Sprintf("GeneralPredicates failed due to %v, which is unexpected.", r)
-			glog.Warningf("Failed to admit pod %v - %s", format.Pod(admitPod), message)
-=======
 			klog.V(2).Infof("Predicate failed on Pod: %v, for reason: %v", format.Pod(admitPod), message)
 		case *predicates.InsufficientResourceError:
 			reason = fmt.Sprintf("OutOf%s", re.ResourceName)
@@ -177,7 +142,6 @@
 			reason = "UnexpectedPredicateFailureType"
 			message = fmt.Sprintf("GeneralPredicates failed due to %v, which is unexpected.", r)
 			klog.Warningf("Failed to admit pod %v - %s", format.Pod(admitPod), message)
->>>>>>> 8c4f3a9d
 		}
 		return PodAdmitResult{
 			Admit:   fit,
