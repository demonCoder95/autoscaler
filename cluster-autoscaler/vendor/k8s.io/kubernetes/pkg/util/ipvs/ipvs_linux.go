// +build linux

/*
Copyright 2017 The Kubernetes Authors.

Licensed under the Apache License, Version 2.0 (the "License");
you may not use this file except in compliance with the License.
You may obtain a copy of the License at

    http://www.apache.org/licenses/LICENSE-2.0

Unless required by applicable law or agreed to in writing, software
distributed under the License is distributed on an "AS IS" BASIS,
WITHOUT WARRANTIES OR CONDITIONS OF ANY KIND, either express or implied.
See the License for the specific language governing permissions and
limitations under the License.
*/

package ipvs

import (
	"errors"
	"fmt"
	"net"
	"strings"
	"sync"
	"syscall"

	libipvs "github.com/docker/libnetwork/ipvs"
	"k8s.io/klog"
	utilexec "k8s.io/utils/exec"
)

// runner implements ipvs.Interface.
type runner struct {
	exec       utilexec.Interface
	ipvsHandle *libipvs.Handle
	mu         sync.Mutex // Protect Netlink calls
}

// Protocol is the IPVS service protocol type
type Protocol uint16

// New returns a new Interface which will call ipvs APIs.
func New(exec utilexec.Interface) Interface {
	handle, err := libipvs.New("")
	if err != nil {
		klog.Errorf("IPVS interface can't be initialized, error: %v", err)
		return nil
	}
	return &runner{
		exec:       exec,
		ipvsHandle: handle,
	}
}

// AddVirtualServer is part of ipvs.Interface.
func (runner *runner) AddVirtualServer(vs *VirtualServer) error {
	svc, err := toIPVSService(vs)
	if err != nil {
		return err
	}
	runner.mu.Lock()
	defer runner.mu.Unlock()
	return runner.ipvsHandle.NewService(svc)
}

// UpdateVirtualServer is part of ipvs.Interface.
func (runner *runner) UpdateVirtualServer(vs *VirtualServer) error {
	svc, err := toIPVSService(vs)
	if err != nil {
		return err
	}
	runner.mu.Lock()
	defer runner.mu.Unlock()
	return runner.ipvsHandle.UpdateService(svc)
}

// DeleteVirtualServer is part of ipvs.Interface.
func (runner *runner) DeleteVirtualServer(vs *VirtualServer) error {
	svc, err := toIPVSService(vs)
	if err != nil {
		return err
	}
	runner.mu.Lock()
	defer runner.mu.Unlock()
	return runner.ipvsHandle.DelService(svc)
}

// GetVirtualServer is part of ipvs.Interface.
func (runner *runner) GetVirtualServer(vs *VirtualServer) (*VirtualServer, error) {
	svc, err := toIPVSService(vs)
	if err != nil {
		return nil, err
	}
	runner.mu.Lock()
	ipvsSvc, err := runner.ipvsHandle.GetService(svc)
	runner.mu.Unlock()

	if err != nil {
		return nil, err
	}
	vServ, err := toVirtualServer(ipvsSvc)
	if err != nil {
		return nil, err
	}
	return vServ, nil
}

// GetVirtualServers is part of ipvs.Interface.
func (runner *runner) GetVirtualServers() ([]*VirtualServer, error) {
	runner.mu.Lock()
	ipvsSvcs, err := runner.ipvsHandle.GetServices()
	runner.mu.Unlock()
	if err != nil {
		return nil, err
	}
	vss := make([]*VirtualServer, 0)
	for _, ipvsSvc := range ipvsSvcs {
		vs, err := toVirtualServer(ipvsSvc)
		if err != nil {
			return nil, err
		}
		vss = append(vss, vs)
	}
	return vss, nil
}

// Flush is part of ipvs.Interface. Currently we delete IPVS services one by one
func (runner *runner) Flush() error {
	runner.mu.Lock()
	defer runner.mu.Unlock()
	return runner.ipvsHandle.Flush()
}

// AddRealServer is part of ipvs.Interface.
func (runner *runner) AddRealServer(vs *VirtualServer, rs *RealServer) error {
	svc, err := toIPVSService(vs)
	if err != nil {
		return err
	}
	dst, err := toIPVSDestination(rs)
	if err != nil {
		return err
	}
	runner.mu.Lock()
	defer runner.mu.Unlock()
	return runner.ipvsHandle.NewDestination(svc, dst)
}

// DeleteRealServer is part of ipvs.Interface.
func (runner *runner) DeleteRealServer(vs *VirtualServer, rs *RealServer) error {
	svc, err := toIPVSService(vs)
	if err != nil {
		return err
	}
	dst, err := toIPVSDestination(rs)
	if err != nil {
		return err
	}
	runner.mu.Lock()
	defer runner.mu.Unlock()
	return runner.ipvsHandle.DelDestination(svc, dst)
}

func (runner *runner) UpdateRealServer(vs *VirtualServer, rs *RealServer) error {
	svc, err := toIPVSService(vs)
	if err != nil {
		return err
	}
	dst, err := toIPVSDestination(rs)
	if err != nil {
		return err
	}
<<<<<<< HEAD
=======
	runner.mu.Lock()
	defer runner.mu.Unlock()
>>>>>>> 8c4f3a9d
	return runner.ipvsHandle.UpdateDestination(svc, dst)
}

// GetRealServers is part of ipvs.Interface.
func (runner *runner) GetRealServers(vs *VirtualServer) ([]*RealServer, error) {
	svc, err := toIPVSService(vs)
	if err != nil {
		return nil, err
	}
	runner.mu.Lock()
	dsts, err := runner.ipvsHandle.GetDestinations(svc)
	runner.mu.Unlock()
	if err != nil {
		return nil, err
	}
	rss := make([]*RealServer, 0)
	for _, dst := range dsts {
		dst, err := toRealServer(dst)
		// TODO: aggregate errors?
		if err != nil {
			return nil, err
		}
		rss = append(rss, dst)
	}
	return rss, nil
}

// toVirtualServer converts an IPVS Service to the equivalent VirtualServer structure.
func toVirtualServer(svc *libipvs.Service) (*VirtualServer, error) {
	if svc == nil {
		return nil, errors.New("ipvs svc should not be empty")
	}
	vs := &VirtualServer{
		Address:   svc.Address,
		Port:      svc.Port,
		Scheduler: svc.SchedName,
		Protocol:  protocolToString(Protocol(svc.Protocol)),
		Timeout:   svc.Timeout,
	}

	// Test Flags >= 0x2, valid Flags ranges [0x2, 0x3]
	if svc.Flags&FlagHashed == 0 {
		return nil, fmt.Errorf("Flags of successfully created IPVS service should be >= %d since every service is hashed into the service table", FlagHashed)
	}
	// Sub Flags to 0x2
	// 011 -> 001, 010 -> 000
	vs.Flags = ServiceFlags(svc.Flags &^ uint32(FlagHashed))

	if vs.Address == nil {
		if svc.AddressFamily == syscall.AF_INET {
			vs.Address = net.IPv4zero
		} else {
			vs.Address = net.IPv6zero
		}
	}
	return vs, nil
}

// toRealServer converts an IPVS Destination to the equivalent RealServer structure.
func toRealServer(dst *libipvs.Destination) (*RealServer, error) {
	if dst == nil {
		return nil, errors.New("ipvs destination should not be empty")
	}
	return &RealServer{
		Address:      dst.Address,
		Port:         dst.Port,
		Weight:       dst.Weight,
		ActiveConn:   dst.ActiveConnections,
		InactiveConn: dst.InactiveConnections,
	}, nil
}

// toIPVSService converts a VirtualServer to the equivalent IPVS Service structure.
func toIPVSService(vs *VirtualServer) (*libipvs.Service, error) {
	if vs == nil {
		return nil, errors.New("virtual server should not be empty")
	}
	ipvsSvc := &libipvs.Service{
		Address:   vs.Address,
		Protocol:  stringToProtocol(vs.Protocol),
		Port:      vs.Port,
		SchedName: vs.Scheduler,
		Flags:     uint32(vs.Flags),
		Timeout:   vs.Timeout,
	}

	if ip4 := vs.Address.To4(); ip4 != nil {
		ipvsSvc.AddressFamily = syscall.AF_INET
		ipvsSvc.Netmask = 0xffffffff
	} else {
		ipvsSvc.AddressFamily = syscall.AF_INET6
		ipvsSvc.Netmask = 128
	}
	return ipvsSvc, nil
}

// toIPVSDestination converts a RealServer to the equivalent IPVS Destination structure.
func toIPVSDestination(rs *RealServer) (*libipvs.Destination, error) {
	if rs == nil {
		return nil, errors.New("real server should not be empty")
	}
	return &libipvs.Destination{
		Address: rs.Address,
		Port:    rs.Port,
		Weight:  rs.Weight,
	}, nil
}

// stringToProtocolType returns the protocol type for the given name
func stringToProtocol(protocol string) uint16 {
	switch strings.ToLower(protocol) {
	case "tcp":
		return uint16(syscall.IPPROTO_TCP)
	case "udp":
		return uint16(syscall.IPPROTO_UDP)
	case "sctp":
		return uint16(syscall.IPPROTO_SCTP)
	}
	return uint16(0)
}

// protocolTypeToString returns the name for the given protocol.
func protocolToString(proto Protocol) string {
	switch proto {
	case syscall.IPPROTO_TCP:
		return "TCP"
	case syscall.IPPROTO_UDP:
		return "UDP"
	case syscall.IPPROTO_SCTP:
		return "SCTP"
	}
	return ""
}<|MERGE_RESOLUTION|>--- conflicted
+++ resolved
@@ -172,11 +172,8 @@
 	if err != nil {
 		return err
 	}
-<<<<<<< HEAD
-=======
-	runner.mu.Lock()
-	defer runner.mu.Unlock()
->>>>>>> 8c4f3a9d
+	runner.mu.Lock()
+	defer runner.mu.Unlock()
 	return runner.ipvsHandle.UpdateDestination(svc, dst)
 }
 
