/*
Copyright 2017 The Kubernetes Authors.

Licensed under the Apache License, Version 2.0 (the "License");
you may not use this file except in compliance with the License.
You may obtain a copy of the License at

    http://www.apache.org/licenses/LICENSE-2.0

Unless required by applicable law or agreed to in writing, software
distributed under the License is distributed on an "AS IS" BASIS,
WITHOUT WARRANTIES OR CONDITIONS OF ANY KIND, either express or implied.
See the License for the specific language governing permissions and
limitations under the License.
*/

package ipvs

import (
	"net"
	"strconv"
	"strings"

	"fmt"
	"k8s.io/apimachinery/pkg/util/version"
	"k8s.io/utils/exec"
)

// Interface is an injectable interface for running ipvs commands.  Implementations must be goroutine-safe.
type Interface interface {
	// Flush clears all virtual servers in system. return occurred error immediately.
	Flush() error
	// AddVirtualServer creates the specified virtual server.
	AddVirtualServer(*VirtualServer) error
	// UpdateVirtualServer updates an already existing virtual server.  If the virtual server does not exist, return error.
	UpdateVirtualServer(*VirtualServer) error
	// DeleteVirtualServer deletes the specified virtual server.  If the virtual server does not exist, return error.
	DeleteVirtualServer(*VirtualServer) error
	// Given a partial virtual server, GetVirtualServer will return the specified virtual server information in the system.
	GetVirtualServer(*VirtualServer) (*VirtualServer, error)
	// GetVirtualServers lists all virtual servers in the system.
	GetVirtualServers() ([]*VirtualServer, error)
	// AddRealServer creates the specified real server for the specified virtual server.
	AddRealServer(*VirtualServer, *RealServer) error
	// GetRealServers returns all real servers for the specified virtual server.
	GetRealServers(*VirtualServer) ([]*RealServer, error)
	// DeleteRealServer deletes the specified real server from the specified virtual server.
	DeleteRealServer(*VirtualServer, *RealServer) error
	// UpdateRealServer updates the specified real server from the specified virtual server.
	UpdateRealServer(*VirtualServer, *RealServer) error
}

// VirtualServer is an user-oriented definition of an IPVS virtual server in its entirety.
type VirtualServer struct {
	Address   net.IP
	Protocol  string
	Port      uint16
	Scheduler string
	Flags     ServiceFlags
	Timeout   uint32
}

// ServiceFlags is used to specify session affinity, ip hash etc.
type ServiceFlags uint32

const (
	// FlagPersistent specify IPVS service session affinity
	FlagPersistent = 0x1
	// FlagHashed specify IPVS service hash flag
	FlagHashed = 0x2
	// IPVSProxyMode is match set up cluster with ipvs proxy model
	IPVSProxyMode = "ipvs"
)

// IPVS required kernel modules.
const (
	// ModIPVS is the kernel module "ip_vs"
	ModIPVS string = "ip_vs"
	// ModIPVSRR is the kernel module "ip_vs_rr"
	ModIPVSRR string = "ip_vs_rr"
	// ModIPVSWRR is the kernel module "ip_vs_wrr"
	ModIPVSWRR string = "ip_vs_wrr"
	// ModIPVSSH is the kernel module "ip_vs_sh"
	ModIPVSSH string = "ip_vs_sh"
	// ModNfConntrackIPV4 is the module "nf_conntrack_ipv4"
	ModNfConntrackIPV4 string = "nf_conntrack_ipv4"
	// ModNfConntrack is the kernel module "nf_conntrack"
	ModNfConntrack string = "nf_conntrack"
)

// Equal check the equality of virtual server.
// We don't use struct == since it doesn't work because of slice.
func (svc *VirtualServer) Equal(other *VirtualServer) bool {
	return svc.Address.Equal(other.Address) &&
		svc.Protocol == other.Protocol &&
		svc.Port == other.Port &&
		svc.Scheduler == other.Scheduler &&
		svc.Flags == other.Flags &&
		svc.Timeout == other.Timeout
}

func (svc *VirtualServer) String() string {
	return net.JoinHostPort(svc.Address.String(), strconv.Itoa(int(svc.Port))) + "/" + svc.Protocol
}

// RealServer is an user-oriented definition of an IPVS real server in its entirety.
type RealServer struct {
	Address      net.IP
	Port         uint16
	Weight       int
	ActiveConn   int
	InactiveConn int
}

func (rs *RealServer) String() string {
	return net.JoinHostPort(rs.Address.String(), strconv.Itoa(int(rs.Port)))
}

// Equal check the equality of real server.
// We don't use struct == since it doesn't work because of slice.
func (rs *RealServer) Equal(other *RealServer) bool {
	return rs.Address.Equal(other.Address) &&
		rs.Port == other.Port
<<<<<<< HEAD
=======
}

// GetKernelVersionAndIPVSMods returns the linux kernel version and the required ipvs modules
func GetKernelVersionAndIPVSMods(Executor exec.Interface) (kernelVersion string, ipvsModules []string, err error) {
	kernelVersionFile := "/proc/sys/kernel/osrelease"
	out, err := Executor.Command("cut", "-f1", "-d", " ", kernelVersionFile).CombinedOutput()
	if err != nil {
		return "", nil, fmt.Errorf("error getting os release kernel version: %v(%s)", err, out)
	}
	kernelVersion = strings.TrimSpace(string(out))
	// parse kernel version
	ver1, err := version.ParseGeneric(kernelVersion)
	if err != nil {
		return kernelVersion, nil, fmt.Errorf("error parsing kernel version: %v(%s)", err, kernelVersion)
	}
	// "nf_conntrack_ipv4" has been removed since v4.19
	// see https://github.com/torvalds/linux/commit/a0ae2562c6c4b2721d9fddba63b7286c13517d9f
	ver2, _ := version.ParseGeneric("4.19")
	// get required ipvs modules
	if ver1.LessThan(ver2) {
		ipvsModules = append(ipvsModules, ModIPVS, ModIPVSRR, ModIPVSWRR, ModIPVSSH, ModNfConntrackIPV4)
	} else {
		ipvsModules = append(ipvsModules, ModIPVS, ModIPVSRR, ModIPVSWRR, ModIPVSSH, ModNfConntrack)
	}

	return kernelVersion, ipvsModules, nil
>>>>>>> 8c4f3a9d
}<|MERGE_RESOLUTION|>--- conflicted
+++ resolved
@@ -121,8 +121,6 @@
 func (rs *RealServer) Equal(other *RealServer) bool {
 	return rs.Address.Equal(other.Address) &&
 		rs.Port == other.Port
-<<<<<<< HEAD
-=======
 }
 
 // GetKernelVersionAndIPVSMods returns the linux kernel version and the required ipvs modules
@@ -149,5 +147,4 @@
 	}
 
 	return kernelVersion, ipvsModules, nil
->>>>>>> 8c4f3a9d
 }