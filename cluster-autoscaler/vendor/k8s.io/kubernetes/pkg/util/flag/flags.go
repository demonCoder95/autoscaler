/*
Copyright 2018 The Kubernetes Authors.

Licensed under the Apache License, Version 2.0 (the "License");
you may not use this file except in compliance with the License.
You may obtain a copy of the License at

    http://www.apache.org/licenses/LICENSE-2.0

Unless required by applicable law or agreed to in writing, software
distributed under the License is distributed on an "AS IS" BASIS,
WITHOUT WARRANTIES OR CONDITIONS OF ANY KIND, either express or implied.
See the License for the specific language governing permissions and
limitations under the License.
*/

package flag

import (
	"fmt"
	"net"
	"strconv"

<<<<<<< HEAD
	"github.com/golang/glog"
	"github.com/spf13/pflag"
=======
	"github.com/spf13/pflag"
	"k8s.io/klog"
>>>>>>> 8c4f3a9d

	utilnet "k8s.io/apimachinery/pkg/util/net"
)

// PrintFlags logs the flags in the flagset
func PrintFlags(flags *pflag.FlagSet) {
	flags.VisitAll(func(flag *pflag.Flag) {
		klog.V(1).Infof("FLAG: --%s=%q", flag.Name, flag.Value)
	})
}

// TODO(mikedanese): remove these flag wrapper types when we remove command line flags

var (
	_ pflag.Value = &IPVar{}
	_ pflag.Value = &IPPortVar{}
	_ pflag.Value = &PortRangeVar{}
)

// IPVar is used for validating a command line option that represents an IP. It implements the pflag.Value interface
type IPVar struct {
	Val *string
}

// Set sets the flag value
func (v IPVar) Set(s string) error {
	if len(s) == 0 {
		v.Val = nil
		return nil
	}
	if net.ParseIP(s) == nil {
		return fmt.Errorf("%q is not a valid IP address", s)
	}
	if v.Val == nil {
		// it's okay to panic here since this is programmer error
		panic("the string pointer passed into IPVar should not be nil")
	}
	*v.Val = s
	return nil
}

// String returns the flag value
func (v IPVar) String() string {
	if v.Val == nil {
		return ""
	}
	return *v.Val
}

// Type gets the flag type
func (v IPVar) Type() string {
	return "ip"
}

// IPPortVar is used for validating a command line option that represents an IP and a port. It implements the pflag.Value interface
type IPPortVar struct {
	Val *string
}

// Set sets the flag value
func (v IPPortVar) Set(s string) error {
	if len(s) == 0 {
		v.Val = nil
		return nil
	}

	if v.Val == nil {
		// it's okay to panic here since this is programmer error
		panic("the string pointer passed into IPPortVar should not be nil")
	}

	// Both IP and IP:port are valid.
	// Attempt to parse into IP first.
	if net.ParseIP(s) != nil {
		*v.Val = s
		return nil
	}

	// Can not parse into IP, now assume IP:port.
	host, port, err := net.SplitHostPort(s)
	if err != nil {
		return fmt.Errorf("%q is not in a valid format (ip or ip:port): %v", s, err)
	}
	if net.ParseIP(host) == nil {
		return fmt.Errorf("%q is not a valid IP address", host)
	}
	if _, err := strconv.Atoi(port); err != nil {
		return fmt.Errorf("%q is not a valid number", port)
	}
	*v.Val = s
	return nil
}

// String returns the flag value
func (v IPPortVar) String() string {
	if v.Val == nil {
		return ""
	}
	return *v.Val
}

// Type gets the flag type
func (v IPPortVar) Type() string {
	return "ipport"
}

// PortRangeVar is used for validating a command line option that represents a port range. It implements the pflag.Value interface
type PortRangeVar struct {
	Val *string
}

// Set sets the flag value
func (v PortRangeVar) Set(s string) error {
	if _, err := utilnet.ParsePortRange(s); err != nil {
		return fmt.Errorf("%q is not a valid port range: %v", s, err)
	}
	if v.Val == nil {
		// it's okay to panic here since this is programmer error
		panic("the string pointer passed into PortRangeVar should not be nil")
	}
	*v.Val = s
	return nil
}

// String returns the flag value
func (v PortRangeVar) String() string {
	if v.Val == nil {
		return ""
	}
	return *v.Val
}

// Type gets the flag type
func (v PortRangeVar) Type() string {
	return "port-range"
}<|MERGE_RESOLUTION|>--- conflicted
+++ resolved
@@ -21,13 +21,8 @@
 	"net"
 	"strconv"
 
-<<<<<<< HEAD
-	"github.com/golang/glog"
-	"github.com/spf13/pflag"
-=======
 	"github.com/spf13/pflag"
 	"k8s.io/klog"
->>>>>>> 8c4f3a9d
 
 	utilnet "k8s.io/apimachinery/pkg/util/net"
 )
