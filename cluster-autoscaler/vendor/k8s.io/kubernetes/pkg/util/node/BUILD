package(default_visibility = ["//visibility:public"])

load(
    "@io_bazel_rules_go//go:def.bzl",
    "go_library",
    "go_test",
)

go_library(
    name = "go_default_library",
    srcs = ["node.go"],
    importpath = "k8s.io/kubernetes/pkg/util/node",
    deps = [
<<<<<<< HEAD
        "//pkg/kubelet/apis:go_default_library",
=======
>>>>>>> 8c4f3a9d
        "//staging/src/k8s.io/api/core/v1:go_default_library",
        "//staging/src/k8s.io/apimachinery/pkg/apis/meta/v1:go_default_library",
        "//staging/src/k8s.io/apimachinery/pkg/types:go_default_library",
        "//staging/src/k8s.io/apimachinery/pkg/util/strategicpatch:go_default_library",
        "//staging/src/k8s.io/client-go/kubernetes:go_default_library",
        "//staging/src/k8s.io/client-go/kubernetes/typed/core/v1:go_default_library",
<<<<<<< HEAD
=======
        "//vendor/k8s.io/klog:go_default_library",
>>>>>>> 8c4f3a9d
    ],
)

go_test(
    name = "go_default_test",
    srcs = ["node_test.go"],
    embed = [":go_default_library"],
    deps = [
        "//staging/src/k8s.io/api/core/v1:go_default_library",
        "//staging/src/k8s.io/apimachinery/pkg/apis/meta/v1:go_default_library",
    ],
)

filegroup(
    name = "package-srcs",
    srcs = glob(["**"]),
    tags = ["automanaged"],
    visibility = ["//visibility:private"],
)

filegroup(
    name = "all-srcs",
    srcs = [":package-srcs"],
    tags = ["automanaged"],
)<|MERGE_RESOLUTION|>--- conflicted
+++ resolved
@@ -11,20 +11,13 @@
     srcs = ["node.go"],
     importpath = "k8s.io/kubernetes/pkg/util/node",
     deps = [
-<<<<<<< HEAD
-        "//pkg/kubelet/apis:go_default_library",
-=======
->>>>>>> 8c4f3a9d
         "//staging/src/k8s.io/api/core/v1:go_default_library",
         "//staging/src/k8s.io/apimachinery/pkg/apis/meta/v1:go_default_library",
         "//staging/src/k8s.io/apimachinery/pkg/types:go_default_library",
         "//staging/src/k8s.io/apimachinery/pkg/util/strategicpatch:go_default_library",
         "//staging/src/k8s.io/client-go/kubernetes:go_default_library",
         "//staging/src/k8s.io/client-go/kubernetes/typed/core/v1:go_default_library",
-<<<<<<< HEAD
-=======
         "//vendor/k8s.io/klog:go_default_library",
->>>>>>> 8c4f3a9d
     ],
 )
 
