package(default_visibility = ["//visibility:public"])

load(
    "@io_bazel_rules_go//go:def.bzl",
    "go_library",
    "go_test",
)

go_library(
    name = "go_default_library",
    srcs = [
        "attacher.go",
        "vsphere_volume.go",
        "vsphere_volume_block.go",
        "vsphere_volume_util.go",
    ],
    importpath = "k8s.io/kubernetes/pkg/volume/vsphere_volume",
    deps = [
        "//pkg/cloudprovider/providers/vsphere:go_default_library",
        "//pkg/cloudprovider/providers/vsphere/vclib:go_default_library",
        "//pkg/features:go_default_library",
        "//pkg/util/mount:go_default_library",
        "//pkg/volume:go_default_library",
        "//pkg/volume/util:go_default_library",
        "//pkg/volume/util/volumepathhandler:go_default_library",
        "//staging/src/k8s.io/api/core/v1:go_default_library",
        "//staging/src/k8s.io/apimachinery/pkg/api/resource:go_default_library",
        "//staging/src/k8s.io/apimachinery/pkg/apis/meta/v1:go_default_library",
        "//staging/src/k8s.io/apimachinery/pkg/types:go_default_library",
        "//staging/src/k8s.io/apiserver/pkg/util/feature:go_default_library",
        "//staging/src/k8s.io/cloud-provider:go_default_library",
        "//staging/src/k8s.io/cloud-provider/volume/helpers:go_default_library",
        "//vendor/k8s.io/klog:go_default_library",
        "//vendor/k8s.io/utils/keymutex:go_default_library",
        "//vendor/k8s.io/utils/strings:go_default_library",
    ],
)

go_test(
    name = "go_default_test",
    srcs = [
        "attacher_test.go",
        "vsphere_volume_block_test.go",
        "vsphere_volume_test.go",
    ],
    embed = [":go_default_library"],
    deps = [
<<<<<<< HEAD
        "//pkg/cloudprovider:go_default_library",
=======
>>>>>>> 8c4f3a9d
        "//pkg/cloudprovider/providers/fake:go_default_library",
        "//pkg/cloudprovider/providers/vsphere:go_default_library",
        "//pkg/cloudprovider/providers/vsphere/vclib:go_default_library",
        "//pkg/util/mount:go_default_library",
        "//pkg/volume:go_default_library",
        "//pkg/volume/testing:go_default_library",
        "//staging/src/k8s.io/api/core/v1:go_default_library",
        "//staging/src/k8s.io/apimachinery/pkg/apis/meta/v1:go_default_library",
        "//staging/src/k8s.io/apimachinery/pkg/types:go_default_library",
        "//staging/src/k8s.io/client-go/util/testing:go_default_library",
        "//staging/src/k8s.io/cloud-provider:go_default_library",
        "//vendor/k8s.io/klog:go_default_library",
    ],
)

filegroup(
    name = "package-srcs",
    srcs = glob(["**"]),
    tags = ["automanaged"],
    visibility = ["//visibility:private"],
)

filegroup(
    name = "all-srcs",
    srcs = [":package-srcs"],
    tags = ["automanaged"],
)<|MERGE_RESOLUTION|>--- conflicted
+++ resolved
@@ -45,10 +45,6 @@
     ],
     embed = [":go_default_library"],
     deps = [
-<<<<<<< HEAD
-        "//pkg/cloudprovider:go_default_library",
-=======
->>>>>>> 8c4f3a9d
         "//pkg/cloudprovider/providers/fake:go_default_library",
         "//pkg/cloudprovider/providers/vsphere:go_default_library",
         "//pkg/cloudprovider/providers/vsphere/vclib:go_default_library",
