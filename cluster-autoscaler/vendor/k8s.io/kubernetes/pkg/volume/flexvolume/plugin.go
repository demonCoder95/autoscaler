/*
Copyright 2017 The Kubernetes Authors.

Licensed under the Apache License, Version 2.0 (the "License");
you may not use this file except in compliance with the License.
You may obtain a copy of the License at

    http://www.apache.org/licenses/LICENSE-2.0

Unless required by applicable law or agreed to in writing, software
distributed under the License is distributed on an "AS IS" BASIS,
WITHOUT WARRANTIES OR CONDITIONS OF ANY KIND, either express or implied.
See the License for the specific language governing permissions and
limitations under the License.
*/

package flexvolume

import (
	"fmt"
	"path"
	"runtime"
	"strings"
	"sync"

	api "k8s.io/api/core/v1"
	"k8s.io/apimachinery/pkg/types"
	"k8s.io/klog"
	"k8s.io/kubernetes/pkg/util/mount"
	"k8s.io/kubernetes/pkg/volume"
	"k8s.io/kubernetes/pkg/volume/util"
	"k8s.io/utils/exec"
	utilstrings "k8s.io/utils/strings"
)

const (
	flexVolumePluginName       = "kubernetes.io/flexvolume"
	flexVolumePluginNamePrefix = "flexvolume-"
)

// FlexVolumePlugin object.
type flexVolumePlugin struct {
	driverName string
	execPath   string
	host       volume.VolumeHost
	runner     exec.Interface

	sync.Mutex
	unsupportedCommands []string
	capabilities        DriverCapabilities
}

type flexVolumeAttachablePlugin struct {
	*flexVolumePlugin
}

var _ volume.AttachableVolumePlugin = &flexVolumeAttachablePlugin{}
var _ volume.PersistentVolumePlugin = &flexVolumePlugin{}
var _ volume.FSResizableVolumePlugin = &flexVolumePlugin{}
var _ volume.ExpandableVolumePlugin = &flexVolumePlugin{}

var _ volume.DeviceMountableVolumePlugin = &flexVolumeAttachablePlugin{}

<<<<<<< HEAD
var _ volume.DeviceMountableVolumePlugin = &flexVolumeAttachablePlugin{}

=======
// PluginFactory create flex volume plugin
>>>>>>> 8c4f3a9d
type PluginFactory interface {
	NewFlexVolumePlugin(pluginDir, driverName string, runner exec.Interface) (volume.VolumePlugin, error)
}

type pluginFactory struct{}

func (pluginFactory) NewFlexVolumePlugin(pluginDir, name string, runner exec.Interface) (volume.VolumePlugin, error) {
	execPath := path.Join(pluginDir, name)

	driverName := utilstrings.UnescapeQualifiedName(name)

	flexPlugin := &flexVolumePlugin{
		driverName:          driverName,
		execPath:            execPath,
		runner:              runner,
		unsupportedCommands: []string{},
	}

	// Initialize the plugin and probe the capabilities
	call := flexPlugin.NewDriverCall(initCmd)
	ds, err := call.Run()
	if err != nil {
		return nil, err
	}
	flexPlugin.capabilities = *ds.Capabilities

	if flexPlugin.capabilities.Attach {
		// Plugin supports attach/detach, so return flexVolumeAttachablePlugin
		return &flexVolumeAttachablePlugin{flexVolumePlugin: flexPlugin}, nil
	}
	return flexPlugin, nil
}

// Init is part of the volume.VolumePlugin interface.
func (plugin *flexVolumePlugin) Init(host volume.VolumeHost) error {
	plugin.host = host
	// Hardwired 'success' as any errors from calling init() will be caught by NewFlexVolumePlugin()
	return nil
}

func (plugin *flexVolumePlugin) getExecutable() string {
	parts := strings.Split(plugin.driverName, "/")
	execName := parts[len(parts)-1]
	execPath := path.Join(plugin.execPath, execName)
	if runtime.GOOS == "windows" {
		execPath = util.GetWindowsPath(execPath)
	}
	return execPath
}

// Name is part of the volume.VolumePlugin interface.
func (plugin *flexVolumePlugin) GetPluginName() string {
	return flexVolumePluginNamePrefix + plugin.driverName
}

// GetVolumeName is part of the volume.VolumePlugin interface.
func (plugin *flexVolumePlugin) GetVolumeName(spec *volume.Spec) (string, error) {
	call := plugin.NewDriverCall(getVolumeNameCmd)
	call.AppendSpec(spec, plugin.host, nil)

	_, err := call.Run()
	if isCmdNotSupportedErr(err) {
		return (*pluginDefaults)(plugin).GetVolumeName(spec)
	} else if err != nil {
		return "", err
	}

	name, err := (*pluginDefaults)(plugin).GetVolumeName(spec)
	if err != nil {
		return "", err
	}

	klog.Warning(logPrefix(plugin), "GetVolumeName is not supported yet. Defaulting to PV or volume name: ", name)

	return name, nil
}

// CanSupport is part of the volume.VolumePlugin interface.
func (plugin *flexVolumePlugin) CanSupport(spec *volume.Spec) bool {
	sourceDriver, err := getDriver(spec)
	if err != nil {
		return false
	}
	return sourceDriver == plugin.driverName
}

func (plugin *flexVolumePlugin) IsMigratedToCSI() bool {
	return false
}

// RequiresRemount is part of the volume.VolumePlugin interface.
func (plugin *flexVolumePlugin) RequiresRemount() bool {
	return false
}

// GetAccessModes gets the allowed access modes for this plugin.
func (plugin *flexVolumePlugin) GetAccessModes() []api.PersistentVolumeAccessMode {
	return []api.PersistentVolumeAccessMode{
		api.ReadWriteOnce,
		api.ReadOnlyMany,
	}
}

// NewMounter is part of the volume.VolumePlugin interface.
func (plugin *flexVolumePlugin) NewMounter(spec *volume.Spec, pod *api.Pod, _ volume.VolumeOptions) (volume.Mounter, error) {
	return plugin.newMounterInternal(spec, pod, plugin.host.GetMounter(plugin.GetPluginName()), plugin.runner)
}

// newMounterInternal is the internal mounter routine to build the volume.
func (plugin *flexVolumePlugin) newMounterInternal(spec *volume.Spec, pod *api.Pod, mounter mount.Interface, runner exec.Interface) (volume.Mounter, error) {
	sourceDriver, err := getDriver(spec)
	if err != nil {
		return nil, err
	}

	readOnly, err := getReadOnly(spec)
	if err != nil {
		return nil, err
	}

	var metricsProvider volume.MetricsProvider
	if plugin.capabilities.SupportsMetrics {
		metricsProvider = volume.NewMetricsStatFS(plugin.host.GetPodVolumeDir(
			pod.UID, utilstrings.EscapeQualifiedName(sourceDriver), spec.Name()))
	} else {
		metricsProvider = &volume.MetricsNil{}
	}

	return &flexVolumeMounter{
		flexVolume: &flexVolume{
			driverName:            sourceDriver,
			execPath:              plugin.getExecutable(),
			mounter:               mounter,
			plugin:                plugin,
			podName:               pod.Name,
			podUID:                pod.UID,
			podNamespace:          pod.Namespace,
			podServiceAccountName: pod.Spec.ServiceAccountName,
			volName:               spec.Name(),
			MetricsProvider:       metricsProvider,
		},
		runner:   runner,
		spec:     spec,
		readOnly: readOnly,
	}, nil
}

// NewUnmounter is part of the volume.VolumePlugin interface.
func (plugin *flexVolumePlugin) NewUnmounter(volName string, podUID types.UID) (volume.Unmounter, error) {
	return plugin.newUnmounterInternal(volName, podUID, plugin.host.GetMounter(plugin.GetPluginName()), plugin.runner)
}

// newUnmounterInternal is the internal unmounter routine to clean the volume.
func (plugin *flexVolumePlugin) newUnmounterInternal(volName string, podUID types.UID, mounter mount.Interface, runner exec.Interface) (volume.Unmounter, error) {
	var metricsProvider volume.MetricsProvider
	if plugin.capabilities.SupportsMetrics {
		metricsProvider = volume.NewMetricsStatFS(plugin.host.GetPodVolumeDir(
			podUID, utilstrings.EscapeQualifiedName(plugin.driverName), volName))
	} else {
		metricsProvider = &volume.MetricsNil{}
	}

	return &flexVolumeUnmounter{
		flexVolume: &flexVolume{
			driverName:      plugin.driverName,
			execPath:        plugin.getExecutable(),
			mounter:         mounter,
			plugin:          plugin,
			podUID:          podUID,
			volName:         volName,
			MetricsProvider: metricsProvider,
		},
		runner: runner,
	}, nil
}

// NewAttacher is part of the volume.AttachableVolumePlugin interface.
func (plugin *flexVolumeAttachablePlugin) NewAttacher() (volume.Attacher, error) {
	return &flexVolumeAttacher{plugin}, nil
}

func (plugin *flexVolumeAttachablePlugin) NewDeviceMounter() (volume.DeviceMounter, error) {
	return plugin.NewAttacher()
}

// NewDetacher is part of the volume.AttachableVolumePlugin interface.
func (plugin *flexVolumeAttachablePlugin) NewDetacher() (volume.Detacher, error) {
	return &flexVolumeDetacher{plugin}, nil
}

func (plugin *flexVolumeAttachablePlugin) NewDeviceUnmounter() (volume.DeviceUnmounter, error) {
	return plugin.NewDetacher()
}

<<<<<<< HEAD
=======
func (plugin *flexVolumeAttachablePlugin) CanAttach(spec *volume.Spec) bool {
	return true
}

>>>>>>> 8c4f3a9d
// ConstructVolumeSpec is part of the volume.AttachableVolumePlugin interface.
func (plugin *flexVolumePlugin) ConstructVolumeSpec(volumeName, mountPath string) (*volume.Spec, error) {
	flexVolume := &api.Volume{
		Name: volumeName,
		VolumeSource: api.VolumeSource{
			FlexVolume: &api.FlexVolumeSource{
				Driver: plugin.driverName,
			},
		},
	}
	return volume.NewSpecFromVolume(flexVolume), nil
}

func (plugin *flexVolumePlugin) SupportsMountOption() bool {
	return false
}

// Mark the given commands as unsupported.
func (plugin *flexVolumePlugin) unsupported(commands ...string) {
	plugin.Lock()
	defer plugin.Unlock()
	plugin.unsupportedCommands = append(plugin.unsupportedCommands, commands...)
}

func (plugin *flexVolumePlugin) SupportsBulkVolumeVerification() bool {
	return false
}

// Returns true iff the given command is known to be unsupported.
func (plugin *flexVolumePlugin) isUnsupported(command string) bool {
	plugin.Lock()
	defer plugin.Unlock()
	for _, unsupportedCommand := range plugin.unsupportedCommands {
		if command == unsupportedCommand {
			return true
		}
	}
	return false
}

func (plugin *flexVolumePlugin) GetDeviceMountRefs(deviceMountPath string) ([]string, error) {
	mounter := plugin.host.GetMounter(plugin.GetPluginName())
	return mounter.GetMountRefs(deviceMountPath)
}

func (plugin *flexVolumePlugin) getDeviceMountPath(spec *volume.Spec) (string, error) {
	volumeName, err := plugin.GetVolumeName(spec)
	if err != nil {
		return "", fmt.Errorf("GetVolumeName failed from getDeviceMountPath: %s", err)
	}

	mountsDir := path.Join(plugin.host.GetPluginDir(flexVolumePluginName), plugin.driverName, "mounts")
	return path.Join(mountsDir, volumeName), nil
}

func (plugin *flexVolumePlugin) RequiresFSResize() bool {
	return plugin.capabilities.RequiresFSResize
}<|MERGE_RESOLUTION|>--- conflicted
+++ resolved
@@ -61,12 +61,7 @@
 
 var _ volume.DeviceMountableVolumePlugin = &flexVolumeAttachablePlugin{}
 
-<<<<<<< HEAD
-var _ volume.DeviceMountableVolumePlugin = &flexVolumeAttachablePlugin{}
-
-=======
 // PluginFactory create flex volume plugin
->>>>>>> 8c4f3a9d
 type PluginFactory interface {
 	NewFlexVolumePlugin(pluginDir, driverName string, runner exec.Interface) (volume.VolumePlugin, error)
 }
@@ -261,13 +256,10 @@
 	return plugin.NewDetacher()
 }
 
-<<<<<<< HEAD
-=======
 func (plugin *flexVolumeAttachablePlugin) CanAttach(spec *volume.Spec) bool {
 	return true
 }
 
->>>>>>> 8c4f3a9d
 // ConstructVolumeSpec is part of the volume.AttachableVolumePlugin interface.
 func (plugin *flexVolumePlugin) ConstructVolumeSpec(volumeName, mountPath string) (*volume.Spec, error) {
 	flexVolume := &api.Volume{
