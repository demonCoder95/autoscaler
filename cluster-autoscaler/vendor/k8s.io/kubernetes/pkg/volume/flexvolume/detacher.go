--- conflicted
+++ resolved
@@ -51,31 +51,18 @@
 // UnmountDevice is part of the volume.Detacher interface.
 func (d *flexVolumeDetacher) UnmountDevice(deviceMountPath string) error {
 
-<<<<<<< HEAD
-	pathExists, pathErr := util.PathExists(deviceMountPath)
-	if !pathExists {
-		glog.Warningf("Warning: Unmount skipped because path does not exist: %v", deviceMountPath)
-		return nil
-	}
-	if pathErr != nil && !util.IsCorruptedMnt(pathErr) {
-=======
 	pathExists, pathErr := mount.PathExists(deviceMountPath)
 	if !pathExists {
 		klog.Warningf("Warning: Unmount skipped because path does not exist: %v", deviceMountPath)
 		return nil
 	}
 	if pathErr != nil && !mount.IsCorruptedMnt(pathErr) {
->>>>>>> 8c4f3a9d
 		return fmt.Errorf("Error checking path: %v", pathErr)
 	}
 
 	notmnt, err := isNotMounted(d.plugin.host.GetMounter(d.plugin.GetPluginName()), deviceMountPath)
 	if err != nil {
-<<<<<<< HEAD
-		if util.IsCorruptedMnt(err) {
-=======
 		if mount.IsCorruptedMnt(err) {
->>>>>>> 8c4f3a9d
 			notmnt = false // Corrupted error is assumed to be mounted.
 		} else {
 			return err
