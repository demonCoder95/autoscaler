/*
Copyright 2015 The Kubernetes Authors.

Licensed under the Apache License, Version 2.0 (the "License");
you may not use this file except in compliance with the License.
You may obtain a copy of the License at

    http://www.apache.org/licenses/LICENSE-2.0

Unless required by applicable law or agreed to in writing, software
distributed under the License is distributed on an "AS IS" BASIS,
WITHOUT WARRANTIES OR CONDITIONS OF ANY KIND, either express or implied.
See the License for the specific language governing permissions and
limitations under the License.
*/

package cephfs

import (
	"fmt"
	"os"
	"os/exec"
	"path"
	"runtime"
	"strings"

	"k8s.io/api/core/v1"
	metav1 "k8s.io/apimachinery/pkg/apis/meta/v1"
	"k8s.io/apimachinery/pkg/types"
	"k8s.io/klog"
	"k8s.io/kubernetes/pkg/util/mount"
	"k8s.io/kubernetes/pkg/volume"
	"k8s.io/kubernetes/pkg/volume/util"
	utilstrings "k8s.io/utils/strings"
)

// ProbeVolumePlugins is the primary entrypoint for volume plugins.
func ProbeVolumePlugins() []volume.VolumePlugin {
	return []volume.VolumePlugin{&cephfsPlugin{nil}}
}

type cephfsPlugin struct {
	host volume.VolumeHost
}

var _ volume.VolumePlugin = &cephfsPlugin{}

const (
	cephfsPluginName = "kubernetes.io/cephfs"
)

func (plugin *cephfsPlugin) Init(host volume.VolumeHost) error {
	plugin.host = host
	return nil
}

func (plugin *cephfsPlugin) GetPluginName() string {
	return cephfsPluginName
}

func (plugin *cephfsPlugin) GetVolumeName(spec *volume.Spec) (string, error) {
	mon, _, _, _, _, err := getVolumeSource(spec)
	if err != nil {
		return "", err
	}

	return fmt.Sprintf("%v", mon), nil
}

func (plugin *cephfsPlugin) CanSupport(spec *volume.Spec) bool {
	return (spec.Volume != nil && spec.Volume.CephFS != nil) || (spec.PersistentVolume != nil && spec.PersistentVolume.Spec.CephFS != nil)
}

func (plugin *cephfsPlugin) IsMigratedToCSI() bool {
	return false
}

func (plugin *cephfsPlugin) RequiresRemount() bool {
	return false
}

func (plugin *cephfsPlugin) SupportsMountOption() bool {
	return true
}

func (plugin *cephfsPlugin) SupportsBulkVolumeVerification() bool {
	return false
}

func (plugin *cephfsPlugin) GetAccessModes() []v1.PersistentVolumeAccessMode {
	return []v1.PersistentVolumeAccessMode{
		v1.ReadWriteOnce,
		v1.ReadOnlyMany,
		v1.ReadWriteMany,
	}
}

func (plugin *cephfsPlugin) NewMounter(spec *volume.Spec, pod *v1.Pod, _ volume.VolumeOptions) (volume.Mounter, error) {
	secretName, secretNs, err := getSecretNameAndNamespace(spec, pod.Namespace)
	if err != nil {
		return nil, err
	}
	secret := ""
	if len(secretName) > 0 && len(secretNs) > 0 {
		// if secret is provideded, retrieve it
		kubeClient := plugin.host.GetKubeClient()
		if kubeClient == nil {
			return nil, fmt.Errorf("Cannot get kube client")
		}
		secrets, err := kubeClient.CoreV1().Secrets(secretNs).Get(secretName, metav1.GetOptions{})
		if err != nil {
			err = fmt.Errorf("Couldn't get secret %v/%v err: %v", secretNs, secretName, err)
			return nil, err
		}
		for name, data := range secrets.Data {
			secret = string(data)
			klog.V(4).Infof("found ceph secret info: %s", name)
		}
	}
	return plugin.newMounterInternal(spec, pod.UID, plugin.host.GetMounter(plugin.GetPluginName()), secret)
}

func (plugin *cephfsPlugin) newMounterInternal(spec *volume.Spec, podUID types.UID, mounter mount.Interface, secret string) (volume.Mounter, error) {
	mon, path, id, secretFile, readOnly, err := getVolumeSource(spec)
	if err != nil {
		return nil, err
	}

	if id == "" {
		id = "admin"
	}
	if path == "" {
		path = "/"
	}
	if !strings.HasPrefix(path, "/") {
		path = "/" + path
	}

	if secretFile == "" {
		secretFile = "/etc/ceph/" + id + ".secret"
	}

	return &cephfsMounter{
		cephfs: &cephfs{
			podUID:       podUID,
			volName:      spec.Name(),
			mon:          mon,
			path:         path,
			secret:       secret,
			id:           id,
			secretFile:   secretFile,
			readonly:     readOnly,
			mounter:      mounter,
			plugin:       plugin,
			mountOptions: util.MountOptionFromSpec(spec),
		},
	}, nil
}

func (plugin *cephfsPlugin) NewUnmounter(volName string, podUID types.UID) (volume.Unmounter, error) {
	return plugin.newUnmounterInternal(volName, podUID, plugin.host.GetMounter(plugin.GetPluginName()))
}

func (plugin *cephfsPlugin) newUnmounterInternal(volName string, podUID types.UID, mounter mount.Interface) (volume.Unmounter, error) {
	return &cephfsUnmounter{
		cephfs: &cephfs{
			podUID:  podUID,
			volName: volName,
			mounter: mounter,
			plugin:  plugin},
	}, nil
}

func (plugin *cephfsPlugin) ConstructVolumeSpec(volumeName, mountPath string) (*volume.Spec, error) {
	cephfsVolume := &v1.Volume{
		Name: volumeName,
		VolumeSource: v1.VolumeSource{
			CephFS: &v1.CephFSVolumeSource{
				Monitors: []string{},
				Path:     mountPath,
			},
		},
	}
	return volume.NewSpecFromVolume(cephfsVolume), nil
}

// CephFS volumes represent a bare host file or directory mount of an CephFS export.
type cephfs struct {
	volName    string
	podUID     types.UID
	mon        []string
	path       string
	id         string
	secret     string
	secretFile string
	readonly   bool
	mounter    mount.Interface
	plugin     *cephfsPlugin
	volume.MetricsNil
	mountOptions []string
}

type cephfsMounter struct {
	*cephfs
}

var _ volume.Mounter = &cephfsMounter{}

func (cephfsVolume *cephfsMounter) GetAttributes() volume.Attributes {
	return volume.Attributes{
		ReadOnly:        cephfsVolume.readonly,
		Managed:         false,
		SupportsSELinux: false,
	}
}

// Checks prior to mount operations to verify that the required components (binaries, etc.)
// to mount the volume are available on the underlying node.
// If not, it returns an error
func (cephfsVolume *cephfsMounter) CanMount() error {
	return nil
}

// SetUp attaches the disk and bind mounts to the volume path.
func (cephfsVolume *cephfsMounter) SetUp(fsGroup *int64) error {
	return cephfsVolume.SetUpAt(cephfsVolume.GetPath(), fsGroup)
}

// SetUpAt attaches the disk and bind mounts to the volume path.
func (cephfsVolume *cephfsMounter) SetUpAt(dir string, fsGroup *int64) error {
	notMnt, err := cephfsVolume.mounter.IsLikelyNotMountPoint(dir)
	klog.V(4).Infof("CephFS mount set up: %s %v %v", dir, !notMnt, err)
	if err != nil && !os.IsNotExist(err) {
		return err
	}
	if !notMnt {
		return nil
	}

	if err := os.MkdirAll(dir, 0750); err != nil {
		return err
	}

	// check whether it belongs to fuse, if not, default to use kernel mount.
	if cephfsVolume.checkFuseMount() {
		klog.V(4).Info("CephFS fuse mount.")
		err = cephfsVolume.execFuseMount(dir)
		// cleanup no matter if fuse mount fail.
		keyringPath := cephfsVolume.GetKeyringPath()
		_, StatErr := os.Stat(keyringPath)
		if !os.IsNotExist(StatErr) {
			os.RemoveAll(keyringPath)
		}
		if err == nil {
			// cephfs fuse mount succeeded.
			return nil
		}
		// if cephfs fuse mount failed, fallback to kernel mount.
		klog.V(2).Infof("CephFS fuse mount failed: %v, fallback to kernel mount.", err)

	}
	klog.V(4).Info("CephFS kernel mount.")

	err = cephfsVolume.execMount(dir)
	if err != nil {
		// cleanup upon failure.
		mount.CleanupMountPoint(dir, cephfsVolume.mounter, false)
		return err
	}
	return nil
}

type cephfsUnmounter struct {
	*cephfs
}

var _ volume.Unmounter = &cephfsUnmounter{}

// TearDown unmounts the bind mount
func (cephfsVolume *cephfsUnmounter) TearDown() error {
	return cephfsVolume.TearDownAt(cephfsVolume.GetPath())
}

// TearDownAt unmounts the bind mount
func (cephfsVolume *cephfsUnmounter) TearDownAt(dir string) error {
	return mount.CleanupMountPoint(dir, cephfsVolume.mounter, false)
}

// GetPath creates global mount path
func (cephfsVolume *cephfs) GetPath() string {
	name := cephfsPluginName
	return cephfsVolume.plugin.host.GetPodVolumeDir(cephfsVolume.podUID, utilstrings.EscapeQualifiedName(name), cephfsVolume.volName)
}

// GetKeyringPath creates cephfuse keyring path
func (cephfsVolume *cephfs) GetKeyringPath() string {
	name := cephfsPluginName
	volumeDir := cephfsVolume.plugin.host.GetPodVolumeDir(cephfsVolume.podUID, utilstrings.EscapeQualifiedName(name), cephfsVolume.volName)
	volumeKeyringDir := volumeDir + "~keyring"
	return volumeKeyringDir
}

func (cephfsVolume *cephfs) execMount(mountpoint string) error {
	// cephfs mount option
	cephOpt := ""
	// override secretfile if secret is provided
	if cephfsVolume.secret != "" {
		cephOpt = "name=" + cephfsVolume.id + ",secret=" + cephfsVolume.secret
	} else {
		cephOpt = "name=" + cephfsVolume.id + ",secretfile=" + cephfsVolume.secretFile
	}
	// build option array
	opt := []string{}
	if cephfsVolume.readonly {
		opt = append(opt, "ro")
	}
	opt = append(opt, cephOpt)

	// build src like mon1:6789,mon2:6789,mon3:6789:/
	hosts := cephfsVolume.mon
	l := len(hosts)
	// pass all monitors and let ceph randomize and fail over
	i := 0
	src := ""
	for i = 0; i < l-1; i++ {
		src += hosts[i] + ","
	}
	src += hosts[i] + ":" + cephfsVolume.path

	opt = util.JoinMountOptions(cephfsVolume.mountOptions, opt)
	if err := cephfsVolume.mounter.Mount(src, mountpoint, "ceph", opt); err != nil {
		return fmt.Errorf("CephFS: mount failed: %v", err)
	}

	return nil
}

func (cephfsVolume *cephfsMounter) checkFuseMount() bool {
	execute := cephfsVolume.plugin.host.GetExec(cephfsVolume.plugin.GetPluginName())
	switch runtime.GOOS {
	case "linux":
		if _, err := execute.Run("/usr/bin/test", "-x", "/sbin/mount.fuse.ceph"); err == nil {
			klog.V(4).Info("/sbin/mount.fuse.ceph exists, it should be fuse mount.")
			return true
		}
		return false
	}
	return false
}

func (cephfsVolume *cephfs) execFuseMount(mountpoint string) error {
	// cephfs keyring file
	keyringFile := ""
	// override secretfile if secret is provided
	if cephfsVolume.secret != "" {
		// TODO: cephfs fuse currently doesn't support secret option,
		// remove keyring file create once secret option is supported.
		klog.V(4).Info("cephfs mount begin using fuse.")

		keyringPath := cephfsVolume.GetKeyringPath()
		os.MkdirAll(keyringPath, 0750)

		payload := make(map[string]util.FileProjection, 1)
		var fileProjection util.FileProjection

		keyring := fmt.Sprintf("[client.%s]\nkey = %s\n", cephfsVolume.id, cephfsVolume.secret)

		fileProjection.Data = []byte(keyring)
		fileProjection.Mode = int32(0644)
		fileName := cephfsVolume.id + ".keyring"

		payload[fileName] = fileProjection

		writerContext := fmt.Sprintf("cephfuse:%v.keyring", cephfsVolume.id)
		writer, err := util.NewAtomicWriter(keyringPath, writerContext)
		if err != nil {
			klog.Errorf("failed to create atomic writer: %v", err)
			return err
		}

		err = writer.Write(payload)
		if err != nil {
			klog.Errorf("failed to write payload to dir: %v", err)
			return err
		}

		keyringFile = path.Join(keyringPath, fileName)

	} else {
		keyringFile = cephfsVolume.secretFile
	}

	// build src like mon1:6789,mon2:6789,mon3:6789:/
	hosts := cephfsVolume.mon
	l := len(hosts)
	// pass all monitors and let ceph randomize and fail over
	i := 0
	src := ""
	for i = 0; i < l-1; i++ {
		src += hosts[i] + ","
	}
	src += hosts[i]

	mountArgs := []string{}
	mountArgs = append(mountArgs, "-k")
	mountArgs = append(mountArgs, keyringFile)
	mountArgs = append(mountArgs, "-m")
	mountArgs = append(mountArgs, src)
	mountArgs = append(mountArgs, mountpoint)
	mountArgs = append(mountArgs, "-r")
	mountArgs = append(mountArgs, cephfsVolume.path)
	mountArgs = append(mountArgs, "--id")
	mountArgs = append(mountArgs, cephfsVolume.id)

	// build option array
	opt := []string{}
	if cephfsVolume.readonly {
		opt = append(opt, "ro")
	}
	opt = util.JoinMountOptions(cephfsVolume.mountOptions, opt)
	if len(opt) > 0 {
		mountArgs = append(mountArgs, "-o")
		mountArgs = append(mountArgs, strings.Join(opt, ","))
	}

<<<<<<< HEAD
	glog.V(4).Infof("Mounting cmd ceph-fuse with arguments (%s)", mountArgs)
=======
	klog.V(4).Infof("Mounting cmd ceph-fuse with arguments (%s)", mountArgs)
>>>>>>> 8c4f3a9d
	command := exec.Command("ceph-fuse", mountArgs...)
	output, err := command.CombinedOutput()
	if err != nil || !(strings.Contains(string(output), "starting fuse")) {
		return fmt.Errorf("Ceph-fuse failed: %v\narguments: %s\nOutput: %s", err, mountArgs, string(output))
	}

	return nil
}

func getVolumeSource(spec *volume.Spec) ([]string, string, string, string, bool, error) {
	if spec.Volume != nil && spec.Volume.CephFS != nil {
		mon := spec.Volume.CephFS.Monitors
		path := spec.Volume.CephFS.Path
		user := spec.Volume.CephFS.User
		secretFile := spec.Volume.CephFS.SecretFile
		readOnly := spec.Volume.CephFS.ReadOnly
		return mon, path, user, secretFile, readOnly, nil
	} else if spec.PersistentVolume != nil &&
		spec.PersistentVolume.Spec.CephFS != nil {
		mon := spec.PersistentVolume.Spec.CephFS.Monitors
		path := spec.PersistentVolume.Spec.CephFS.Path
		user := spec.PersistentVolume.Spec.CephFS.User
		secretFile := spec.PersistentVolume.Spec.CephFS.SecretFile
		readOnly := spec.PersistentVolume.Spec.CephFS.ReadOnly
		return mon, path, user, secretFile, readOnly, nil
	}

	return nil, "", "", "", false, fmt.Errorf("Spec does not reference a CephFS volume type")
}

func getSecretNameAndNamespace(spec *volume.Spec, defaultNamespace string) (string, string, error) {
	if spec.Volume != nil && spec.Volume.CephFS != nil {
		localSecretRef := spec.Volume.CephFS.SecretRef
		if localSecretRef != nil {
			return localSecretRef.Name, defaultNamespace, nil
		}
		return "", "", nil

	} else if spec.PersistentVolume != nil &&
		spec.PersistentVolume.Spec.CephFS != nil {
		secretRef := spec.PersistentVolume.Spec.CephFS.SecretRef
		secretNs := defaultNamespace
		if secretRef != nil {
			if len(secretRef.Namespace) != 0 {
				secretNs = secretRef.Namespace
			}
			return secretRef.Name, secretNs, nil
		}
		return "", "", nil
	}
	return "", "", fmt.Errorf("Spec does not reference an CephFS volume type")
}<|MERGE_RESOLUTION|>--- conflicted
+++ resolved
@@ -423,11 +423,7 @@
 		mountArgs = append(mountArgs, strings.Join(opt, ","))
 	}
 
-<<<<<<< HEAD
-	glog.V(4).Infof("Mounting cmd ceph-fuse with arguments (%s)", mountArgs)
-=======
 	klog.V(4).Infof("Mounting cmd ceph-fuse with arguments (%s)", mountArgs)
->>>>>>> 8c4f3a9d
 	command := exec.Command("ceph-fuse", mountArgs...)
 	output, err := command.CombinedOutput()
 	if err != nil || !(strings.Contains(string(output), "starting fuse")) {
