--- conflicted
+++ resolved
@@ -236,20 +236,12 @@
 		if !setupSuccess {
 			unmounter, unmountCreateErr := b.plugin.NewUnmounter(b.volName, b.podUID)
 			if unmountCreateErr != nil {
-<<<<<<< HEAD
-				glog.Errorf("error cleaning up mount %s after failure. Create unmounter failed with %v", b.volName, unmountCreateErr)
-=======
 				klog.Errorf("error cleaning up mount %s after failure. Create unmounter failed with %v", b.volName, unmountCreateErr)
->>>>>>> 8c4f3a9d
 				return
 			}
 			tearDownErr := unmounter.TearDown()
 			if tearDownErr != nil {
-<<<<<<< HEAD
-				glog.Errorf("Error tearing down volume %s with : %v", b.volName, tearDownErr)
-=======
 				klog.Errorf("Error tearing down volume %s with : %v", b.volName, tearDownErr)
->>>>>>> 8c4f3a9d
 			}
 		}
 	}()
