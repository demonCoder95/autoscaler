--- conflicted
+++ resolved
@@ -21,11 +21,7 @@
 import (
 	"errors"
 	"fmt"
-<<<<<<< HEAD
-	"github.com/golang/glog"
-=======
 	"os"
->>>>>>> 8c4f3a9d
 	"path"
 	"strconv"
 	"strings"
@@ -98,22 +94,15 @@
 // }
 func (handler *deviceHandler) GetISCSIPortalHostMapForTarget(targetIqn string) (map[string]int, error) {
 	portalHostMap := make(map[string]int)
-<<<<<<< HEAD
-	io := handler.get_io
-=======
-	io := handler.getIo
->>>>>>> 8c4f3a9d
+	io := handler.getIo
 
 	// Iterate over all the iSCSI hosts in sysfs
 	sysPath := "/sys/class/iscsi_host"
 	hostDirs, err := io.ReadDir(sysPath)
 	if err != nil {
-<<<<<<< HEAD
-=======
 		if os.IsNotExist(err) {
 			return portalHostMap, nil
 		}
->>>>>>> 8c4f3a9d
 		return nil, err
 	}
 	for _, hostDir := range hostDirs {
@@ -125,11 +114,7 @@
 		}
 		hostNumber, err := strconv.Atoi(strings.TrimPrefix(hostName, "host"))
 		if err != nil {
-<<<<<<< HEAD
-			glog.Errorf("Could not get number from iSCSI host: %s", hostName)
-=======
 			klog.Errorf("Could not get number from iSCSI host: %s", hostName)
->>>>>>> 8c4f3a9d
 			continue
 		}
 
@@ -155,12 +140,8 @@
 			targetNamePath := sessionPath + "/iscsi_session/" + sessionName + "/targetname"
 			targetName, err := io.ReadFile(targetNamePath)
 			if err != nil {
-<<<<<<< HEAD
-				return nil, err
-=======
 				klog.Infof("Failed to process session %s, assuming this session is unavailable: %s", sessionName, err)
 				continue
->>>>>>> 8c4f3a9d
 			}
 
 			// Ignore hosts that don't matchthe target we were looking for.
@@ -172,12 +153,8 @@
 			// for the iSCSI connection.
 			dirs2, err := io.ReadDir(sessionPath)
 			if err != nil {
-<<<<<<< HEAD
-				return nil, err
-=======
 				klog.Infof("Failed to process session %s, assuming this session is unavailable: %s", sessionName, err)
 				continue
->>>>>>> 8c4f3a9d
 			}
 			for _, dir2 := range dirs2 {
 				// Skip over files that aren't the connection
@@ -194,45 +171,29 @@
 				addrPath := connectionPath + "/address"
 				addr, err := io.ReadFile(addrPath)
 				if err != nil {
-<<<<<<< HEAD
-					return nil, err
-=======
-					klog.Infof("Failed to process connection %s, assuming this connection is unavailable: %s", dirName, err)
-					continue
->>>>>>> 8c4f3a9d
+					klog.Infof("Failed to process connection %s, assuming this connection is unavailable: %s", dirName, err)
+					continue
 				}
 
 				portPath := connectionPath + "/port"
 				port, err := io.ReadFile(portPath)
 				if err != nil {
-<<<<<<< HEAD
-					return nil, err
-=======
-					klog.Infof("Failed to process connection %s, assuming this connection is unavailable: %s", dirName, err)
-					continue
->>>>>>> 8c4f3a9d
+					klog.Infof("Failed to process connection %s, assuming this connection is unavailable: %s", dirName, err)
+					continue
 				}
 
 				persistentAddrPath := connectionPath + "/persistent_address"
 				persistentAddr, err := io.ReadFile(persistentAddrPath)
 				if err != nil {
-<<<<<<< HEAD
-					return nil, err
-=======
-					klog.Infof("Failed to process connection %s, assuming this connection is unavailable: %s", dirName, err)
-					continue
->>>>>>> 8c4f3a9d
+					klog.Infof("Failed to process connection %s, assuming this connection is unavailable: %s", dirName, err)
+					continue
 				}
 
 				persistentPortPath := connectionPath + "/persistent_port"
 				persistentPort, err := io.ReadFile(persistentPortPath)
 				if err != nil {
-<<<<<<< HEAD
-					return nil, err
-=======
-					klog.Infof("Failed to process connection %s, assuming this connection is unavailable: %s", dirName, err)
-					continue
->>>>>>> 8c4f3a9d
+					klog.Infof("Failed to process connection %s, assuming this connection is unavailable: %s", dirName, err)
+					continue
 				}
 
 				// Add entries to the map for both the current and persistent portals
@@ -255,11 +216,7 @@
 // corresponding to that LUN.
 func (handler *deviceHandler) FindDevicesForISCSILun(targetIqn string, lun int) ([]string, error) {
 	devices := make([]string, 0)
-<<<<<<< HEAD
-	io := handler.get_io
-=======
-	io := handler.getIo
->>>>>>> 8c4f3a9d
+	io := handler.getIo
 
 	// Iterate over all the iSCSI hosts in sysfs
 	sysPath := "/sys/class/iscsi_host"
@@ -276,11 +233,7 @@
 		}
 		hostNumber, err := strconv.Atoi(strings.TrimPrefix(hostName, "host"))
 		if err != nil {
-<<<<<<< HEAD
-			glog.Errorf("Could not get number from iSCSI host: %s", hostName)
-=======
 			klog.Errorf("Could not get number from iSCSI host: %s", hostName)
->>>>>>> 8c4f3a9d
 			continue
 		}
 
