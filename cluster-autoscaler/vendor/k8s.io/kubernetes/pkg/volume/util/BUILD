--- conflicted
+++ resolved
@@ -23,11 +23,7 @@
         "//pkg/apis/core/v1/helper:go_default_library",
         "//pkg/features:go_default_library",
         "//pkg/util/mount:go_default_library",
-<<<<<<< HEAD
-        "//pkg/util/strings:go_default_library",
-=======
         "//pkg/util/resizefs:go_default_library",
->>>>>>> 8c4f3a9d
         "//pkg/volume:go_default_library",
         "//pkg/volume/util/types:go_default_library",
         "//pkg/volume/util/volumepathhandler:go_default_library",
@@ -62,11 +58,6 @@
     deps = [
         "//pkg/apis/core/install:go_default_library",
         "//pkg/apis/core/v1/helper:go_default_library",
-<<<<<<< HEAD
-        "//pkg/kubelet/apis:go_default_library",
-        "//pkg/util/mount:go_default_library",
-=======
->>>>>>> 8c4f3a9d
         "//pkg/util/slice:go_default_library",
         "//pkg/volume:go_default_library",
         "//staging/src/k8s.io/api/core/v1:go_default_library",
@@ -74,18 +65,12 @@
         "//staging/src/k8s.io/apimachinery/pkg/apis/meta/v1:go_default_library",
         "//staging/src/k8s.io/apimachinery/pkg/types:go_default_library",
         "//staging/src/k8s.io/apimachinery/pkg/util/sets:go_default_library",
-<<<<<<< HEAD
-        "//staging/src/k8s.io/apiserver/pkg/util/feature:go_default_library",
-        "//staging/src/k8s.io/client-go/util/testing:go_default_library",
-    ],
-=======
     ] + select({
         "@io_bazel_rules_go//go/platform:linux": [
             "//staging/src/k8s.io/client-go/util/testing:go_default_library",
         ],
         "//conditions:default": [],
     }),
->>>>>>> 8c4f3a9d
 )
 
 filegroup(
