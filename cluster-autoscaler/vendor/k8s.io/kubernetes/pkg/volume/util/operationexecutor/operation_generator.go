--- conflicted
+++ resolved
@@ -543,22 +543,6 @@
 
 		}
 
-<<<<<<< HEAD
-	// get deviceMounter, if possible
-	deviceMountableVolumePlugin, _ := og.volumePluginMgr.FindDeviceMountablePluginBySpec(volumeToMount.VolumeSpec)
-	var volumeDeviceMounter volume.DeviceMounter
-	if deviceMountableVolumePlugin != nil {
-		volumeDeviceMounter, _ = deviceMountableVolumePlugin.NewDeviceMounter()
-	}
-
-	var fsGroup *int64
-	if volumeToMount.Pod.Spec.SecurityContext != nil &&
-		volumeToMount.Pod.Spec.SecurityContext.FSGroup != nil {
-		fsGroup = volumeToMount.Pod.Spec.SecurityContext.FSGroup
-	}
-
-	mountVolumeFunc := func() (error, error) {
-=======
 		mountCheckError := checkMountOptionSupport(og, volumeToMount, volumePlugin)
 
 		if mountCheckError != nil {
@@ -586,7 +570,6 @@
 			fsGroup = volumeToMount.Pod.Spec.SecurityContext.FSGroup
 		}
 
->>>>>>> 8c4f3a9d
 		devicePath := volumeToMount.DevicePath
 		if volumeAttacher != nil {
 			// Wait for attachable volumes to finish attaching
@@ -599,11 +582,7 @@
 				return volumeToMount.GenerateError("MountVolume.WaitForAttach failed", err)
 			}
 
-<<<<<<< HEAD
-			glog.Infof(volumeToMount.GenerateMsgDetailed("MountVolume.WaitForAttach succeeded", fmt.Sprintf("DevicePath %q", devicePath)))
-=======
 			klog.Infof(volumeToMount.GenerateMsgDetailed("MountVolume.WaitForAttach succeeded", fmt.Sprintf("DevicePath %q", devicePath)))
->>>>>>> 8c4f3a9d
 		}
 
 		if volumeDeviceMounter != nil {
@@ -818,24 +797,6 @@
 	deviceToDetach AttachedVolume,
 	actualStateOfWorld ActualStateOfWorldMounterUpdater,
 	mounter mount.Interface) (volumetypes.GeneratedOperations, error) {
-<<<<<<< HEAD
-	// Get DeviceMounter plugin
-	deviceMountableVolumePlugin, err :=
-		og.volumePluginMgr.FindDeviceMountablePluginByName(deviceToDetach.PluginName)
-	if err != nil || deviceMountableVolumePlugin == nil {
-		return volumetypes.GeneratedOperations{}, deviceToDetach.GenerateErrorDetailed("UnmountDevice.FindDeviceMountablePluginByName failed", err)
-	}
-	volumeDeviceUmounter, err := deviceMountableVolumePlugin.NewDeviceUnmounter()
-	if err != nil {
-		return volumetypes.GeneratedOperations{}, deviceToDetach.GenerateErrorDetailed("UnmountDevice.NewDeviceUmounter failed", err)
-	}
-
-	volumeDeviceMounter, err := deviceMountableVolumePlugin.NewDeviceMounter()
-	if err != nil {
-		return volumetypes.GeneratedOperations{}, deviceToDetach.GenerateErrorDetailed("UnmountDevice.NewDeviceMounter failed", err)
-	}
-
-=======
 
 	var pluginName string
 	if useCSIPlugin(og.volumePluginMgr, deviceToDetach.VolumeSpec) {
@@ -866,7 +827,6 @@
 		return volumetypes.GeneratedOperations{}, deviceToDetach.GenerateErrorDetailed("UnmountDevice.NewDeviceMounter failed", err)
 	}
 
->>>>>>> 8c4f3a9d
 	unmountDeviceFunc := func() (error, error) {
 		//deviceMountPath := deviceToDetach.DeviceMountPath
 		deviceMountPath, err :=
@@ -919,11 +879,7 @@
 
 	return volumetypes.GeneratedOperations{
 		OperationFunc:     unmountDeviceFunc,
-<<<<<<< HEAD
-		CompleteFunc:      util.OperationCompleteHook(deviceMountableVolumePlugin.GetPluginName(), "unmount_device"),
-=======
 		CompleteFunc:      util.OperationCompleteHook(util.GetFullQualifiedPluginNameForVolume(deviceMountableVolumePlugin.GetPluginName(), deviceToDetach.VolumeSpec), "unmount_device"),
->>>>>>> 8c4f3a9d
 		EventRecorderFunc: nil, // nil because we do not want to generate event on error
 	}, nil
 }
