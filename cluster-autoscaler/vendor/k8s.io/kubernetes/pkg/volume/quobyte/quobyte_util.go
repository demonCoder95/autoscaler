--- conflicted
+++ resolved
@@ -35,11 +35,7 @@
 
 func (manager *quobyteVolumeManager) createVolume(provisioner *quobyteVolumeProvisioner, createQuota bool) (quobyte *v1.QuobyteVolumeSource, size int, err error) {
 	capacity := provisioner.options.PVC.Spec.Resources.Requests[v1.ResourceName(v1.ResourceStorage)]
-<<<<<<< HEAD
-	volumeSize, err := util.RoundUpToGiBInt(capacity)
-=======
 	volumeSize, err := volumehelpers.RoundUpToGiBInt(capacity)
->>>>>>> 8c4f3a9d
 	if err != nil {
 		return nil, 0, err
 	}
