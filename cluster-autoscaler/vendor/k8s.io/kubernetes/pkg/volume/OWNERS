# See the OWNERS docs at https://go.k8s.io/owners

approvers:
- saad-ali
- thockin
- jsafrane
- rootfs
- gnufied
- childsb
- msau42
reviewers:
- saad-ali
- jsafrane
- rootfs
- jingxu97
- msau42
- gnufied
- verult
- davidz627
<<<<<<< HEAD
=======
- humblec
>>>>>>> 8c4f3a9d
labels:
- sig/storage<|MERGE_RESOLUTION|>--- conflicted
+++ resolved
@@ -17,9 +17,6 @@
 - gnufied
 - verult
 - davidz627
-<<<<<<< HEAD
-=======
 - humblec
->>>>>>> 8c4f3a9d
 labels:
 - sig/storage