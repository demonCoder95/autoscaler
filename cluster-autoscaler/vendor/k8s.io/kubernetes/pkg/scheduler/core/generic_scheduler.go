--- conflicted
+++ resolved
@@ -62,14 +62,6 @@
 	minFeasibleNodesPercentageToFind = 5
 )
 
-const (
-	// minFeasibleNodesToFind is the minimum number of nodes that would be scored
-	// in each scheduling cycle. This is a semi-arbitrary value to ensure that a
-	// certain minimum of nodes are checked for feasibility. This in turn helps
-	// ensure a minimum level of spreading.
-	minFeasibleNodesToFind = 100
-)
-
 // FailedPredicateMap declares a map[string][]algorithm.PredicateFailureReason type.
 type FailedPredicateMap map[string][]predicates.PredicateFailureReason
 
@@ -155,8 +147,6 @@
 	pdbLister                algorithm.PDBLister
 	disablePreemption        bool
 	percentageOfNodesToScore int32
-<<<<<<< HEAD
-=======
 }
 
 // snapshot snapshots scheduler cache and node infos for all fit and priority
@@ -164,7 +154,6 @@
 func (g *genericScheduler) snapshot() error {
 	// Used for all fit and priority funcs.
 	return g.cache.UpdateNodeInfoSnapshot(&g.nodeInfoSnapshot)
->>>>>>> 8c4f3a9d
 }
 
 // Schedule tries to schedule the given pod to one of the nodes in the node list.
@@ -420,17 +409,6 @@
 
 // numFeasibleNodesToFind returns the number of feasible nodes that once found, the scheduler stops
 // its search for more feasible nodes.
-<<<<<<< HEAD
-func (g *genericScheduler) numFeasibleNodesToFind(numAllNodes int32) int32 {
-	if numAllNodes < minFeasibleNodesToFind || g.percentageOfNodesToScore <= 0 ||
-		g.percentageOfNodesToScore >= 100 {
-		return numAllNodes
-	}
-	numNodes := numAllNodes * g.percentageOfNodesToScore / 100
-	if numNodes < minFeasibleNodesToFind {
-		return minFeasibleNodesToFind
-	}
-=======
 func (g *genericScheduler) numFeasibleNodesToFind(numAllNodes int32) (numNodes int32) {
 	if numAllNodes < minFeasibleNodesToFind || g.percentageOfNodesToScore >= 100 {
 		return numAllNodes
@@ -449,7 +427,6 @@
 		return minFeasibleNodesToFind
 	}
 
->>>>>>> 8c4f3a9d
 	return numNodes
 }
 
@@ -462,11 +439,7 @@
 	if len(g.predicates) == 0 {
 		filtered = nodes
 	} else {
-<<<<<<< HEAD
-		allNodes := int32(g.cache.NodeTree().NumNodes)
-=======
 		allNodes := int32(g.cache.NodeTree().NumNodes())
->>>>>>> 8c4f3a9d
 		numNodesToFind := g.numFeasibleNodesToFind(allNodes)
 
 		// Create filtered list with enough space to avoid growing it
@@ -476,46 +449,20 @@
 		var (
 			predicateResultLock sync.Mutex
 			filteredLen         int32
-<<<<<<< HEAD
-			equivClass          *equivalence.Class
 		)
 
 		ctx, cancel := context.WithCancel(context.Background())
-=======
-		)
->>>>>>> 8c4f3a9d
-
-		ctx, cancel := context.WithCancel(context.Background())
-
-<<<<<<< HEAD
-		if g.equivalenceCache != nil {
-			// getEquivalenceClassInfo will return immediately if no equivalence pod found
-			equivClass = equivalence.NewClass(pod)
-		}
-
-		checkNode := func(i int) {
-			var nodeCache *equivalence.NodeCache
-			nodeName := g.cache.NodeTree().Next()
-			if g.equivalenceCache != nil {
-				nodeCache, _ = g.equivalenceCache.GetNodeCache(nodeName)
-			}
-=======
+
 		// We can use the same metadata producer for all nodes.
 		meta := g.predicateMetaProducer(pod, g.nodeInfoSnapshot.NodeInfoMap)
 
 		checkNode := func(i int) {
 			nodeName := g.cache.NodeTree().Next()
->>>>>>> 8c4f3a9d
 			fits, failedPredicates, err := podFitsOnNode(
 				pod,
 				meta,
 				g.nodeInfoSnapshot.NodeInfoMap[nodeName],
 				g.predicates,
-<<<<<<< HEAD
-				g.cache,
-				nodeCache,
-=======
->>>>>>> 8c4f3a9d
 				g.schedulingQueue,
 				g.alwaysCheckAllPredicates,
 			)
@@ -531,11 +478,7 @@
 					cancel()
 					atomic.AddInt32(&filteredLen, -1)
 				} else {
-<<<<<<< HEAD
-					filtered[length-1] = g.cachedNodeInfoMap[nodeName].Node()
-=======
 					filtered[length-1] = g.nodeInfoSnapshot.NodeInfoMap[nodeName].Node()
->>>>>>> 8c4f3a9d
 				}
 			} else {
 				predicateResultLock.Lock()
@@ -627,19 +570,10 @@
 // It removes victims from meta and NodeInfo before calling this function.
 func podFitsOnNode(
 	pod *v1.Pod,
-<<<<<<< HEAD
-	meta algorithm.PredicateMetadata,
-	info *schedulercache.NodeInfo,
-	predicateFuncs map[string]algorithm.FitPredicate,
-	cache schedulercache.Cache,
-	nodeCache *equivalence.NodeCache,
-	queue SchedulingQueue,
-=======
 	meta predicates.PredicateMetadata,
 	info *schedulernodeinfo.NodeInfo,
 	predicateFuncs map[string]predicates.FitPredicate,
 	queue internalqueue.SchedulingQueue,
->>>>>>> 8c4f3a9d
 	alwaysCheckAllPredicates bool,
 ) (bool, []predicates.PredicateFailureReason, error) {
 	var failedPredicates []predicates.PredicateFailureReason
@@ -671,13 +605,6 @@
 		} else if !podsAdded || len(failedPredicates) != 0 {
 			break
 		}
-<<<<<<< HEAD
-		// Bypass eCache if node has any nominated pods.
-		// TODO(bsalamat): consider using eCache and adding proper eCache invalidations
-		// when pods are nominated or their nominations change.
-		eCacheAvailable = equivClass != nil && nodeCache != nil && !podsAdded
-=======
->>>>>>> 8c4f3a9d
 		for _, predicateKey := range predicates.Ordering() {
 			var (
 				fit     bool
@@ -686,15 +613,7 @@
 			)
 			//TODO (yastij) : compute average predicate restrictiveness to export it as Prometheus metric
 			if predicate, exist := predicateFuncs[predicateKey]; exist {
-<<<<<<< HEAD
-				if eCacheAvailable {
-					fit, reasons, err = nodeCache.RunPredicate(predicate, predicateKey, pod, metaToUse, nodeInfoToUse, equivClass, cache)
-				} else {
-					fit, reasons, err = predicate(pod, metaToUse, nodeInfoToUse)
-				}
-=======
 				fit, reasons, err = predicate(pod, metaToUse, nodeInfoToUse)
->>>>>>> 8c4f3a9d
 				if err != nil {
 					return false, []predicates.PredicateFailureReason{}, err
 				}
@@ -704,11 +623,7 @@
 					failedPredicates = append(failedPredicates, reasons...)
 					// if alwaysCheckAllPredicates is false, short circuit all predicates when one predicate fails.
 					if !alwaysCheckAllPredicates {
-<<<<<<< HEAD
-						glog.V(5).Infoln("since alwaysCheckAllPredicates has not been set, the predicate " +
-=======
 						klog.V(5).Infoln("since alwaysCheckAllPredicates has not been set, the predicate " +
->>>>>>> 8c4f3a9d
 							"evaluation is short circuited and there are chances " +
 							"of other predicates failing as well.")
 						break
@@ -780,11 +695,7 @@
 		}
 	}
 
-<<<<<<< HEAD
-	processNode := func(index int) {
-=======
 	workqueue.ParallelizeUntil(context.TODO(), 16, len(nodes), func(index int) {
->>>>>>> 8c4f3a9d
 		nodeInfo := nodeNameToInfo[nodes[index].Name]
 		for i := range priorityConfigs {
 			if priorityConfigs[i].Function != nil {
@@ -1274,11 +1185,7 @@
 	alwaysCheckAllPredicates bool,
 	disablePreemption bool,
 	percentageOfNodesToScore int32,
-<<<<<<< HEAD
-) algorithm.ScheduleAlgorithm {
-=======
 ) ScheduleAlgorithm {
->>>>>>> 8c4f3a9d
 	return &genericScheduler{
 		cache:                    cache,
 		schedulingQueue:          podQueue,
