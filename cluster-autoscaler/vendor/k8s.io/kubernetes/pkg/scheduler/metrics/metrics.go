/*
Copyright 2015 The Kubernetes Authors.

Licensed under the Apache License, Version 2.0 (the "License");
you may not use this file except in compliance with the License.
You may obtain a copy of the License at

    http://www.apache.org/licenses/LICENSE-2.0

Unless required by applicable law or agreed to in writing, software
distributed under the License is distributed on an "AS IS" BASIS,
WITHOUT WARRANTIES OR CONDITIONS OF ANY KIND, either express or implied.
See the License for the specific language governing permissions and
limitations under the License.
*/

package metrics

import (
	"sync"
	"time"

	"github.com/prometheus/client_golang/prometheus"
	"k8s.io/kubernetes/pkg/controller/volume/persistentvolume"
)

const (
	// SchedulerSubsystem - subsystem name used by scheduler
	SchedulerSubsystem = "scheduler"
	// SchedulingLatencyName - scheduler latency metric name
	SchedulingLatencyName = "scheduling_duration_seconds"
	// DeprecatedSchedulingLatencyName - scheduler latency metric name which is deprecated
	DeprecatedSchedulingLatencyName = "scheduling_latency_seconds"

	// OperationLabel - operation label name
	OperationLabel = "operation"
	// Below are possible values for the operation label. Each represents a substep of e2e scheduling:

	// PredicateEvaluation - predicate evaluation operation label value
	PredicateEvaluation = "predicate_evaluation"
	// PriorityEvaluation - priority evaluation operation label value
	PriorityEvaluation = "priority_evaluation"
	// PreemptionEvaluation - preemption evaluation operation label value (occurs in case of scheduling fitError).
	PreemptionEvaluation = "preemption_evaluation"
	// Binding - binding operation label value
	Binding = "binding"
	// E2eScheduling - e2e scheduling operation label value
)

// All the histogram based metrics have 1ms as size for the smallest bucket.
var (
	scheduleAttempts = prometheus.NewCounterVec(
		prometheus.CounterOpts{
			Subsystem: SchedulerSubsystem,
			Name:      "schedule_attempts_total",
			Help:      "Number of attempts to schedule pods, by the result. 'unschedulable' means a pod could not be scheduled, while 'error' means an internal scheduler problem.",
		}, []string{"result"})
	// PodScheduleSuccesses counts how many pods were scheduled.
	PodScheduleSuccesses = scheduleAttempts.With(prometheus.Labels{"result": "scheduled"})
	// PodScheduleFailures counts how many pods could not be scheduled.
	PodScheduleFailures = scheduleAttempts.With(prometheus.Labels{"result": "unschedulable"})
	// PodScheduleErrors counts how many pods could not be scheduled due to a scheduler error.
	PodScheduleErrors = scheduleAttempts.With(prometheus.Labels{"result": "error"})
	SchedulingLatency = prometheus.NewSummaryVec(
		prometheus.SummaryOpts{
			Subsystem: SchedulerSubsystem,
			Name:      SchedulingLatencyName,
			Help:      "Scheduling latency in seconds split by sub-parts of the scheduling operation",
			// Make the sliding window of 5h.
			// TODO: The value for this should be based on some SLI definition (long term).
			MaxAge: 5 * time.Hour,
		},
		[]string{OperationLabel},
	)
	DeprecatedSchedulingLatency = prometheus.NewSummaryVec(
		prometheus.SummaryOpts{
			Subsystem: SchedulerSubsystem,
			Name:      DeprecatedSchedulingLatencyName,
			Help:      "(Deprecated) Scheduling latency in seconds split by sub-parts of the scheduling operation",
			// Make the sliding window of 5h.
			// TODO: The value for this should be based on some SLI definition (long term).
			MaxAge: 5 * time.Hour,
		},
		[]string{OperationLabel},
	)
	E2eSchedulingLatency = prometheus.NewHistogram(
		prometheus.HistogramOpts{
			Subsystem: SchedulerSubsystem,
			Name:      "e2e_scheduling_duration_seconds",
			Help:      "E2e scheduling latency in seconds (scheduling algorithm + binding)",
			Buckets:   prometheus.ExponentialBuckets(0.001, 2, 15),
		},
	)
	DeprecatedE2eSchedulingLatency = prometheus.NewHistogram(
		prometheus.HistogramOpts{
			Subsystem: SchedulerSubsystem,
			Name:      "e2e_scheduling_latency_microseconds",
			Help:      "(Deprecated) E2e scheduling latency in microseconds (scheduling algorithm + binding)",
			Buckets:   prometheus.ExponentialBuckets(1000, 2, 15),
		},
	)
	SchedulingAlgorithmLatency = prometheus.NewHistogram(
		prometheus.HistogramOpts{
			Subsystem: SchedulerSubsystem,
			Name:      "scheduling_algorithm_duration_seconds",
			Help:      "Scheduling algorithm latency in seconds",
			Buckets:   prometheus.ExponentialBuckets(0.001, 2, 15),
		},
	)
	DeprecatedSchedulingAlgorithmLatency = prometheus.NewHistogram(
		prometheus.HistogramOpts{
			Subsystem: SchedulerSubsystem,
			Name:      "scheduling_algorithm_latency_microseconds",
			Help:      "(Deprecated) Scheduling algorithm latency in microseconds",
			Buckets:   prometheus.ExponentialBuckets(1000, 2, 15),
		},
	)
	SchedulingAlgorithmPredicateEvaluationDuration = prometheus.NewHistogram(
		prometheus.HistogramOpts{
			Subsystem: SchedulerSubsystem,
			Name:      "scheduling_algorithm_predicate_evaluation_seconds",
			Help:      "Scheduling algorithm predicate evaluation duration in seconds",
			Buckets:   prometheus.ExponentialBuckets(0.001, 2, 15),
		},
	)
	DeprecatedSchedulingAlgorithmPredicateEvaluationDuration = prometheus.NewHistogram(
		prometheus.HistogramOpts{
			Subsystem: SchedulerSubsystem,
			Name:      "scheduling_algorithm_predicate_evaluation",
			Help:      "(Deprecated) Scheduling algorithm predicate evaluation duration in microseconds",
			Buckets:   prometheus.ExponentialBuckets(1000, 2, 15),
		},
	)
	SchedulingAlgorithmPriorityEvaluationDuration = prometheus.NewHistogram(
		prometheus.HistogramOpts{
			Subsystem: SchedulerSubsystem,
			Name:      "scheduling_algorithm_priority_evaluation_seconds",
			Help:      "Scheduling algorithm priority evaluation duration in seconds",
			Buckets:   prometheus.ExponentialBuckets(0.001, 2, 15),
		},
	)
	DeprecatedSchedulingAlgorithmPriorityEvaluationDuration = prometheus.NewHistogram(
		prometheus.HistogramOpts{
			Subsystem: SchedulerSubsystem,
			Name:      "scheduling_algorithm_priority_evaluation",
			Help:      "(Deprecated) Scheduling algorithm priority evaluation duration in microseconds",
			Buckets:   prometheus.ExponentialBuckets(1000, 2, 15),
		},
	)
	SchedulingAlgorithmPremptionEvaluationDuration = prometheus.NewHistogram(
		prometheus.HistogramOpts{
			Subsystem: SchedulerSubsystem,
			Name:      "scheduling_algorithm_preemption_evaluation_seconds",
			Help:      "Scheduling algorithm preemption evaluation duration in seconds",
			Buckets:   prometheus.ExponentialBuckets(0.001, 2, 15),
		},
	)
	DeprecatedSchedulingAlgorithmPremptionEvaluationDuration = prometheus.NewHistogram(
		prometheus.HistogramOpts{
			Subsystem: SchedulerSubsystem,
			Name:      "scheduling_algorithm_preemption_evaluation",
			Help:      "(Deprecated) Scheduling algorithm preemption evaluation duration in microseconds",
			Buckets:   prometheus.ExponentialBuckets(1000, 2, 15),
		},
	)
	BindingLatency = prometheus.NewHistogram(
		prometheus.HistogramOpts{
			Subsystem: SchedulerSubsystem,
			Name:      "binding_duration_seconds",
			Help:      "Binding latency in seconds",
			Buckets:   prometheus.ExponentialBuckets(0.001, 2, 15),
		},
	)
	DeprecatedBindingLatency = prometheus.NewHistogram(
		prometheus.HistogramOpts{
			Subsystem: SchedulerSubsystem,
			Name:      "binding_latency_microseconds",
			Help:      "(Deprecated) Binding latency in microseconds",
			Buckets:   prometheus.ExponentialBuckets(1000, 2, 15),
		},
	)
	PreemptionVictims = prometheus.NewGauge(
		prometheus.GaugeOpts{
			Subsystem: SchedulerSubsystem,
			Name:      "pod_preemption_victims",
			Help:      "Number of selected preemption victims",
		})
	PreemptionAttempts = prometheus.NewCounter(
		prometheus.CounterOpts{
			Subsystem: SchedulerSubsystem,
			Name:      "total_preemption_attempts",
			Help:      "Total preemption attempts in the cluster till now",
		})

<<<<<<< HEAD
	equivalenceCacheLookups = prometheus.NewCounterVec(
		prometheus.CounterOpts{
			Subsystem: SchedulerSubsystem,
			Name:      "equiv_cache_lookups_total",
			Help:      "Total number of equivalence cache lookups, by whether or not a cache entry was found",
		}, []string{"result"})
	EquivalenceCacheHits   = equivalenceCacheLookups.With(prometheus.Labels{"result": "hit"})
	EquivalenceCacheMisses = equivalenceCacheLookups.With(prometheus.Labels{"result": "miss"})

	EquivalenceCacheWrites = prometheus.NewCounterVec(
		prometheus.CounterOpts{
			Subsystem: SchedulerSubsystem,
			Name:      "equiv_cache_writes",
			Help:      "Total number of equivalence cache writes, by result",
		}, []string{"result"})

=======
>>>>>>> 8c4f3a9d
	metricsList = []prometheus.Collector{
		scheduleAttempts,
		SchedulingLatency,
		DeprecatedSchedulingLatency,
		E2eSchedulingLatency,
		DeprecatedE2eSchedulingLatency,
		SchedulingAlgorithmLatency,
		DeprecatedSchedulingAlgorithmLatency,
		BindingLatency,
		DeprecatedBindingLatency,
		SchedulingAlgorithmPredicateEvaluationDuration,
		DeprecatedSchedulingAlgorithmPredicateEvaluationDuration,
		SchedulingAlgorithmPriorityEvaluationDuration,
		DeprecatedSchedulingAlgorithmPriorityEvaluationDuration,
		SchedulingAlgorithmPremptionEvaluationDuration,
		DeprecatedSchedulingAlgorithmPremptionEvaluationDuration,
		PreemptionVictims,
		PreemptionAttempts,
		equivalenceCacheLookups,
		EquivalenceCacheWrites,
	}
)

var registerMetrics sync.Once

// Register all metrics.
func Register() {
	// Register the metrics.
	registerMetrics.Do(func() {
		for _, metric := range metricsList {
			prometheus.MustRegister(metric)
		}

		persistentvolume.RegisterVolumeSchedulingMetrics()
	})
}

// Reset resets metrics
func Reset() {
	SchedulingLatency.Reset()
	DeprecatedSchedulingLatency.Reset()
}

// SinceInMicroseconds gets the time since the specified start in microseconds.
func SinceInMicroseconds(start time.Time) float64 {
	return float64(time.Since(start).Nanoseconds() / time.Microsecond.Nanoseconds())
}

// SinceInSeconds gets the time since the specified start in seconds.
func SinceInSeconds(start time.Time) float64 {
	return time.Since(start).Seconds()
}<|MERGE_RESOLUTION|>--- conflicted
+++ resolved
@@ -192,25 +192,6 @@
 			Help:      "Total preemption attempts in the cluster till now",
 		})
 
-<<<<<<< HEAD
-	equivalenceCacheLookups = prometheus.NewCounterVec(
-		prometheus.CounterOpts{
-			Subsystem: SchedulerSubsystem,
-			Name:      "equiv_cache_lookups_total",
-			Help:      "Total number of equivalence cache lookups, by whether or not a cache entry was found",
-		}, []string{"result"})
-	EquivalenceCacheHits   = equivalenceCacheLookups.With(prometheus.Labels{"result": "hit"})
-	EquivalenceCacheMisses = equivalenceCacheLookups.With(prometheus.Labels{"result": "miss"})
-
-	EquivalenceCacheWrites = prometheus.NewCounterVec(
-		prometheus.CounterOpts{
-			Subsystem: SchedulerSubsystem,
-			Name:      "equiv_cache_writes",
-			Help:      "Total number of equivalence cache writes, by result",
-		}, []string{"result"})
-
-=======
->>>>>>> 8c4f3a9d
 	metricsList = []prometheus.Collector{
 		scheduleAttempts,
 		SchedulingLatency,
@@ -229,8 +210,6 @@
 		DeprecatedSchedulingAlgorithmPremptionEvaluationDuration,
 		PreemptionVictims,
 		PreemptionAttempts,
-		equivalenceCacheLookups,
-		EquivalenceCacheWrites,
 	}
 )
 
