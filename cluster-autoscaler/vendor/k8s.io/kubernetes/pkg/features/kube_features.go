--- conflicted
+++ resolved
@@ -136,15 +136,6 @@
 	// 'MemoryPressure', 'PIDPressure' and 'DiskPressure'.
 	TaintNodesByCondition utilfeature.Feature = "TaintNodesByCondition"
 
-<<<<<<< HEAD
-	// owner: @jsafrane
-	// GA: v1.12
-	//
-	// Enable mount propagation of volumes.
-	MountPropagation utilfeature.Feature = "MountPropagation"
-
-=======
->>>>>>> 8c4f3a9d
 	// owner: @sjenning
 	// alpha: v1.11
 	//
@@ -197,33 +188,21 @@
 	VolumeScheduling utilfeature.Feature = "VolumeScheduling"
 
 	// owner: @vladimirvivien
-<<<<<<< HEAD
-	// beta: v1.10
-=======
 	// GA: v1.13
->>>>>>> 8c4f3a9d
 	//
 	// Enable mount/attachment of Container Storage Interface (CSI) backed PVs
 	CSIPersistentVolume utilfeature.Feature = "CSIPersistentVolume"
 
 	// owner: @saad-ali
 	// alpha: v1.12
-<<<<<<< HEAD
-	// Enable all logic related to the CSIDriver API object in csi.storage.k8s.io
-=======
 	// beta:  v1.14
 	// Enable all logic related to the CSIDriver API object in storage.k8s.io
->>>>>>> 8c4f3a9d
 	CSIDriverRegistry utilfeature.Feature = "CSIDriverRegistry"
 
 	// owner: @verult
 	// alpha: v1.12
-<<<<<<< HEAD
-	// Enable all logic related to the CSINodeInfo API object in csi.storage.k8s.io
-=======
 	// beta:  v1.14
 	// Enable all logic related to the CSINode API object in storage.k8s.io
->>>>>>> 8c4f3a9d
 	CSINodeInfo utilfeature.Feature = "CSINodeInfo"
 
 	// owner @MrHohn
@@ -400,8 +379,6 @@
 	//
 	// Allow TTL controller to clean up Pods and Jobs after they finish.
 	TTLAfterFinished utilfeature.Feature = "TTLAfterFinished"
-<<<<<<< HEAD
-=======
 
 	// owner: @dashpole
 	// alpha: v1.13
@@ -444,7 +421,6 @@
 	//
 	// Enables the OpenStack Cinder in-tree driver to OpenStack Cinder CSI Driver migration feature.
 	CSIMigrationOpenStack utilfeature.Feature = "CSIMigrationOpenStack"
->>>>>>> 8c4f3a9d
 )
 
 func init() {
@@ -460,11 +436,7 @@
 	ExperimentalHostUserNamespaceDefaultingGate: {Default: false, PreRelease: utilfeature.Beta},
 	ExperimentalCriticalPodAnnotation:           {Default: false, PreRelease: utilfeature.Alpha},
 	DevicePlugins:                               {Default: true, PreRelease: utilfeature.Beta},
-<<<<<<< HEAD
-	TaintBasedEvictions:                         {Default: false, PreRelease: utilfeature.Alpha},
-=======
 	TaintBasedEvictions:                         {Default: true, PreRelease: utilfeature.Beta},
->>>>>>> 8c4f3a9d
 	RotateKubeletServerCertificate:              {Default: true, PreRelease: utilfeature.Beta},
 	RotateKubeletClientCertificate:              {Default: true, PreRelease: utilfeature.Beta},
 	PersistentLocalVolumes:                      {Default: true, PreRelease: utilfeature.GA, LockToDefault: true}, // remove in 1.17
@@ -473,15 +445,8 @@
 	Sysctls:                                     {Default: true, PreRelease: utilfeature.Beta},
 	DebugContainers:                             {Default: false, PreRelease: utilfeature.Alpha},
 	PodShareProcessNamespace:                    {Default: true, PreRelease: utilfeature.Beta},
-<<<<<<< HEAD
-	PodPriority:                                 {Default: true, PreRelease: utilfeature.Beta},
-	EnableEquivalenceClassCache:                 {Default: false, PreRelease: utilfeature.Alpha},
-	TaintNodesByCondition:                       {Default: true, PreRelease: utilfeature.Beta},
-	MountPropagation:                            {Default: true, PreRelease: utilfeature.GA},
-=======
 	PodPriority:                                 {Default: true, PreRelease: utilfeature.GA},
 	TaintNodesByCondition:                       {Default: true, PreRelease: utilfeature.Beta},
->>>>>>> 8c4f3a9d
 	QOSReserved:                                 {Default: false, PreRelease: utilfeature.Alpha},
 	ExpandPersistentVolumes:                     {Default: true, PreRelease: utilfeature.Beta},
 	ExpandInUsePersistentVolumes:                {Default: false, PreRelease: utilfeature.Alpha},
@@ -490,21 +455,12 @@
 	CPUCFSQuotaPeriod:                           {Default: false, PreRelease: utilfeature.Alpha},
 	ServiceNodeExclusion:                        {Default: false, PreRelease: utilfeature.Alpha},
 	MountContainers:                             {Default: false, PreRelease: utilfeature.Alpha},
-<<<<<<< HEAD
-	VolumeScheduling:                            {Default: true, PreRelease: utilfeature.Beta},
-	CSIPersistentVolume:                         {Default: true, PreRelease: utilfeature.Beta},
-	CSIDriverRegistry:                           {Default: false, PreRelease: utilfeature.Alpha},
-	CSINodeInfo:                                 {Default: false, PreRelease: utilfeature.Alpha},
-	CustomPodDNS:                                {Default: true, PreRelease: utilfeature.Beta},
-	BlockVolume:                                 {Default: false, PreRelease: utilfeature.Alpha},
-=======
 	VolumeScheduling:                            {Default: true, PreRelease: utilfeature.GA, LockToDefault: true}, // remove in 1.16
 	CSIPersistentVolume:                         {Default: true, PreRelease: utilfeature.GA, LockToDefault: true}, // remove in 1.16
 	CSIDriverRegistry:                           {Default: true, PreRelease: utilfeature.Beta},
 	CSINodeInfo:                                 {Default: true, PreRelease: utilfeature.Beta},
 	CustomPodDNS:                                {Default: true, PreRelease: utilfeature.GA, LockToDefault: true}, // remove in 1.16
 	BlockVolume:                                 {Default: true, PreRelease: utilfeature.Beta},
->>>>>>> 8c4f3a9d
 	StorageObjectInUseProtection:                {Default: true, PreRelease: utilfeature.GA},
 	ResourceLimitsPriorityFunction:              {Default: false, PreRelease: utilfeature.Alpha},
 	SupportIPVSProxyMode:                        {Default: true, PreRelease: utilfeature.GA},
@@ -514,10 +470,7 @@
 	ScheduleDaemonSetPods:                       {Default: true, PreRelease: utilfeature.Beta},
 	TokenRequest:                                {Default: true, PreRelease: utilfeature.Beta},
 	TokenRequestProjection:                      {Default: true, PreRelease: utilfeature.Beta},
-<<<<<<< HEAD
-=======
 	BoundServiceAccountTokenVolume:              {Default: false, PreRelease: utilfeature.Alpha},
->>>>>>> 8c4f3a9d
 	CRIContainerLogRotation:                     {Default: true, PreRelease: utilfeature.Beta},
 	cloudfeatures.GCERegionalPersistentDisk:     {Default: true, PreRelease: utilfeature.GA},
 	CSIMigration:                                {Default: false, PreRelease: utilfeature.Alpha},
@@ -529,47 +482,28 @@
 	BalanceAttachedNodeVolumes:                  {Default: false, PreRelease: utilfeature.Alpha},
 	PodReadinessGates:                           {Default: true, PreRelease: utilfeature.Beta},
 	VolumeSubpathEnvExpansion:                   {Default: false, PreRelease: utilfeature.Alpha},
-<<<<<<< HEAD
-	KubeletPluginsWatcher:                       {Default: true, PreRelease: utilfeature.Beta},
-	ResourceQuotaScopeSelectors:                 {Default: true, PreRelease: utilfeature.Beta},
-	CSIBlockVolume:                              {Default: false, PreRelease: utilfeature.Alpha},
-	RuntimeClass:                                {Default: false, PreRelease: utilfeature.Alpha},
-	NodeLease:                                   {Default: false, PreRelease: utilfeature.Alpha},
-=======
 	KubeletPluginsWatcher:                       {Default: true, PreRelease: utilfeature.GA, LockToDefault: true}, // remove in 1.16
 	ResourceQuotaScopeSelectors:                 {Default: true, PreRelease: utilfeature.Beta},
 	CSIBlockVolume:                              {Default: true, PreRelease: utilfeature.Beta},
 	RuntimeClass:                                {Default: false, PreRelease: utilfeature.Alpha},
 	NodeLease:                                   {Default: true, PreRelease: utilfeature.Beta},
->>>>>>> 8c4f3a9d
 	SCTPSupport:                                 {Default: false, PreRelease: utilfeature.Alpha},
 	VolumeSnapshotDataSource:                    {Default: false, PreRelease: utilfeature.Alpha},
 	ProcMountType:                               {Default: false, PreRelease: utilfeature.Alpha},
 	TTLAfterFinished:                            {Default: false, PreRelease: utilfeature.Alpha},
-<<<<<<< HEAD
-=======
 	KubeletPodResources:                         {Default: false, PreRelease: utilfeature.Alpha},
 	WindowsGMSA:                                 {Default: false, PreRelease: utilfeature.Alpha},
->>>>>>> 8c4f3a9d
 
 	// inherited features from generic apiserver, relisted here to get a conflict if it is changed
 	// unintentionally on either side:
 	genericfeatures.StreamingProxyRedirects: {Default: true, PreRelease: utilfeature.Beta},
-<<<<<<< HEAD
-	genericfeatures.AdvancedAuditing:        {Default: true, PreRelease: utilfeature.GA},
-=======
 	genericfeatures.ValidateProxyRedirects:  {Default: true, PreRelease: utilfeature.Beta},
 	genericfeatures.AdvancedAuditing:        {Default: true, PreRelease: utilfeature.GA},
 	genericfeatures.DynamicAuditing:         {Default: false, PreRelease: utilfeature.Alpha},
->>>>>>> 8c4f3a9d
 	genericfeatures.APIResponseCompression:  {Default: false, PreRelease: utilfeature.Alpha},
 	genericfeatures.APIListChunking:         {Default: true, PreRelease: utilfeature.Beta},
-<<<<<<< HEAD
-	genericfeatures.DryRun:                  {Default: false, PreRelease: utilfeature.Alpha},
-=======
 	genericfeatures.DryRun:                  {Default: true, PreRelease: utilfeature.Beta},
 	genericfeatures.ServerSideApply:         {Default: false, PreRelease: utilfeature.Alpha},
->>>>>>> 8c4f3a9d
 
 	// inherited features from apiextensions-apiserver, relisted here to get a conflict if it is changed
 	// unintentionally on either side:
