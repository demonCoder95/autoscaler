package(default_visibility = ["//visibility:public"])

load(
    "@io_bazel_rules_go//go:def.bzl",
    "go_library",
)

go_library(
    name = "go_default_library",
    srcs = [
        "audit.go",
<<<<<<< HEAD
=======
        "audit_dynamic.go",
>>>>>>> 8c4f3a9d
        "conditions.go",
        "create_resources.go",
        "delete_resources.go",
        "density_utils.go",
        "deployment.go",
        "node.go",
        "paths.go",
        "pod_store.go",
        "replicaset.go",
        "runners.go",
        "tmpdir.go",
        "update_resources.go",
    ],
    importpath = "k8s.io/kubernetes/test/utils",
    deps = [
        "//pkg/api/v1/pod:go_default_library",
        "//pkg/apis/apps:go_default_library",
        "//pkg/apis/batch:go_default_library",
        "//pkg/apis/core:go_default_library",
        "//pkg/apis/extensions:go_default_library",
        "//pkg/client/clientset_generated/internalclientset:go_default_library",
        "//pkg/controller/deployment/util:go_default_library",
        "//pkg/kubectl:go_default_library",
        "//pkg/util/labels:go_default_library",
        "//staging/src/k8s.io/api/apps/v1:go_default_library",
        "//staging/src/k8s.io/api/auditregistration/v1alpha1:go_default_library",
        "//staging/src/k8s.io/api/batch/v1:go_default_library",
        "//staging/src/k8s.io/api/core/v1:go_default_library",
        "//staging/src/k8s.io/apimachinery/pkg/api/equality:go_default_library",
        "//staging/src/k8s.io/apimachinery/pkg/api/errors:go_default_library",
        "//staging/src/k8s.io/apimachinery/pkg/api/resource:go_default_library",
        "//staging/src/k8s.io/apimachinery/pkg/apis/meta/v1:go_default_library",
        "//staging/src/k8s.io/apimachinery/pkg/fields:go_default_library",
        "//staging/src/k8s.io/apimachinery/pkg/labels:go_default_library",
        "//staging/src/k8s.io/apimachinery/pkg/runtime:go_default_library",
        "//staging/src/k8s.io/apimachinery/pkg/runtime/schema:go_default_library",
        "//staging/src/k8s.io/apimachinery/pkg/types:go_default_library",
        "//staging/src/k8s.io/apimachinery/pkg/util/net:go_default_library",
        "//staging/src/k8s.io/apimachinery/pkg/util/sets:go_default_library",
        "//staging/src/k8s.io/apimachinery/pkg/util/uuid:go_default_library",
        "//staging/src/k8s.io/apimachinery/pkg/util/wait:go_default_library",
        "//staging/src/k8s.io/apimachinery/pkg/watch:go_default_library",
        "//staging/src/k8s.io/apiserver/pkg/apis/audit:go_default_library",
<<<<<<< HEAD
=======
        "//staging/src/k8s.io/apiserver/pkg/apis/audit/v1:go_default_library",
>>>>>>> 8c4f3a9d
        "//staging/src/k8s.io/apiserver/pkg/audit:go_default_library",
        "//staging/src/k8s.io/client-go/kubernetes:go_default_library",
        "//staging/src/k8s.io/client-go/scale:go_default_library",
        "//staging/src/k8s.io/client-go/tools/cache:go_default_library",
        "//staging/src/k8s.io/client-go/util/workqueue:go_default_library",
        "//vendor/github.com/davecgh/go-spew/spew:go_default_library",
        "//vendor/github.com/stretchr/testify/require:go_default_library",
        "//vendor/k8s.io/klog:go_default_library",
    ],
)

filegroup(
    name = "package-srcs",
    srcs = glob(["**"]),
    tags = ["automanaged"],
    visibility = ["//visibility:private"],
)

filegroup(
    name = "all-srcs",
    srcs = [
        ":package-srcs",
        "//test/utils/harness:all-srcs",
        "//test/utils/image:all-srcs",
        "//test/utils/junit:all-srcs",
    ],
    tags = ["automanaged"],
)<|MERGE_RESOLUTION|>--- conflicted
+++ resolved
@@ -9,10 +9,7 @@
     name = "go_default_library",
     srcs = [
         "audit.go",
-<<<<<<< HEAD
-=======
         "audit_dynamic.go",
->>>>>>> 8c4f3a9d
         "conditions.go",
         "create_resources.go",
         "delete_resources.go",
@@ -56,10 +53,7 @@
         "//staging/src/k8s.io/apimachinery/pkg/util/wait:go_default_library",
         "//staging/src/k8s.io/apimachinery/pkg/watch:go_default_library",
         "//staging/src/k8s.io/apiserver/pkg/apis/audit:go_default_library",
-<<<<<<< HEAD
-=======
         "//staging/src/k8s.io/apiserver/pkg/apis/audit/v1:go_default_library",
->>>>>>> 8c4f3a9d
         "//staging/src/k8s.io/apiserver/pkg/audit:go_default_library",
         "//staging/src/k8s.io/client-go/kubernetes:go_default_library",
         "//staging/src/k8s.io/client-go/scale:go_default_library",
