/*
Copyright 2015 The Kubernetes Authors.

Licensed under the Apache License, Version 2.0 (the "License");
you may not use this file except in compliance with the License.
You may obtain a copy of the License at

    http://www.apache.org/licenses/LICENSE-2.0

Unless required by applicable law or agreed to in writing, software
distributed under the License is distributed on an "AS IS" BASIS,
WITHOUT WARRANTIES OR CONDITIONS OF ANY KIND, either express or implied.
See the License for the specific language governing permissions and
limitations under the License.
*/

// Package v1 contains API types that are common to all versions.
//
// The package contains two categories of types:
// - external (serialized) types that lack their own version (e.g TypeMeta)
// - internal (never-serialized) types that are needed by several different
//   api groups, and so live here, to avoid duplication and/or import loops
//   (e.g. LabelSelector).
// In the future, we will probably move these categories of objects into
// separate packages.
package v1

import (
	"fmt"
	"strings"

	"k8s.io/apimachinery/pkg/runtime"
	"k8s.io/apimachinery/pkg/types"
)

// TypeMeta describes an individual object in an API response or request
// with strings representing the type of the object and its API schema version.
// Structures that are versioned or persisted should inline TypeMeta.
//
// +k8s:deepcopy-gen=false
type TypeMeta struct {
	// Kind is a string value representing the REST resource this object represents.
	// Servers may infer this from the endpoint the client submits requests to.
	// Cannot be updated.
	// In CamelCase.
	// More info: https://git.k8s.io/community/contributors/devel/api-conventions.md#types-kinds
	// +optional
	Kind string `json:"kind,omitempty" protobuf:"bytes,1,opt,name=kind"`

	// APIVersion defines the versioned schema of this representation of an object.
	// Servers should convert recognized schemas to the latest internal value, and
	// may reject unrecognized values.
	// More info: https://git.k8s.io/community/contributors/devel/api-conventions.md#resources
	// +optional
	APIVersion string `json:"apiVersion,omitempty" protobuf:"bytes,2,opt,name=apiVersion"`
}

// ListMeta describes metadata that synthetic resources must have, including lists and
// various status objects. A resource may have only one of {ObjectMeta, ListMeta}.
type ListMeta struct {
	// selfLink is a URL representing this object.
	// Populated by the system.
	// Read-only.
	// +optional
	SelfLink string `json:"selfLink,omitempty" protobuf:"bytes,1,opt,name=selfLink"`

	// String that identifies the server's internal version of this object that
	// can be used by clients to determine when objects have changed.
	// Value must be treated as opaque by clients and passed unmodified back to the server.
	// Populated by the system.
	// Read-only.
	// More info: https://git.k8s.io/community/contributors/devel/api-conventions.md#concurrency-control-and-consistency
	// +optional
	ResourceVersion string `json:"resourceVersion,omitempty" protobuf:"bytes,2,opt,name=resourceVersion"`

	// continue may be set if the user set a limit on the number of items returned, and indicates that
	// the server has more data available. The value is opaque and may be used to issue another request
	// to the endpoint that served this list to retrieve the next set of available objects. Continuing a
	// consistent list may not be possible if the server configuration has changed or more than a few
	// minutes have passed. The resourceVersion field returned when using this continue value will be
	// identical to the value in the first response, unless you have received this token from an error
	// message.
	Continue string `json:"continue,omitempty" protobuf:"bytes,3,opt,name=continue"`
}

// These are internal finalizer values for Kubernetes-like APIs, must be qualified name unless defined here
const (
	FinalizerOrphanDependents string = "orphan"
	FinalizerDeleteDependents string = "foregroundDeletion"
)

// ObjectMeta is metadata that all persisted resources must have, which includes all objects
// users must create.
type ObjectMeta struct {
	// Name must be unique within a namespace. Is required when creating resources, although
	// some resources may allow a client to request the generation of an appropriate name
	// automatically. Name is primarily intended for creation idempotence and configuration
	// definition.
	// Cannot be updated.
	// More info: http://kubernetes.io/docs/user-guide/identifiers#names
	// +optional
	Name string `json:"name,omitempty" protobuf:"bytes,1,opt,name=name"`

	// GenerateName is an optional prefix, used by the server, to generate a unique
	// name ONLY IF the Name field has not been provided.
	// If this field is used, the name returned to the client will be different
	// than the name passed. This value will also be combined with a unique suffix.
	// The provided value has the same validation rules as the Name field,
	// and may be truncated by the length of the suffix required to make the value
	// unique on the server.
	//
	// If this field is specified and the generated name exists, the server will
	// NOT return a 409 - instead, it will either return 201 Created or 500 with Reason
	// ServerTimeout indicating a unique name could not be found in the time allotted, and the client
	// should retry (optionally after the time indicated in the Retry-After header).
	//
	// Applied only if Name is not specified.
	// More info: https://git.k8s.io/community/contributors/devel/api-conventions.md#idempotency
	// +optional
	GenerateName string `json:"generateName,omitempty" protobuf:"bytes,2,opt,name=generateName"`

	// Namespace defines the space within each name must be unique. An empty namespace is
	// equivalent to the "default" namespace, but "default" is the canonical representation.
	// Not all objects are required to be scoped to a namespace - the value of this field for
	// those objects will be empty.
	//
	// Must be a DNS_LABEL.
	// Cannot be updated.
	// More info: http://kubernetes.io/docs/user-guide/namespaces
	// +optional
	Namespace string `json:"namespace,omitempty" protobuf:"bytes,3,opt,name=namespace"`

	// SelfLink is a URL representing this object.
	// Populated by the system.
	// Read-only.
	// +optional
	SelfLink string `json:"selfLink,omitempty" protobuf:"bytes,4,opt,name=selfLink"`

	// UID is the unique in time and space value for this object. It is typically generated by
	// the server on successful creation of a resource and is not allowed to change on PUT
	// operations.
	//
	// Populated by the system.
	// Read-only.
	// More info: http://kubernetes.io/docs/user-guide/identifiers#uids
	// +optional
	UID types.UID `json:"uid,omitempty" protobuf:"bytes,5,opt,name=uid,casttype=k8s.io/kubernetes/pkg/types.UID"`

	// An opaque value that represents the internal version of this object that can
	// be used by clients to determine when objects have changed. May be used for optimistic
	// concurrency, change detection, and the watch operation on a resource or set of resources.
	// Clients must treat these values as opaque and passed unmodified back to the server.
	// They may only be valid for a particular resource or set of resources.
	//
	// Populated by the system.
	// Read-only.
	// Value must be treated as opaque by clients and .
	// More info: https://git.k8s.io/community/contributors/devel/api-conventions.md#concurrency-control-and-consistency
	// +optional
	ResourceVersion string `json:"resourceVersion,omitempty" protobuf:"bytes,6,opt,name=resourceVersion"`

	// A sequence number representing a specific generation of the desired state.
	// Populated by the system. Read-only.
	// +optional
	Generation int64 `json:"generation,omitempty" protobuf:"varint,7,opt,name=generation"`

	// CreationTimestamp is a timestamp representing the server time when this object was
	// created. It is not guaranteed to be set in happens-before order across separate operations.
	// Clients may not set this value. It is represented in RFC3339 form and is in UTC.
	//
	// Populated by the system.
	// Read-only.
	// Null for lists.
	// More info: https://git.k8s.io/community/contributors/devel/api-conventions.md#metadata
	// +optional
	CreationTimestamp Time `json:"creationTimestamp,omitempty" protobuf:"bytes,8,opt,name=creationTimestamp"`

	// DeletionTimestamp is RFC 3339 date and time at which this resource will be deleted. This
	// field is set by the server when a graceful deletion is requested by the user, and is not
	// directly settable by a client. The resource is expected to be deleted (no longer visible
	// from resource lists, and not reachable by name) after the time in this field, once the
	// finalizers list is empty. As long as the finalizers list contains items, deletion is blocked.
	// Once the deletionTimestamp is set, this value may not be unset or be set further into the
	// future, although it may be shortened or the resource may be deleted prior to this time.
	// For example, a user may request that a pod is deleted in 30 seconds. The Kubelet will react
	// by sending a graceful termination signal to the containers in the pod. After that 30 seconds,
	// the Kubelet will send a hard termination signal (SIGKILL) to the container and after cleanup,
	// remove the pod from the API. In the presence of network partitions, this object may still
	// exist after this timestamp, until an administrator or automated process can determine the
	// resource is fully terminated.
	// If not set, graceful deletion of the object has not been requested.
	//
	// Populated by the system when a graceful deletion is requested.
	// Read-only.
	// More info: https://git.k8s.io/community/contributors/devel/api-conventions.md#metadata
	// +optional
	DeletionTimestamp *Time `json:"deletionTimestamp,omitempty" protobuf:"bytes,9,opt,name=deletionTimestamp"`

	// Number of seconds allowed for this object to gracefully terminate before
	// it will be removed from the system. Only set when deletionTimestamp is also set.
	// May only be shortened.
	// Read-only.
	// +optional
	DeletionGracePeriodSeconds *int64 `json:"deletionGracePeriodSeconds,omitempty" protobuf:"varint,10,opt,name=deletionGracePeriodSeconds"`

	// Map of string keys and values that can be used to organize and categorize
	// (scope and select) objects. May match selectors of replication controllers
	// and services.
	// More info: http://kubernetes.io/docs/user-guide/labels
	// +optional
	Labels map[string]string `json:"labels,omitempty" protobuf:"bytes,11,rep,name=labels"`

	// Annotations is an unstructured key value map stored with a resource that may be
	// set by external tools to store and retrieve arbitrary metadata. They are not
	// queryable and should be preserved when modifying objects.
	// More info: http://kubernetes.io/docs/user-guide/annotations
	// +optional
	Annotations map[string]string `json:"annotations,omitempty" protobuf:"bytes,12,rep,name=annotations"`

	// List of objects depended by this object. If ALL objects in the list have
	// been deleted, this object will be garbage collected. If this object is managed by a controller,
	// then an entry in this list will point to this controller, with the controller field set to true.
	// There cannot be more than one managing controller.
	// +optional
	// +patchMergeKey=uid
	// +patchStrategy=merge
	OwnerReferences []OwnerReference `json:"ownerReferences,omitempty" patchStrategy:"merge" patchMergeKey:"uid" protobuf:"bytes,13,rep,name=ownerReferences"`

	// An initializer is a controller which enforces some system invariant at object creation time.
	// This field is a list of initializers that have not yet acted on this object. If nil or empty,
	// this object has been completely initialized. Otherwise, the object is considered uninitialized
	// and is hidden (in list/watch and get calls) from clients that haven't explicitly asked to
	// observe uninitialized objects.
	//
	// When an object is created, the system will populate this list with the current set of initializers.
	// Only privileged users may set or modify this list. Once it is empty, it may not be modified further
	// by any user.
	//
	// DEPRECATED - initializers are an alpha field and will be removed in v1.15.
	Initializers *Initializers `json:"initializers,omitempty" protobuf:"bytes,16,opt,name=initializers"`

	// Must be empty before the object is deleted from the registry. Each entry
	// is an identifier for the responsible component that will remove the entry
	// from the list. If the deletionTimestamp of the object is non-nil, entries
	// in this list can only be removed.
	// +optional
	// +patchStrategy=merge
	Finalizers []string `json:"finalizers,omitempty" patchStrategy:"merge" protobuf:"bytes,14,rep,name=finalizers"`

	// The name of the cluster which the object belongs to.
	// This is used to distinguish resources with same name and namespace in different clusters.
	// This field is not set anywhere right now and apiserver is going to ignore it if set in create or update request.
	// +optional
	ClusterName string `json:"clusterName,omitempty" protobuf:"bytes,15,opt,name=clusterName"`

	// ManagedFields maps workflow-id and version to the set of fields
	// that are managed by that workflow. This is mostly for internal
	// housekeeping, and users typically shouldn't need to set or
	// understand this field. A workflow can be the user's name, a
	// controller's name, or the name of a specific apply path like
	// "ci-cd". The set of fields is always in the version that the
	// workflow used when modifying the object.
	//
	// This field is alpha and can be changed or removed without notice.
	//
	// +optional
	ManagedFields []ManagedFieldsEntry `json:"managedFields,omitempty" protobuf:"bytes,17,rep,name=managedFields"`
}

// Initializers tracks the progress of initialization.
type Initializers struct {
	// Pending is a list of initializers that must execute in order before this object is visible.
	// When the last pending initializer is removed, and no failing result is set, the initializers
	// struct will be set to nil and the object is considered as initialized and visible to all
	// clients.
	// +patchMergeKey=name
	// +patchStrategy=merge
	Pending []Initializer `json:"pending" protobuf:"bytes,1,rep,name=pending" patchStrategy:"merge" patchMergeKey:"name"`
	// If result is set with the Failure field, the object will be persisted to storage and then deleted,
	// ensuring that other clients can observe the deletion.
	Result *Status `json:"result,omitempty" protobuf:"bytes,2,opt,name=result"`
}

// Initializer is information about an initializer that has not yet completed.
type Initializer struct {
	// name of the process that is responsible for initializing this object.
	Name string `json:"name" protobuf:"bytes,1,opt,name=name"`
}

const (
	// NamespaceDefault means the object is in the default namespace which is applied when not specified by clients
	NamespaceDefault string = "default"
	// NamespaceAll is the default argument to specify on a context when you want to list or filter resources across all namespaces
	NamespaceAll string = ""
	// NamespaceNone is the argument for a context when there is no namespace.
	NamespaceNone string = ""
	// NamespaceSystem is the system namespace where we place system components.
	NamespaceSystem string = "kube-system"
	// NamespacePublic is the namespace where we place public info (ConfigMaps)
	NamespacePublic string = "kube-public"
)

// OwnerReference contains enough information to let you identify an owning
// object. An owning object must be in the same namespace as the dependent, or
// be cluster-scoped, so there is no namespace field.
type OwnerReference struct {
	// API version of the referent.
	APIVersion string `json:"apiVersion" protobuf:"bytes,5,opt,name=apiVersion"`
	// Kind of the referent.
	// More info: https://git.k8s.io/community/contributors/devel/api-conventions.md#types-kinds
	Kind string `json:"kind" protobuf:"bytes,1,opt,name=kind"`
	// Name of the referent.
	// More info: http://kubernetes.io/docs/user-guide/identifiers#names
	Name string `json:"name" protobuf:"bytes,3,opt,name=name"`
	// UID of the referent.
	// More info: http://kubernetes.io/docs/user-guide/identifiers#uids
	UID types.UID `json:"uid" protobuf:"bytes,4,opt,name=uid,casttype=k8s.io/apimachinery/pkg/types.UID"`
	// If true, this reference points to the managing controller.
	// +optional
	Controller *bool `json:"controller,omitempty" protobuf:"varint,6,opt,name=controller"`
	// If true, AND if the owner has the "foregroundDeletion" finalizer, then
	// the owner cannot be deleted from the key-value store until this
	// reference is removed.
	// Defaults to false.
	// To set this field, a user needs "delete" permission of the owner,
	// otherwise 422 (Unprocessable Entity) will be returned.
	// +optional
	BlockOwnerDeletion *bool `json:"blockOwnerDeletion,omitempty" protobuf:"varint,7,opt,name=blockOwnerDeletion"`
}

// +k8s:deepcopy-gen:interfaces=k8s.io/apimachinery/pkg/runtime.Object

// ListOptions is the query options to a standard REST list call.
type ListOptions struct {
	TypeMeta `json:",inline"`

	// A selector to restrict the list of returned objects by their labels.
	// Defaults to everything.
	// +optional
	LabelSelector string `json:"labelSelector,omitempty" protobuf:"bytes,1,opt,name=labelSelector"`
	// A selector to restrict the list of returned objects by their fields.
	// Defaults to everything.
	// +optional
	FieldSelector string `json:"fieldSelector,omitempty" protobuf:"bytes,2,opt,name=fieldSelector"`

	// +k8s:deprecated=includeUninitialized,protobuf=6

	// Watch for changes to the described resources and return them as a stream of
	// add, update, and remove notifications. Specify resourceVersion.
	// +optional
	Watch bool `json:"watch,omitempty" protobuf:"varint,3,opt,name=watch"`
	// When specified with a watch call, shows changes that occur after that particular version of a resource.
	// Defaults to changes from the beginning of history.
	// When specified for list:
	// - if unset, then the result is returned from remote storage based on quorum-read flag;
	// - if it's 0, then we simply return what we currently have in cache, no guarantee;
	// - if set to non zero, then the result is at least as fresh as given rv.
	// +optional
	ResourceVersion string `json:"resourceVersion,omitempty" protobuf:"bytes,4,opt,name=resourceVersion"`
	// Timeout for the list/watch call.
	// This limits the duration of the call, regardless of any activity or inactivity.
	// +optional
	TimeoutSeconds *int64 `json:"timeoutSeconds,omitempty" protobuf:"varint,5,opt,name=timeoutSeconds"`

	// limit is a maximum number of responses to return for a list call. If more items exist, the
	// server will set the `continue` field on the list metadata to a value that can be used with the
	// same initial query to retrieve the next set of results. Setting a limit may return fewer than
	// the requested amount of items (up to zero items) in the event all requested objects are
	// filtered out and clients should only use the presence of the continue field to determine whether
	// more results are available. Servers may choose not to support the limit argument and will return
	// all of the available results. If limit is specified and the continue field is empty, clients may
	// assume that no more results are available. This field is not supported if watch is true.
	//
	// The server guarantees that the objects returned when using continue will be identical to issuing
	// a single list call without a limit - that is, no objects created, modified, or deleted after the
	// first request is issued will be included in any subsequent continued requests. This is sometimes
	// referred to as a consistent snapshot, and ensures that a client that is using limit to receive
	// smaller chunks of a very large result can ensure they see all possible objects. If objects are
	// updated during a chunked list the version of the object that was present at the time the first list
	// result was calculated is returned.
	Limit int64 `json:"limit,omitempty" protobuf:"varint,7,opt,name=limit"`
	// The continue option should be set when retrieving more results from the server. Since this value is
	// server defined, clients may only use the continue value from a previous query result with identical
	// query parameters (except for the value of continue) and the server may reject a continue value it
	// does not recognize. If the specified continue value is no longer valid whether due to expiration
	// (generally five to fifteen minutes) or a configuration change on the server, the server will
	// respond with a 410 ResourceExpired error together with a continue token. If the client needs a
	// consistent list, it must restart their list without the continue field. Otherwise, the client may
	// send another list request with the token received with the 410 error, the server will respond with
	// a list starting from the next key, but from the latest snapshot, which is inconsistent from the
	// previous list results - objects that are created, modified, or deleted after the first list request
	// will be included in the response, as long as their keys are after the "next key".
	//
	// This field is not supported when watch is true. Clients may start a watch from the last
	// resourceVersion value returned by the server and not miss any modifications.
	Continue string `json:"continue,omitempty" protobuf:"bytes,8,opt,name=continue"`
}

// +k8s:deepcopy-gen:interfaces=k8s.io/apimachinery/pkg/runtime.Object

// ExportOptions is the query options to the standard REST get call.
// Deprecated. Planned for removal in 1.18.
type ExportOptions struct {
	TypeMeta `json:",inline"`
	// Should this value be exported.  Export strips fields that a user can not specify.
	// Deprecated. Planned for removal in 1.18.
	Export bool `json:"export" protobuf:"varint,1,opt,name=export"`
	// Should the export be exact.  Exact export maintains cluster-specific fields like 'Namespace'.
	// Deprecated. Planned for removal in 1.18.
	Exact bool `json:"exact" protobuf:"varint,2,opt,name=exact"`
}

// +k8s:deepcopy-gen:interfaces=k8s.io/apimachinery/pkg/runtime.Object

// GetOptions is the standard query options to the standard REST get call.
type GetOptions struct {
	TypeMeta `json:",inline"`
	// When specified:
	// - if unset, then the result is returned from remote storage based on quorum-read flag;
	// - if it's 0, then we simply return what we currently have in cache, no guarantee;
	// - if set to non zero, then the result is at least as fresh as given rv.
	ResourceVersion string `json:"resourceVersion,omitempty" protobuf:"bytes,1,opt,name=resourceVersion"`
	// +k8s:deprecated=includeUninitialized,protobuf=2
}

// DeletionPropagation decides if a deletion will propagate to the dependents of
// the object, and how the garbage collector will handle the propagation.
type DeletionPropagation string

const (
	// Orphans the dependents.
	DeletePropagationOrphan DeletionPropagation = "Orphan"
	// Deletes the object from the key-value store, the garbage collector will
	// delete the dependents in the background.
	DeletePropagationBackground DeletionPropagation = "Background"
	// The object exists in the key-value store until the garbage collector
	// deletes all the dependents whose ownerReference.blockOwnerDeletion=true
	// from the key-value store.  API sever will put the "foregroundDeletion"
	// finalizer on the object, and sets its deletionTimestamp.  This policy is
	// cascading, i.e., the dependents will be deleted with Foreground.
	DeletePropagationForeground DeletionPropagation = "Foreground"
)

const (
	// DryRunAll means to complete all processing stages, but don't
	// persist changes to storage.
	DryRunAll = "All"
)

// +k8s:deepcopy-gen:interfaces=k8s.io/apimachinery/pkg/runtime.Object

// DeleteOptions may be provided when deleting an API object.
type DeleteOptions struct {
	TypeMeta `json:",inline"`

	// The duration in seconds before the object should be deleted. Value must be non-negative integer.
	// The value zero indicates delete immediately. If this value is nil, the default grace period for the
	// specified type will be used.
	// Defaults to a per object value if not specified. zero means delete immediately.
	// +optional
	GracePeriodSeconds *int64 `json:"gracePeriodSeconds,omitempty" protobuf:"varint,1,opt,name=gracePeriodSeconds"`

	// Must be fulfilled before a deletion is carried out. If not possible, a 409 Conflict status will be
	// returned.
	// +optional
	Preconditions *Preconditions `json:"preconditions,omitempty" protobuf:"bytes,2,opt,name=preconditions"`

	// Deprecated: please use the PropagationPolicy, this field will be deprecated in 1.7.
	// Should the dependent objects be orphaned. If true/false, the "orphan"
	// finalizer will be added to/removed from the object's finalizers list.
	// Either this field or PropagationPolicy may be set, but not both.
	// +optional
	OrphanDependents *bool `json:"orphanDependents,omitempty" protobuf:"varint,3,opt,name=orphanDependents"`

	// Whether and how garbage collection will be performed.
	// Either this field or OrphanDependents may be set, but not both.
	// The default policy is decided by the existing finalizer set in the
	// metadata.finalizers and the resource-specific default policy.
	// Acceptable values are: 'Orphan' - orphan the dependents; 'Background' -
	// allow the garbage collector to delete the dependents in the background;
	// 'Foreground' - a cascading policy that deletes all dependents in the
	// foreground.
	// +optional
	PropagationPolicy *DeletionPropagation `json:"propagationPolicy,omitempty" protobuf:"varint,4,opt,name=propagationPolicy"`

	// When present, indicates that modifications should not be
	// persisted. An invalid or unrecognized dryRun directive will
	// result in an error response and no further processing of the
	// request. Valid values are:
	// - All: all dry run stages will be processed
	// +optional
	DryRun []string `json:"dryRun,omitempty" protobuf:"bytes,5,rep,name=dryRun"`
}

// +k8s:deepcopy-gen:interfaces=k8s.io/apimachinery/pkg/runtime.Object

// CreateOptions may be provided when creating an API object.
type CreateOptions struct {
	TypeMeta `json:",inline"`

	// When present, indicates that modifications should not be
	// persisted. An invalid or unrecognized dryRun directive will
	// result in an error response and no further processing of the
	// request. Valid values are:
	// - All: all dry run stages will be processed
<<<<<<< HEAD
=======
	// +optional
	DryRun []string `json:"dryRun,omitempty" protobuf:"bytes,1,rep,name=dryRun"`
	// +k8s:deprecated=includeUninitialized,protobuf=2
}

// +k8s:deepcopy-gen:interfaces=k8s.io/apimachinery/pkg/runtime.Object

// PatchOptions may be provided when patching an API object.
// PatchOptions is meant to be a superset of UpdateOptions.
type PatchOptions struct {
	TypeMeta `json:",inline"`

	// When present, indicates that modifications should not be
	// persisted. An invalid or unrecognized dryRun directive will
	// result in an error response and no further processing of the
	// request. Valid values are:
	// - All: all dry run stages will be processed
>>>>>>> 8c4f3a9d
	// +optional
	DryRun []string `json:"dryRun,omitempty" protobuf:"bytes,1,rep,name=dryRun"`

	// Force is going to "force" Apply requests. It means user will
	// re-acquire conflicting fields owned by other people. Force
	// flag must be unset for non-apply patch requests.
	// +optional
	Force *bool `json:"force,omitempty" protobuf:"varint,2,opt,name=force"`
}

// +k8s:deepcopy-gen:interfaces=k8s.io/apimachinery/pkg/runtime.Object

// UpdateOptions may be provided when updating an API object.
// All fields in UpdateOptions should also be present in PatchOptions.
type UpdateOptions struct {
	TypeMeta `json:",inline"`

	// When present, indicates that modifications should not be
	// persisted. An invalid or unrecognized dryRun directive will
	// result in an error response and no further processing of the
	// request. Valid values are:
	// - All: all dry run stages will be processed
	// +optional
	DryRun []string `json:"dryRun,omitempty" protobuf:"bytes,1,rep,name=dryRun"`
}

// Preconditions must be fulfilled before an operation (update, delete, etc.) is carried out.
type Preconditions struct {
	// Specifies the target UID.
	// +optional
	UID *types.UID `json:"uid,omitempty" protobuf:"bytes,1,opt,name=uid,casttype=k8s.io/apimachinery/pkg/types.UID"`
}

// +k8s:deepcopy-gen:interfaces=k8s.io/apimachinery/pkg/runtime.Object

// Status is a return value for calls that don't return other objects.
type Status struct {
	TypeMeta `json:",inline"`
	// Standard list metadata.
	// More info: https://git.k8s.io/community/contributors/devel/api-conventions.md#types-kinds
	// +optional
	ListMeta `json:"metadata,omitempty" protobuf:"bytes,1,opt,name=metadata"`

	// Status of the operation.
	// One of: "Success" or "Failure".
	// More info: https://git.k8s.io/community/contributors/devel/api-conventions.md#spec-and-status
	// +optional
	Status string `json:"status,omitempty" protobuf:"bytes,2,opt,name=status"`
	// A human-readable description of the status of this operation.
	// +optional
	Message string `json:"message,omitempty" protobuf:"bytes,3,opt,name=message"`
	// A machine-readable description of why this operation is in the
	// "Failure" status. If this value is empty there
	// is no information available. A Reason clarifies an HTTP status
	// code but does not override it.
	// +optional
	Reason StatusReason `json:"reason,omitempty" protobuf:"bytes,4,opt,name=reason,casttype=StatusReason"`
	// Extended data associated with the reason.  Each reason may define its
	// own extended details. This field is optional and the data returned
	// is not guaranteed to conform to any schema except that defined by
	// the reason type.
	// +optional
	Details *StatusDetails `json:"details,omitempty" protobuf:"bytes,5,opt,name=details"`
	// Suggested HTTP return code for this status, 0 if not set.
	// +optional
	Code int32 `json:"code,omitempty" protobuf:"varint,6,opt,name=code"`
}

// StatusDetails is a set of additional properties that MAY be set by the
// server to provide additional information about a response. The Reason
// field of a Status object defines what attributes will be set. Clients
// must ignore fields that do not match the defined type of each attribute,
// and should assume that any attribute may be empty, invalid, or under
// defined.
type StatusDetails struct {
	// The name attribute of the resource associated with the status StatusReason
	// (when there is a single name which can be described).
	// +optional
	Name string `json:"name,omitempty" protobuf:"bytes,1,opt,name=name"`
	// The group attribute of the resource associated with the status StatusReason.
	// +optional
	Group string `json:"group,omitempty" protobuf:"bytes,2,opt,name=group"`
	// The kind attribute of the resource associated with the status StatusReason.
	// On some operations may differ from the requested resource Kind.
	// More info: https://git.k8s.io/community/contributors/devel/api-conventions.md#types-kinds
	// +optional
	Kind string `json:"kind,omitempty" protobuf:"bytes,3,opt,name=kind"`
	// UID of the resource.
	// (when there is a single resource which can be described).
	// More info: http://kubernetes.io/docs/user-guide/identifiers#uids
	// +optional
	UID types.UID `json:"uid,omitempty" protobuf:"bytes,6,opt,name=uid,casttype=k8s.io/apimachinery/pkg/types.UID"`
	// The Causes array includes more details associated with the StatusReason
	// failure. Not all StatusReasons may provide detailed causes.
	// +optional
	Causes []StatusCause `json:"causes,omitempty" protobuf:"bytes,4,rep,name=causes"`
	// If specified, the time in seconds before the operation should be retried. Some errors may indicate
	// the client must take an alternate action - for those errors this field may indicate how long to wait
	// before taking the alternate action.
	// +optional
	RetryAfterSeconds int32 `json:"retryAfterSeconds,omitempty" protobuf:"varint,5,opt,name=retryAfterSeconds"`
}

// Values of Status.Status
const (
	StatusSuccess = "Success"
	StatusFailure = "Failure"
)

// StatusReason is an enumeration of possible failure causes.  Each StatusReason
// must map to a single HTTP status code, but multiple reasons may map
// to the same HTTP status code.
// TODO: move to apiserver
type StatusReason string

const (
	// StatusReasonUnknown means the server has declined to indicate a specific reason.
	// The details field may contain other information about this error.
	// Status code 500.
	StatusReasonUnknown StatusReason = ""

	// StatusReasonUnauthorized means the server can be reached and understood the request, but requires
	// the user to present appropriate authorization credentials (identified by the WWW-Authenticate header)
	// in order for the action to be completed. If the user has specified credentials on the request, the
	// server considers them insufficient.
	// Status code 401
	StatusReasonUnauthorized StatusReason = "Unauthorized"

	// StatusReasonForbidden means the server can be reached and understood the request, but refuses
	// to take any further action.  It is the result of the server being configured to deny access for some reason
	// to the requested resource by the client.
	// Details (optional):
	//   "kind" string - the kind attribute of the forbidden resource
	//                   on some operations may differ from the requested
	//                   resource.
	//   "id"   string - the identifier of the forbidden resource
	// Status code 403
	StatusReasonForbidden StatusReason = "Forbidden"

	// StatusReasonNotFound means one or more resources required for this operation
	// could not be found.
	// Details (optional):
	//   "kind" string - the kind attribute of the missing resource
	//                   on some operations may differ from the requested
	//                   resource.
	//   "id"   string - the identifier of the missing resource
	// Status code 404
	StatusReasonNotFound StatusReason = "NotFound"

	// StatusReasonAlreadyExists means the resource you are creating already exists.
	// Details (optional):
	//   "kind" string - the kind attribute of the conflicting resource
	//   "id"   string - the identifier of the conflicting resource
	// Status code 409
	StatusReasonAlreadyExists StatusReason = "AlreadyExists"

	// StatusReasonConflict means the requested operation cannot be completed
	// due to a conflict in the operation. The client may need to alter the
	// request. Each resource may define custom details that indicate the
	// nature of the conflict.
	// Status code 409
	StatusReasonConflict StatusReason = "Conflict"

	// StatusReasonGone means the item is no longer available at the server and no
	// forwarding address is known.
	// Status code 410
	StatusReasonGone StatusReason = "Gone"

	// StatusReasonInvalid means the requested create or update operation cannot be
	// completed due to invalid data provided as part of the request. The client may
	// need to alter the request. When set, the client may use the StatusDetails
	// message field as a summary of the issues encountered.
	// Details (optional):
	//   "kind" string - the kind attribute of the invalid resource
	//   "id"   string - the identifier of the invalid resource
	//   "causes"      - one or more StatusCause entries indicating the data in the
	//                   provided resource that was invalid.  The code, message, and
	//                   field attributes will be set.
	// Status code 422
	StatusReasonInvalid StatusReason = "Invalid"

	// StatusReasonServerTimeout means the server can be reached and understood the request,
	// but cannot complete the action in a reasonable time. The client should retry the request.
	// This is may be due to temporary server load or a transient communication issue with
	// another server. Status code 500 is used because the HTTP spec provides no suitable
	// server-requested client retry and the 5xx class represents actionable errors.
	// Details (optional):
	//   "kind" string - the kind attribute of the resource being acted on.
	//   "id"   string - the operation that is being attempted.
	//   "retryAfterSeconds" int32 - the number of seconds before the operation should be retried
	// Status code 500
	StatusReasonServerTimeout StatusReason = "ServerTimeout"

	// StatusReasonTimeout means that the request could not be completed within the given time.
	// Clients can get this response only when they specified a timeout param in the request,
	// or if the server cannot complete the operation within a reasonable amount of time.
	// The request might succeed with an increased value of timeout param. The client *should*
	// wait at least the number of seconds specified by the retryAfterSeconds field.
	// Details (optional):
	//   "retryAfterSeconds" int32 - the number of seconds before the operation should be retried
	// Status code 504
	StatusReasonTimeout StatusReason = "Timeout"

	// StatusReasonTooManyRequests means the server experienced too many requests within a
	// given window and that the client must wait to perform the action again. A client may
	// always retry the request that led to this error, although the client should wait at least
	// the number of seconds specified by the retryAfterSeconds field.
	// Details (optional):
	//   "retryAfterSeconds" int32 - the number of seconds before the operation should be retried
	// Status code 429
	StatusReasonTooManyRequests StatusReason = "TooManyRequests"

	// StatusReasonBadRequest means that the request itself was invalid, because the request
	// doesn't make any sense, for example deleting a read-only object.  This is different than
	// StatusReasonInvalid above which indicates that the API call could possibly succeed, but the
	// data was invalid.  API calls that return BadRequest can never succeed.
	StatusReasonBadRequest StatusReason = "BadRequest"

	// StatusReasonMethodNotAllowed means that the action the client attempted to perform on the
	// resource was not supported by the code - for instance, attempting to delete a resource that
	// can only be created. API calls that return MethodNotAllowed can never succeed.
	StatusReasonMethodNotAllowed StatusReason = "MethodNotAllowed"

	// StatusReasonNotAcceptable means that the accept types indicated by the client were not acceptable
	// to the server - for instance, attempting to receive protobuf for a resource that supports only json and yaml.
	// API calls that return NotAcceptable can never succeed.
	// Status code 406
	StatusReasonNotAcceptable StatusReason = "NotAcceptable"

	// StatusReasonRequestEntityTooLarge means that the request entity is too large.
	// Status code 413
	StatusReasonRequestEntityTooLarge StatusReason = "RequestEntityTooLarge"

	// StatusReasonUnsupportedMediaType means that the content type sent by the client is not acceptable
	// to the server - for instance, attempting to send protobuf for a resource that supports only json and yaml.
	// API calls that return UnsupportedMediaType can never succeed.
	// Status code 415
	StatusReasonUnsupportedMediaType StatusReason = "UnsupportedMediaType"

	// StatusReasonInternalError indicates that an internal error occurred, it is unexpected
	// and the outcome of the call is unknown.
	// Details (optional):
	//   "causes" - The original error
	// Status code 500
	StatusReasonInternalError StatusReason = "InternalError"

	// StatusReasonExpired indicates that the request is invalid because the content you are requesting
	// has expired and is no longer available. It is typically associated with watches that can't be
	// serviced.
	// Status code 410 (gone)
	StatusReasonExpired StatusReason = "Expired"

	// StatusReasonServiceUnavailable means that the request itself was valid,
	// but the requested service is unavailable at this time.
	// Retrying the request after some time might succeed.
	// Status code 503
	StatusReasonServiceUnavailable StatusReason = "ServiceUnavailable"
)

// StatusCause provides more information about an api.Status failure, including
// cases when multiple errors are encountered.
type StatusCause struct {
	// A machine-readable description of the cause of the error. If this value is
	// empty there is no information available.
	// +optional
	Type CauseType `json:"reason,omitempty" protobuf:"bytes,1,opt,name=reason,casttype=CauseType"`
	// A human-readable description of the cause of the error.  This field may be
	// presented as-is to a reader.
	// +optional
	Message string `json:"message,omitempty" protobuf:"bytes,2,opt,name=message"`
	// The field of the resource that has caused this error, as named by its JSON
	// serialization. May include dot and postfix notation for nested attributes.
	// Arrays are zero-indexed.  Fields may appear more than once in an array of
	// causes due to fields having multiple errors.
	// Optional.
	//
	// Examples:
	//   "name" - the field "name" on the current resource
	//   "items[0].name" - the field "name" on the first array entry in "items"
	// +optional
	Field string `json:"field,omitempty" protobuf:"bytes,3,opt,name=field"`
}

// CauseType is a machine readable value providing more detail about what
// occurred in a status response. An operation may have multiple causes for a
// status (whether Failure or Success).
type CauseType string

const (
	// CauseTypeFieldValueNotFound is used to report failure to find a requested value
	// (e.g. looking up an ID).
	CauseTypeFieldValueNotFound CauseType = "FieldValueNotFound"
	// CauseTypeFieldValueRequired is used to report required values that are not
	// provided (e.g. empty strings, null values, or empty arrays).
	CauseTypeFieldValueRequired CauseType = "FieldValueRequired"
	// CauseTypeFieldValueDuplicate is used to report collisions of values that must be
	// unique (e.g. unique IDs).
	CauseTypeFieldValueDuplicate CauseType = "FieldValueDuplicate"
	// CauseTypeFieldValueInvalid is used to report malformed values (e.g. failed regex
	// match).
	CauseTypeFieldValueInvalid CauseType = "FieldValueInvalid"
	// CauseTypeFieldValueNotSupported is used to report valid (as per formatting rules)
	// values that can not be handled (e.g. an enumerated string).
	CauseTypeFieldValueNotSupported CauseType = "FieldValueNotSupported"
	// CauseTypeUnexpectedServerResponse is used to report when the server responded to the client
	// without the expected return type. The presence of this cause indicates the error may be
	// due to an intervening proxy or the server software malfunctioning.
	CauseTypeUnexpectedServerResponse CauseType = "UnexpectedServerResponse"
	// FieldManagerConflict is used to report when another client claims to manage this field,
	// It should only be returned for a request using server-side apply.
	CauseTypeFieldManagerConflict CauseType = "FieldManagerConflict"
)

// +k8s:deepcopy-gen:interfaces=k8s.io/apimachinery/pkg/runtime.Object

// List holds a list of objects, which may not be known by the server.
type List struct {
	TypeMeta `json:",inline"`
	// Standard list metadata.
	// More info: https://git.k8s.io/community/contributors/devel/api-conventions.md#types-kinds
	// +optional
	ListMeta `json:"metadata,omitempty" protobuf:"bytes,1,opt,name=metadata"`

	// List of objects
	Items []runtime.RawExtension `json:"items" protobuf:"bytes,2,rep,name=items"`
}

// APIVersions lists the versions that are available, to allow clients to
// discover the API at /api, which is the root path of the legacy v1 API.
//
// +protobuf.options.(gogoproto.goproto_stringer)=false
// +k8s:deepcopy-gen:interfaces=k8s.io/apimachinery/pkg/runtime.Object
type APIVersions struct {
	TypeMeta `json:",inline"`
	// versions are the api versions that are available.
	Versions []string `json:"versions" protobuf:"bytes,1,rep,name=versions"`
	// a map of client CIDR to server address that is serving this group.
	// This is to help clients reach servers in the most network-efficient way possible.
	// Clients can use the appropriate server address as per the CIDR that they match.
	// In case of multiple matches, clients should use the longest matching CIDR.
	// The server returns only those CIDRs that it thinks that the client can match.
	// For example: the master will return an internal IP CIDR only, if the client reaches the server using an internal IP.
	// Server looks at X-Forwarded-For header or X-Real-Ip header or request.RemoteAddr (in that order) to get the client IP.
	ServerAddressByClientCIDRs []ServerAddressByClientCIDR `json:"serverAddressByClientCIDRs" protobuf:"bytes,2,rep,name=serverAddressByClientCIDRs"`
}

// +k8s:deepcopy-gen:interfaces=k8s.io/apimachinery/pkg/runtime.Object

// APIGroupList is a list of APIGroup, to allow clients to discover the API at
// /apis.
type APIGroupList struct {
	TypeMeta `json:",inline"`
	// groups is a list of APIGroup.
	Groups []APIGroup `json:"groups" protobuf:"bytes,1,rep,name=groups"`
}

// +k8s:deepcopy-gen:interfaces=k8s.io/apimachinery/pkg/runtime.Object

// APIGroup contains the name, the supported versions, and the preferred version
// of a group.
type APIGroup struct {
	TypeMeta `json:",inline"`
	// name is the name of the group.
	Name string `json:"name" protobuf:"bytes,1,opt,name=name"`
	// versions are the versions supported in this group.
	Versions []GroupVersionForDiscovery `json:"versions" protobuf:"bytes,2,rep,name=versions"`
	// preferredVersion is the version preferred by the API server, which
	// probably is the storage version.
	// +optional
	PreferredVersion GroupVersionForDiscovery `json:"preferredVersion,omitempty" protobuf:"bytes,3,opt,name=preferredVersion"`
	// a map of client CIDR to server address that is serving this group.
	// This is to help clients reach servers in the most network-efficient way possible.
	// Clients can use the appropriate server address as per the CIDR that they match.
	// In case of multiple matches, clients should use the longest matching CIDR.
	// The server returns only those CIDRs that it thinks that the client can match.
	// For example: the master will return an internal IP CIDR only, if the client reaches the server using an internal IP.
	// Server looks at X-Forwarded-For header or X-Real-Ip header or request.RemoteAddr (in that order) to get the client IP.
	// +optional
	ServerAddressByClientCIDRs []ServerAddressByClientCIDR `json:"serverAddressByClientCIDRs,omitempty" protobuf:"bytes,4,rep,name=serverAddressByClientCIDRs"`
}

// ServerAddressByClientCIDR helps the client to determine the server address that they should use, depending on the clientCIDR that they match.
type ServerAddressByClientCIDR struct {
	// The CIDR with which clients can match their IP to figure out the server address that they should use.
	ClientCIDR string `json:"clientCIDR" protobuf:"bytes,1,opt,name=clientCIDR"`
	// Address of this server, suitable for a client that matches the above CIDR.
	// This can be a hostname, hostname:port, IP or IP:port.
	ServerAddress string `json:"serverAddress" protobuf:"bytes,2,opt,name=serverAddress"`
}

// GroupVersion contains the "group/version" and "version" string of a version.
// It is made a struct to keep extensibility.
type GroupVersionForDiscovery struct {
	// groupVersion specifies the API group and version in the form "group/version"
	GroupVersion string `json:"groupVersion" protobuf:"bytes,1,opt,name=groupVersion"`
	// version specifies the version in the form of "version". This is to save
	// the clients the trouble of splitting the GroupVersion.
	Version string `json:"version" protobuf:"bytes,2,opt,name=version"`
}

// APIResource specifies the name of a resource and whether it is namespaced.
type APIResource struct {
	// name is the plural name of the resource.
	Name string `json:"name" protobuf:"bytes,1,opt,name=name"`
	// singularName is the singular name of the resource.  This allows clients to handle plural and singular opaquely.
	// The singularName is more correct for reporting status on a single item and both singular and plural are allowed
	// from the kubectl CLI interface.
	SingularName string `json:"singularName" protobuf:"bytes,6,opt,name=singularName"`
	// namespaced indicates if a resource is namespaced or not.
	Namespaced bool `json:"namespaced" protobuf:"varint,2,opt,name=namespaced"`
	// group is the preferred group of the resource.  Empty implies the group of the containing resource list.
	// For subresources, this may have a different value, for example: Scale".
	Group string `json:"group,omitempty" protobuf:"bytes,8,opt,name=group"`
	// version is the preferred version of the resource.  Empty implies the version of the containing resource list
	// For subresources, this may have a different value, for example: v1 (while inside a v1beta1 version of the core resource's group)".
	Version string `json:"version,omitempty" protobuf:"bytes,9,opt,name=version"`
	// kind is the kind for the resource (e.g. 'Foo' is the kind for a resource 'foo')
	Kind string `json:"kind" protobuf:"bytes,3,opt,name=kind"`
	// verbs is a list of supported kube verbs (this includes get, list, watch, create,
	// update, patch, delete, deletecollection, and proxy)
	Verbs Verbs `json:"verbs" protobuf:"bytes,4,opt,name=verbs"`
	// shortNames is a list of suggested short names of the resource.
	ShortNames []string `json:"shortNames,omitempty" protobuf:"bytes,5,rep,name=shortNames"`
	// categories is a list of the grouped resources this resource belongs to (e.g. 'all')
	Categories []string `json:"categories,omitempty" protobuf:"bytes,7,rep,name=categories"`
	// The hash value of the storage version, the version this resource is
	// converted to when written to the data store. Value must be treated
	// as opaque by clients. Only equality comparison on the value is valid.
	// This is an alpha feature and may change or be removed in the future.
	// The field is populated by the apiserver only if the
	// StorageVersionHash feature gate is enabled.
	// This field will remain optional even if it graduates.
	// +optional
	StorageVersionHash string `json:"storageVersionHash,omitempty" protobuf:"bytes,10,opt,name=storageVersionHash"`
}

// Verbs masks the value so protobuf can generate
//
// +protobuf.nullable=true
// +protobuf.options.(gogoproto.goproto_stringer)=false
type Verbs []string

func (vs Verbs) String() string {
	return fmt.Sprintf("%v", []string(vs))
}

// +k8s:deepcopy-gen:interfaces=k8s.io/apimachinery/pkg/runtime.Object

// APIResourceList is a list of APIResource, it is used to expose the name of the
// resources supported in a specific group and version, and if the resource
// is namespaced.
type APIResourceList struct {
	TypeMeta `json:",inline"`
	// groupVersion is the group and version this APIResourceList is for.
	GroupVersion string `json:"groupVersion" protobuf:"bytes,1,opt,name=groupVersion"`
	// resources contains the name of the resources and if they are namespaced.
	APIResources []APIResource `json:"resources" protobuf:"bytes,2,rep,name=resources"`
}

// RootPaths lists the paths available at root.
// For example: "/healthz", "/apis".
type RootPaths struct {
	// paths are the paths available at root.
	Paths []string `json:"paths" protobuf:"bytes,1,rep,name=paths"`
}

// TODO: remove me when watch is refactored
func LabelSelectorQueryParam(version string) string {
	return "labelSelector"
}

// TODO: remove me when watch is refactored
func FieldSelectorQueryParam(version string) string {
	return "fieldSelector"
}

// String returns available api versions as a human-friendly version string.
func (apiVersions APIVersions) String() string {
	return strings.Join(apiVersions.Versions, ",")
}

func (apiVersions APIVersions) GoString() string {
	return apiVersions.String()
}

// Patch is provided to give a concrete name and type to the Kubernetes PATCH request body.
type Patch struct{}

// Note:
// There are two different styles of label selectors used in versioned types:
// an older style which is represented as just a string in versioned types, and a
// newer style that is structured.  LabelSelector is an internal representation for the
// latter style.

// A label selector is a label query over a set of resources. The result of matchLabels and
// matchExpressions are ANDed. An empty label selector matches all objects. A null
// label selector matches no objects.
type LabelSelector struct {
	// matchLabels is a map of {key,value} pairs. A single {key,value} in the matchLabels
	// map is equivalent to an element of matchExpressions, whose key field is "key", the
	// operator is "In", and the values array contains only "value". The requirements are ANDed.
	// +optional
	MatchLabels map[string]string `json:"matchLabels,omitempty" protobuf:"bytes,1,rep,name=matchLabels"`
	// matchExpressions is a list of label selector requirements. The requirements are ANDed.
	// +optional
	MatchExpressions []LabelSelectorRequirement `json:"matchExpressions,omitempty" protobuf:"bytes,2,rep,name=matchExpressions"`
}

// A label selector requirement is a selector that contains values, a key, and an operator that
// relates the key and values.
type LabelSelectorRequirement struct {
	// key is the label key that the selector applies to.
	// +patchMergeKey=key
	// +patchStrategy=merge
	Key string `json:"key" patchStrategy:"merge" patchMergeKey:"key" protobuf:"bytes,1,opt,name=key"`
	// operator represents a key's relationship to a set of values.
	// Valid operators are In, NotIn, Exists and DoesNotExist.
	Operator LabelSelectorOperator `json:"operator" protobuf:"bytes,2,opt,name=operator,casttype=LabelSelectorOperator"`
	// values is an array of string values. If the operator is In or NotIn,
	// the values array must be non-empty. If the operator is Exists or DoesNotExist,
	// the values array must be empty. This array is replaced during a strategic
	// merge patch.
	// +optional
	Values []string `json:"values,omitempty" protobuf:"bytes,3,rep,name=values"`
}

// A label selector operator is the set of operators that can be used in a selector requirement.
type LabelSelectorOperator string

const (
	LabelSelectorOpIn           LabelSelectorOperator = "In"
	LabelSelectorOpNotIn        LabelSelectorOperator = "NotIn"
	LabelSelectorOpExists       LabelSelectorOperator = "Exists"
	LabelSelectorOpDoesNotExist LabelSelectorOperator = "DoesNotExist"
)

// ManagedFieldsEntry is a workflow-id, a FieldSet and the group version of the resource
// that the fieldset applies to.
type ManagedFieldsEntry struct {
	// Manager is an identifier of the workflow managing these fields.
	Manager string `json:"manager,omitempty" protobuf:"bytes,1,opt,name=manager"`
	// Operation is the type of operation which lead to this ManagedFieldsEntry being created.
	// The only valid values for this field are 'Apply' and 'Update'.
	Operation ManagedFieldsOperationType `json:"operation,omitempty" protobuf:"bytes,2,opt,name=operation,casttype=ManagedFieldsOperationType"`
	// APIVersion defines the version of this resource that this field set
	// applies to. The format is "group/version" just like the top-level
	// APIVersion field. It is necessary to track the version of a field
	// set because it cannot be automatically converted.
	APIVersion string `json:"apiVersion,omitempty" protobuf:"bytes,3,opt,name=apiVersion"`
	// Time is timestamp of when these fields were set. It should always be empty if Operation is 'Apply'
	// +optional
	Time *Time `json:"time,omitempty" protobuf:"bytes,4,opt,name=time"`
	// Fields identifies a set of fields.
	// +optional
	Fields *Fields `json:"fields,omitempty" protobuf:"bytes,5,opt,name=fields,casttype=Fields"`
}

// ManagedFieldsOperationType is the type of operation which lead to a ManagedFieldsEntry being created.
type ManagedFieldsOperationType string

const (
	ManagedFieldsOperationApply  ManagedFieldsOperationType = "Apply"
	ManagedFieldsOperationUpdate ManagedFieldsOperationType = "Update"
)

// Fields stores a set of fields in a data structure like a Trie.
// To understand how this is used, see: https://github.com/kubernetes-sigs/structured-merge-diff
type Fields struct {
	// Map stores a set of fields in a data structure like a Trie.
	//
	// Each key is either a '.' representing the field itself, and will always map to an empty set,
	// or a string representing a sub-field or item. The string will follow one of these four formats:
	// 'f:<name>', where <name> is the name of a field in a struct, or key in a map
	// 'v:<value>', where <value> is the exact json formatted value of a list item
	// 'i:<index>', where <index> is position of a item in a list
	// 'k:<keys>', where <keys> is a map of  a list item's key fields to their unique values
	// If a key maps to an empty Fields value, the field that key represents is part of the set.
	//
	// The exact format is defined in k8s.io/apiserver/pkg/endpoints/handlers/fieldmanager/internal
	Map map[string]Fields `json:",inline" protobuf:"bytes,1,rep,name=map"`
}<|MERGE_RESOLUTION|>--- conflicted
+++ resolved
@@ -503,8 +503,6 @@
 	// result in an error response and no further processing of the
 	// request. Valid values are:
 	// - All: all dry run stages will be processed
-<<<<<<< HEAD
-=======
 	// +optional
 	DryRun []string `json:"dryRun,omitempty" protobuf:"bytes,1,rep,name=dryRun"`
 	// +k8s:deprecated=includeUninitialized,protobuf=2
@@ -522,7 +520,6 @@
 	// result in an error response and no further processing of the
 	// request. Valid values are:
 	// - All: all dry run stages will be processed
->>>>>>> 8c4f3a9d
 	// +optional
 	DryRun []string `json:"dryRun,omitempty" protobuf:"bytes,1,rep,name=dryRun"`
 
