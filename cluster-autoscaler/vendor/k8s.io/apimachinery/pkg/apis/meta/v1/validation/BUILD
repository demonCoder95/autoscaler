--- conflicted
+++ resolved
@@ -20,10 +20,7 @@
     importpath = "k8s.io/apimachinery/pkg/apis/meta/v1/validation",
     deps = [
         "//staging/src/k8s.io/apimachinery/pkg/apis/meta/v1:go_default_library",
-<<<<<<< HEAD
-=======
         "//staging/src/k8s.io/apimachinery/pkg/types:go_default_library",
->>>>>>> 8c4f3a9d
         "//staging/src/k8s.io/apimachinery/pkg/util/sets:go_default_library",
         "//staging/src/k8s.io/apimachinery/pkg/util/validation:go_default_library",
         "//staging/src/k8s.io/apimachinery/pkg/util/validation/field:go_default_library",
