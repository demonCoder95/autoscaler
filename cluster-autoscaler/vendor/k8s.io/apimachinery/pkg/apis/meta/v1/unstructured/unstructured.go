/*
Copyright 2015 The Kubernetes Authors.

Licensed under the Apache License, Version 2.0 (the "License");
you may not use this file except in compliance with the License.
You may obtain a copy of the License at

    http://www.apache.org/licenses/LICENSE-2.0

Unless required by applicable law or agreed to in writing, software
distributed under the License is distributed on an "AS IS" BASIS,
WITHOUT WARRANTIES OR CONDITIONS OF ANY KIND, either express or implied.
See the License for the specific language governing permissions and
limitations under the License.
*/

package unstructured

import (
	"bytes"
	"errors"
	"fmt"

	metav1 "k8s.io/apimachinery/pkg/apis/meta/v1"
	"k8s.io/apimachinery/pkg/runtime"
	"k8s.io/apimachinery/pkg/runtime/schema"
	"k8s.io/apimachinery/pkg/types"
	utilruntime "k8s.io/apimachinery/pkg/util/runtime"
)

// Unstructured allows objects that do not have Golang structs registered to be manipulated
// generically. This can be used to deal with the API objects from a plug-in. Unstructured
// objects still have functioning TypeMeta features-- kind, version, etc.
//
// WARNING: This object has accessors for the v1 standard metadata. You *MUST NOT* use this
// type if you are dealing with objects that are not in the server meta v1 schema.
//
// TODO: make the serialization part of this type distinct from the field accessors.
// +k8s:deepcopy-gen:interfaces=k8s.io/apimachinery/pkg/runtime.Object
// +k8s:deepcopy-gen=true
type Unstructured struct {
	// Object is a JSON compatible map with string, float, int, bool, []interface{}, or
	// map[string]interface{}
	// children.
	Object map[string]interface{}
}

var _ metav1.Object = &Unstructured{}
var _ runtime.Unstructured = &Unstructured{}

func (obj *Unstructured) GetObjectKind() schema.ObjectKind { return obj }

func (obj *Unstructured) IsList() bool {
	field, ok := obj.Object["items"]
	if !ok {
		return false
	}
	_, ok = field.([]interface{})
	return ok
}
func (obj *Unstructured) ToList() (*UnstructuredList, error) {
	if !obj.IsList() {
		// return an empty list back
		return &UnstructuredList{Object: obj.Object}, nil
	}

	ret := &UnstructuredList{}
	ret.Object = obj.Object

	err := obj.EachListItem(func(item runtime.Object) error {
		castItem := item.(*Unstructured)
		ret.Items = append(ret.Items, *castItem)
		return nil
	})
	if err != nil {
		return nil, err
	}

	return ret, nil
}

func (obj *Unstructured) EachListItem(fn func(runtime.Object) error) error {
	field, ok := obj.Object["items"]
	if !ok {
		return errors.New("content is not a list")
	}
	items, ok := field.([]interface{})
	if !ok {
		return fmt.Errorf("content is not a list: %T", field)
	}
	for _, item := range items {
		child, ok := item.(map[string]interface{})
		if !ok {
			return fmt.Errorf("items member is not an object: %T", child)
		}
		if err := fn(&Unstructured{Object: child}); err != nil {
			return err
		}
	}
	return nil
}

func (obj *Unstructured) UnstructuredContent() map[string]interface{} {
	if obj.Object == nil {
		return make(map[string]interface{})
	}
	return obj.Object
}

func (obj *Unstructured) SetUnstructuredContent(content map[string]interface{}) {
	obj.Object = content
}

// MarshalJSON ensures that the unstructured object produces proper
// JSON when passed to Go's standard JSON library.
func (u *Unstructured) MarshalJSON() ([]byte, error) {
	var buf bytes.Buffer
	err := UnstructuredJSONScheme.Encode(u, &buf)
	return buf.Bytes(), err
}

// UnmarshalJSON ensures that the unstructured object properly decodes
// JSON when passed to Go's standard JSON library.
func (u *Unstructured) UnmarshalJSON(b []byte) error {
	_, _, err := UnstructuredJSONScheme.Decode(b, nil, u)
	return err
}

func (in *Unstructured) DeepCopy() *Unstructured {
	if in == nil {
		return nil
	}
	out := new(Unstructured)
	*out = *in
	out.Object = runtime.DeepCopyJSON(in.Object)
	return out
}

func (u *Unstructured) setNestedField(value interface{}, fields ...string) {
	if u.Object == nil {
		u.Object = make(map[string]interface{})
	}
	SetNestedField(u.Object, value, fields...)
}

func (u *Unstructured) setNestedStringSlice(value []string, fields ...string) {
	if u.Object == nil {
		u.Object = make(map[string]interface{})
	}
	SetNestedStringSlice(u.Object, value, fields...)
}

func (u *Unstructured) setNestedSlice(value []interface{}, fields ...string) {
	if u.Object == nil {
		u.Object = make(map[string]interface{})
	}
	SetNestedSlice(u.Object, value, fields...)
}

func (u *Unstructured) setNestedMap(value map[string]string, fields ...string) {
	if u.Object == nil {
		u.Object = make(map[string]interface{})
	}
	SetNestedStringMap(u.Object, value, fields...)
}

func (u *Unstructured) GetOwnerReferences() []metav1.OwnerReference {
	field, found, err := NestedFieldNoCopy(u.Object, "metadata", "ownerReferences")
	if !found || err != nil {
		return nil
	}
	original, ok := field.([]interface{})
	if !ok {
		return nil
	}
	ret := make([]metav1.OwnerReference, 0, len(original))
	for _, obj := range original {
		o, ok := obj.(map[string]interface{})
		if !ok {
			// expected map[string]interface{}, got something else
			return nil
		}
		ret = append(ret, extractOwnerReference(o))
	}
	return ret
}

func (u *Unstructured) SetOwnerReferences(references []metav1.OwnerReference) {
	if references == nil {
		RemoveNestedField(u.Object, "metadata", "ownerReferences")
		return
	}

	newReferences := make([]interface{}, 0, len(references))
	for _, reference := range references {
		out, err := runtime.DefaultUnstructuredConverter.ToUnstructured(&reference)
		if err != nil {
			utilruntime.HandleError(fmt.Errorf("unable to convert Owner Reference: %v", err))
			continue
		}
		newReferences = append(newReferences, out)
	}
	u.setNestedField(newReferences, "metadata", "ownerReferences")
}

func (u *Unstructured) GetAPIVersion() string {
	return getNestedString(u.Object, "apiVersion")
}

func (u *Unstructured) SetAPIVersion(version string) {
	u.setNestedField(version, "apiVersion")
}

func (u *Unstructured) GetKind() string {
	return getNestedString(u.Object, "kind")
}

func (u *Unstructured) SetKind(kind string) {
	u.setNestedField(kind, "kind")
}

func (u *Unstructured) GetNamespace() string {
	return getNestedString(u.Object, "metadata", "namespace")
}

func (u *Unstructured) SetNamespace(namespace string) {
	if len(namespace) == 0 {
		RemoveNestedField(u.Object, "metadata", "namespace")
		return
	}
	u.setNestedField(namespace, "metadata", "namespace")
}

func (u *Unstructured) GetName() string {
	return getNestedString(u.Object, "metadata", "name")
}

func (u *Unstructured) SetName(name string) {
	if len(name) == 0 {
		RemoveNestedField(u.Object, "metadata", "name")
		return
	}
	u.setNestedField(name, "metadata", "name")
}

func (u *Unstructured) GetGenerateName() string {
	return getNestedString(u.Object, "metadata", "generateName")
}

func (u *Unstructured) SetGenerateName(generateName string) {
	if len(generateName) == 0 {
		RemoveNestedField(u.Object, "metadata", "generateName")
		return
	}
	u.setNestedField(generateName, "metadata", "generateName")
}

func (u *Unstructured) GetUID() types.UID {
	return types.UID(getNestedString(u.Object, "metadata", "uid"))
}

func (u *Unstructured) SetUID(uid types.UID) {
	if len(string(uid)) == 0 {
		RemoveNestedField(u.Object, "metadata", "uid")
		return
	}
	u.setNestedField(string(uid), "metadata", "uid")
}

func (u *Unstructured) GetResourceVersion() string {
	return getNestedString(u.Object, "metadata", "resourceVersion")
}

func (u *Unstructured) SetResourceVersion(resourceVersion string) {
	if len(resourceVersion) == 0 {
		RemoveNestedField(u.Object, "metadata", "resourceVersion")
		return
	}
	u.setNestedField(resourceVersion, "metadata", "resourceVersion")
}

func (u *Unstructured) GetGeneration() int64 {
	val, found, err := NestedInt64(u.Object, "metadata", "generation")
	if !found || err != nil {
		return 0
	}
	return val
}

func (u *Unstructured) SetGeneration(generation int64) {
	if generation == 0 {
		RemoveNestedField(u.Object, "metadata", "generation")
		return
	}
	u.setNestedField(generation, "metadata", "generation")
}

func (u *Unstructured) GetSelfLink() string {
	return getNestedString(u.Object, "metadata", "selfLink")
}

func (u *Unstructured) SetSelfLink(selfLink string) {
	if len(selfLink) == 0 {
		RemoveNestedField(u.Object, "metadata", "selfLink")
		return
	}
	u.setNestedField(selfLink, "metadata", "selfLink")
}

func (u *Unstructured) GetContinue() string {
	return getNestedString(u.Object, "metadata", "continue")
}

func (u *Unstructured) SetContinue(c string) {
	if len(c) == 0 {
		RemoveNestedField(u.Object, "metadata", "continue")
		return
	}
	u.setNestedField(c, "metadata", "continue")
}

func (u *Unstructured) GetCreationTimestamp() metav1.Time {
	var timestamp metav1.Time
	timestamp.UnmarshalQueryParameter(getNestedString(u.Object, "metadata", "creationTimestamp"))
	return timestamp
}

func (u *Unstructured) SetCreationTimestamp(timestamp metav1.Time) {
	ts, _ := timestamp.MarshalQueryParameter()
	if len(ts) == 0 || timestamp.Time.IsZero() {
		RemoveNestedField(u.Object, "metadata", "creationTimestamp")
		return
	}
	u.setNestedField(ts, "metadata", "creationTimestamp")
}

func (u *Unstructured) GetDeletionTimestamp() *metav1.Time {
	var timestamp metav1.Time
	timestamp.UnmarshalQueryParameter(getNestedString(u.Object, "metadata", "deletionTimestamp"))
	if timestamp.IsZero() {
		return nil
	}
	return &timestamp
}

func (u *Unstructured) SetDeletionTimestamp(timestamp *metav1.Time) {
	if timestamp == nil {
		RemoveNestedField(u.Object, "metadata", "deletionTimestamp")
		return
	}
	ts, _ := timestamp.MarshalQueryParameter()
	u.setNestedField(ts, "metadata", "deletionTimestamp")
}

func (u *Unstructured) GetDeletionGracePeriodSeconds() *int64 {
	val, found, err := NestedInt64(u.Object, "metadata", "deletionGracePeriodSeconds")
	if !found || err != nil {
		return nil
	}
	return &val
}

func (u *Unstructured) SetDeletionGracePeriodSeconds(deletionGracePeriodSeconds *int64) {
	if deletionGracePeriodSeconds == nil {
		RemoveNestedField(u.Object, "metadata", "deletionGracePeriodSeconds")
		return
	}
	u.setNestedField(*deletionGracePeriodSeconds, "metadata", "deletionGracePeriodSeconds")
}

func (u *Unstructured) GetLabels() map[string]string {
	m, _, _ := NestedStringMap(u.Object, "metadata", "labels")
	return m
}

func (u *Unstructured) SetLabels(labels map[string]string) {
	if labels == nil {
		RemoveNestedField(u.Object, "metadata", "labels")
		return
	}
	u.setNestedMap(labels, "metadata", "labels")
}

func (u *Unstructured) GetAnnotations() map[string]string {
	m, _, _ := NestedStringMap(u.Object, "metadata", "annotations")
	return m
}

func (u *Unstructured) SetAnnotations(annotations map[string]string) {
	if annotations == nil {
		RemoveNestedField(u.Object, "metadata", "annotations")
		return
	}
	u.setNestedMap(annotations, "metadata", "annotations")
}

func (u *Unstructured) SetGroupVersionKind(gvk schema.GroupVersionKind) {
	u.SetAPIVersion(gvk.GroupVersion().String())
	u.SetKind(gvk.Kind)
}

func (u *Unstructured) GroupVersionKind() schema.GroupVersionKind {
	gv, err := schema.ParseGroupVersion(u.GetAPIVersion())
	if err != nil {
		return schema.GroupVersionKind{}
	}
	gvk := gv.WithKind(u.GetKind())
	return gvk
}

func (u *Unstructured) GetInitializers() *metav1.Initializers {
	m, found, err := nestedMapNoCopy(u.Object, "metadata", "initializers")
	if !found || err != nil {
		return nil
	}
	out := &metav1.Initializers{}
	if err := runtime.DefaultUnstructuredConverter.FromUnstructured(m, out); err != nil {
		utilruntime.HandleError(fmt.Errorf("unable to retrieve initializers for object: %v", err))
		return nil
	}
	return out
}

func (u *Unstructured) SetInitializers(initializers *metav1.Initializers) {
	if initializers == nil {
		RemoveNestedField(u.Object, "metadata", "initializers")
		return
	}
	out, err := runtime.DefaultUnstructuredConverter.ToUnstructured(initializers)
	if err != nil {
		utilruntime.HandleError(fmt.Errorf("unable to retrieve initializers for object: %v", err))
	}
	u.setNestedField(out, "metadata", "initializers")
}

func (u *Unstructured) GetFinalizers() []string {
	val, _, _ := NestedStringSlice(u.Object, "metadata", "finalizers")
	return val
}

func (u *Unstructured) SetFinalizers(finalizers []string) {
	if finalizers == nil {
		RemoveNestedField(u.Object, "metadata", "finalizers")
		return
	}
<<<<<<< HEAD
	u.setNestedSlice(finalizers, "metadata", "finalizers")
=======
	u.setNestedStringSlice(finalizers, "metadata", "finalizers")
>>>>>>> 8c4f3a9d
}

func (u *Unstructured) GetClusterName() string {
	return getNestedString(u.Object, "metadata", "clusterName")
}

func (u *Unstructured) SetClusterName(clusterName string) {
	if len(clusterName) == 0 {
		RemoveNestedField(u.Object, "metadata", "clusterName")
		return
	}
	u.setNestedField(clusterName, "metadata", "clusterName")
}

func (u *Unstructured) GetManagedFields() []metav1.ManagedFieldsEntry {
	items, found, err := NestedSlice(u.Object, "metadata", "managedFields")
	if !found || err != nil {
		return nil
	}
	managedFields := []metav1.ManagedFieldsEntry{}
	for _, item := range items {
		m, ok := item.(map[string]interface{})
		if !ok {
			utilruntime.HandleError(fmt.Errorf("unable to retrieve managedFields for object, item %v is not a map", item))
			return nil
		}
		out := metav1.ManagedFieldsEntry{}
		if err := runtime.DefaultUnstructuredConverter.FromUnstructured(m, &out); err != nil {
			utilruntime.HandleError(fmt.Errorf("unable to retrieve managedFields for object: %v", err))
			return nil
		}
		managedFields = append(managedFields, out)
	}
	return managedFields
}

func (u *Unstructured) SetManagedFields(managedFields []metav1.ManagedFieldsEntry) {
	if managedFields == nil {
		RemoveNestedField(u.Object, "metadata", "managedFields")
		return
	}
	items := []interface{}{}
	for _, managedFieldsEntry := range managedFields {
		out, err := runtime.DefaultUnstructuredConverter.ToUnstructured(&managedFieldsEntry)
		if err != nil {
			utilruntime.HandleError(fmt.Errorf("unable to set managedFields for object: %v", err))
			return
		}
		items = append(items, out)
	}
	u.setNestedSlice(items, "metadata", "managedFields")
}<|MERGE_RESOLUTION|>--- conflicted
+++ resolved
@@ -443,11 +443,7 @@
 		RemoveNestedField(u.Object, "metadata", "finalizers")
 		return
 	}
-<<<<<<< HEAD
-	u.setNestedSlice(finalizers, "metadata", "finalizers")
-=======
 	u.setNestedStringSlice(finalizers, "metadata", "finalizers")
->>>>>>> 8c4f3a9d
 }
 
 func (u *Unstructured) GetClusterName() string {
