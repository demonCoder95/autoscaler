package network

// Copyright (c) Microsoft and contributors.  All rights reserved.
//
// Licensed under the Apache License, Version 2.0 (the "License");
// you may not use this file except in compliance with the License.
// You may obtain a copy of the License at
// http://www.apache.org/licenses/LICENSE-2.0
//
// Unless required by applicable law or agreed to in writing, software
// distributed under the License is distributed on an "AS IS" BASIS,
// WITHOUT WARRANTIES OR CONDITIONS OF ANY KIND, either express or implied.
//
// See the License for the specific language governing permissions and
// limitations under the License.
//
// Code generated by Microsoft (R) AutoRest Code Generator.
// Changes may cause incorrect behavior and will be lost if the code is regenerated.

import (
	"context"
	"github.com/Azure/go-autorest/autorest"
	"github.com/Azure/go-autorest/autorest/azure"
	"github.com/Azure/go-autorest/autorest/validation"
	"net/http"
)

// VirtualNetworkGatewayConnectionsClient is the network Client
type VirtualNetworkGatewayConnectionsClient struct {
	BaseClient
}

// NewVirtualNetworkGatewayConnectionsClient creates an instance of the VirtualNetworkGatewayConnectionsClient client.
func NewVirtualNetworkGatewayConnectionsClient(subscriptionID string) VirtualNetworkGatewayConnectionsClient {
	return NewVirtualNetworkGatewayConnectionsClientWithBaseURI(DefaultBaseURI, subscriptionID)
}

// NewVirtualNetworkGatewayConnectionsClientWithBaseURI creates an instance of the
// VirtualNetworkGatewayConnectionsClient client.
func NewVirtualNetworkGatewayConnectionsClientWithBaseURI(baseURI string, subscriptionID string) VirtualNetworkGatewayConnectionsClient {
	return VirtualNetworkGatewayConnectionsClient{NewWithBaseURI(baseURI, subscriptionID)}
}

// CreateOrUpdate creates or updates a virtual network gateway connection in the specified resource group.
// Parameters:
// resourceGroupName - the name of the resource group.
// virtualNetworkGatewayConnectionName - the name of the virtual network gateway connection.
// parameters - parameters supplied to the create or update virtual network gateway connection operation.
func (client VirtualNetworkGatewayConnectionsClient) CreateOrUpdate(ctx context.Context, resourceGroupName string, virtualNetworkGatewayConnectionName string, parameters VirtualNetworkGatewayConnection) (result VirtualNetworkGatewayConnectionsCreateOrUpdateFuture, err error) {
	if err := validation.Validate([]validation.Validation{
		{TargetValue: parameters,
			Constraints: []validation.Constraint{{Target: "parameters.VirtualNetworkGatewayConnectionPropertiesFormat", Name: validation.Null, Rule: true,
				Chain: []validation.Constraint{{Target: "parameters.VirtualNetworkGatewayConnectionPropertiesFormat.VirtualNetworkGateway1", Name: validation.Null, Rule: true,
					Chain: []validation.Constraint{{Target: "parameters.VirtualNetworkGatewayConnectionPropertiesFormat.VirtualNetworkGateway1.VirtualNetworkGatewayPropertiesFormat", Name: validation.Null, Rule: true, Chain: nil}}},
					{Target: "parameters.VirtualNetworkGatewayConnectionPropertiesFormat.VirtualNetworkGateway2", Name: validation.Null, Rule: false,
						Chain: []validation.Constraint{{Target: "parameters.VirtualNetworkGatewayConnectionPropertiesFormat.VirtualNetworkGateway2.VirtualNetworkGatewayPropertiesFormat", Name: validation.Null, Rule: true, Chain: nil}}},
					{Target: "parameters.VirtualNetworkGatewayConnectionPropertiesFormat.LocalNetworkGateway2", Name: validation.Null, Rule: false,
						Chain: []validation.Constraint{{Target: "parameters.VirtualNetworkGatewayConnectionPropertiesFormat.LocalNetworkGateway2.LocalNetworkGatewayPropertiesFormat", Name: validation.Null, Rule: true, Chain: nil}}},
				}}}}}); err != nil {
		return result, validation.NewError("network.VirtualNetworkGatewayConnectionsClient", "CreateOrUpdate", err.Error())
	}

	req, err := client.CreateOrUpdatePreparer(ctx, resourceGroupName, virtualNetworkGatewayConnectionName, parameters)
	if err != nil {
		err = autorest.NewErrorWithError(err, "network.VirtualNetworkGatewayConnectionsClient", "CreateOrUpdate", nil, "Failure preparing request")
		return
	}

	result, err = client.CreateOrUpdateSender(req)
	if err != nil {
		err = autorest.NewErrorWithError(err, "network.VirtualNetworkGatewayConnectionsClient", "CreateOrUpdate", result.Response(), "Failure sending request")
		return
	}

	return
}

// CreateOrUpdatePreparer prepares the CreateOrUpdate request.
func (client VirtualNetworkGatewayConnectionsClient) CreateOrUpdatePreparer(ctx context.Context, resourceGroupName string, virtualNetworkGatewayConnectionName string, parameters VirtualNetworkGatewayConnection) (*http.Request, error) {
	pathParameters := map[string]interface{}{
		"resourceGroupName":                   autorest.Encode("path", resourceGroupName),
		"subscriptionId":                      autorest.Encode("path", client.SubscriptionID),
		"virtualNetworkGatewayConnectionName": autorest.Encode("path", virtualNetworkGatewayConnectionName),
	}

	const APIVersion = "2017-09-01"
	queryParameters := map[string]interface{}{
		"api-version": APIVersion,
	}

	preparer := autorest.CreatePreparer(
		autorest.AsContentType("application/json; charset=utf-8"),
		autorest.AsPut(),
		autorest.WithBaseURL(client.BaseURI),
		autorest.WithPathParameters("/subscriptions/{subscriptionId}/resourceGroups/{resourceGroupName}/providers/Microsoft.Network/connections/{virtualNetworkGatewayConnectionName}", pathParameters),
		autorest.WithJSON(parameters),
		autorest.WithQueryParameters(queryParameters))
	return preparer.Prepare((&http.Request{}).WithContext(ctx))
}

// CreateOrUpdateSender sends the CreateOrUpdate request. The method will close the
// http.Response Body if it receives an error.
func (client VirtualNetworkGatewayConnectionsClient) CreateOrUpdateSender(req *http.Request) (future VirtualNetworkGatewayConnectionsCreateOrUpdateFuture, err error) {
	var resp *http.Response
	resp, err = autorest.SendWithSender(client, req,
		azure.DoRetryWithRegistration(client.Client))
	if err != nil {
		return
	}
<<<<<<< HEAD
	err = autorest.Respond(resp, azure.WithErrorUnlessStatusCode(http.StatusOK, http.StatusCreated))
	if err != nil {
		return
	}
=======
>>>>>>> 8c4f3a9d
	future.Future, err = azure.NewFutureFromResponse(resp)
	return
}

// CreateOrUpdateResponder handles the response to the CreateOrUpdate request. The method always
// closes the http.Response Body.
func (client VirtualNetworkGatewayConnectionsClient) CreateOrUpdateResponder(resp *http.Response) (result VirtualNetworkGatewayConnection, err error) {
	err = autorest.Respond(
		resp,
		client.ByInspecting(),
		azure.WithErrorUnlessStatusCode(http.StatusOK, http.StatusCreated),
		autorest.ByUnmarshallingJSON(&result),
		autorest.ByClosing())
	result.Response = autorest.Response{Response: resp}
	return
}

// Delete deletes the specified virtual network Gateway connection.
// Parameters:
// resourceGroupName - the name of the resource group.
// virtualNetworkGatewayConnectionName - the name of the virtual network gateway connection.
func (client VirtualNetworkGatewayConnectionsClient) Delete(ctx context.Context, resourceGroupName string, virtualNetworkGatewayConnectionName string) (result VirtualNetworkGatewayConnectionsDeleteFuture, err error) {
	req, err := client.DeletePreparer(ctx, resourceGroupName, virtualNetworkGatewayConnectionName)
	if err != nil {
		err = autorest.NewErrorWithError(err, "network.VirtualNetworkGatewayConnectionsClient", "Delete", nil, "Failure preparing request")
		return
	}

	result, err = client.DeleteSender(req)
	if err != nil {
		err = autorest.NewErrorWithError(err, "network.VirtualNetworkGatewayConnectionsClient", "Delete", result.Response(), "Failure sending request")
		return
	}

	return
}

// DeletePreparer prepares the Delete request.
func (client VirtualNetworkGatewayConnectionsClient) DeletePreparer(ctx context.Context, resourceGroupName string, virtualNetworkGatewayConnectionName string) (*http.Request, error) {
	pathParameters := map[string]interface{}{
		"resourceGroupName":                   autorest.Encode("path", resourceGroupName),
		"subscriptionId":                      autorest.Encode("path", client.SubscriptionID),
		"virtualNetworkGatewayConnectionName": autorest.Encode("path", virtualNetworkGatewayConnectionName),
	}

	const APIVersion = "2017-09-01"
	queryParameters := map[string]interface{}{
		"api-version": APIVersion,
	}

	preparer := autorest.CreatePreparer(
		autorest.AsDelete(),
		autorest.WithBaseURL(client.BaseURI),
		autorest.WithPathParameters("/subscriptions/{subscriptionId}/resourceGroups/{resourceGroupName}/providers/Microsoft.Network/connections/{virtualNetworkGatewayConnectionName}", pathParameters),
		autorest.WithQueryParameters(queryParameters))
	return preparer.Prepare((&http.Request{}).WithContext(ctx))
}

// DeleteSender sends the Delete request. The method will close the
// http.Response Body if it receives an error.
func (client VirtualNetworkGatewayConnectionsClient) DeleteSender(req *http.Request) (future VirtualNetworkGatewayConnectionsDeleteFuture, err error) {
	var resp *http.Response
	resp, err = autorest.SendWithSender(client, req,
		azure.DoRetryWithRegistration(client.Client))
	if err != nil {
		return
	}
<<<<<<< HEAD
	err = autorest.Respond(resp, azure.WithErrorUnlessStatusCode(http.StatusOK, http.StatusAccepted, http.StatusNoContent))
	if err != nil {
		return
	}
=======
>>>>>>> 8c4f3a9d
	future.Future, err = azure.NewFutureFromResponse(resp)
	return
}

// DeleteResponder handles the response to the Delete request. The method always
// closes the http.Response Body.
func (client VirtualNetworkGatewayConnectionsClient) DeleteResponder(resp *http.Response) (result autorest.Response, err error) {
	err = autorest.Respond(
		resp,
		client.ByInspecting(),
		azure.WithErrorUnlessStatusCode(http.StatusOK, http.StatusAccepted, http.StatusNoContent),
		autorest.ByClosing())
	result.Response = resp
	return
}

// Get gets the specified virtual network gateway connection by resource group.
// Parameters:
// resourceGroupName - the name of the resource group.
// virtualNetworkGatewayConnectionName - the name of the virtual network gateway connection.
func (client VirtualNetworkGatewayConnectionsClient) Get(ctx context.Context, resourceGroupName string, virtualNetworkGatewayConnectionName string) (result VirtualNetworkGatewayConnection, err error) {
	req, err := client.GetPreparer(ctx, resourceGroupName, virtualNetworkGatewayConnectionName)
	if err != nil {
		err = autorest.NewErrorWithError(err, "network.VirtualNetworkGatewayConnectionsClient", "Get", nil, "Failure preparing request")
		return
	}

	resp, err := client.GetSender(req)
	if err != nil {
		result.Response = autorest.Response{Response: resp}
		err = autorest.NewErrorWithError(err, "network.VirtualNetworkGatewayConnectionsClient", "Get", resp, "Failure sending request")
		return
	}

	result, err = client.GetResponder(resp)
	if err != nil {
		err = autorest.NewErrorWithError(err, "network.VirtualNetworkGatewayConnectionsClient", "Get", resp, "Failure responding to request")
	}

	return
}

// GetPreparer prepares the Get request.
func (client VirtualNetworkGatewayConnectionsClient) GetPreparer(ctx context.Context, resourceGroupName string, virtualNetworkGatewayConnectionName string) (*http.Request, error) {
	pathParameters := map[string]interface{}{
		"resourceGroupName":                   autorest.Encode("path", resourceGroupName),
		"subscriptionId":                      autorest.Encode("path", client.SubscriptionID),
		"virtualNetworkGatewayConnectionName": autorest.Encode("path", virtualNetworkGatewayConnectionName),
	}

	const APIVersion = "2017-09-01"
	queryParameters := map[string]interface{}{
		"api-version": APIVersion,
	}

	preparer := autorest.CreatePreparer(
		autorest.AsGet(),
		autorest.WithBaseURL(client.BaseURI),
		autorest.WithPathParameters("/subscriptions/{subscriptionId}/resourceGroups/{resourceGroupName}/providers/Microsoft.Network/connections/{virtualNetworkGatewayConnectionName}", pathParameters),
		autorest.WithQueryParameters(queryParameters))
	return preparer.Prepare((&http.Request{}).WithContext(ctx))
}

// GetSender sends the Get request. The method will close the
// http.Response Body if it receives an error.
func (client VirtualNetworkGatewayConnectionsClient) GetSender(req *http.Request) (*http.Response, error) {
	return autorest.SendWithSender(client, req,
		azure.DoRetryWithRegistration(client.Client))
}

// GetResponder handles the response to the Get request. The method always
// closes the http.Response Body.
func (client VirtualNetworkGatewayConnectionsClient) GetResponder(resp *http.Response) (result VirtualNetworkGatewayConnection, err error) {
	err = autorest.Respond(
		resp,
		client.ByInspecting(),
		azure.WithErrorUnlessStatusCode(http.StatusOK),
		autorest.ByUnmarshallingJSON(&result),
		autorest.ByClosing())
	result.Response = autorest.Response{Response: resp}
	return
}

// GetSharedKey the Get VirtualNetworkGatewayConnectionSharedKey operation retrieves information about the specified
// virtual network gateway connection shared key through Network resource provider.
// Parameters:
// resourceGroupName - the name of the resource group.
// virtualNetworkGatewayConnectionName - the virtual network gateway connection shared key name.
func (client VirtualNetworkGatewayConnectionsClient) GetSharedKey(ctx context.Context, resourceGroupName string, virtualNetworkGatewayConnectionName string) (result ConnectionSharedKey, err error) {
	req, err := client.GetSharedKeyPreparer(ctx, resourceGroupName, virtualNetworkGatewayConnectionName)
	if err != nil {
		err = autorest.NewErrorWithError(err, "network.VirtualNetworkGatewayConnectionsClient", "GetSharedKey", nil, "Failure preparing request")
		return
	}

	resp, err := client.GetSharedKeySender(req)
	if err != nil {
		result.Response = autorest.Response{Response: resp}
		err = autorest.NewErrorWithError(err, "network.VirtualNetworkGatewayConnectionsClient", "GetSharedKey", resp, "Failure sending request")
		return
	}

	result, err = client.GetSharedKeyResponder(resp)
	if err != nil {
		err = autorest.NewErrorWithError(err, "network.VirtualNetworkGatewayConnectionsClient", "GetSharedKey", resp, "Failure responding to request")
	}

	return
}

// GetSharedKeyPreparer prepares the GetSharedKey request.
func (client VirtualNetworkGatewayConnectionsClient) GetSharedKeyPreparer(ctx context.Context, resourceGroupName string, virtualNetworkGatewayConnectionName string) (*http.Request, error) {
	pathParameters := map[string]interface{}{
		"resourceGroupName":                   autorest.Encode("path", resourceGroupName),
		"subscriptionId":                      autorest.Encode("path", client.SubscriptionID),
		"virtualNetworkGatewayConnectionName": autorest.Encode("path", virtualNetworkGatewayConnectionName),
	}

	const APIVersion = "2017-09-01"
	queryParameters := map[string]interface{}{
		"api-version": APIVersion,
	}

	preparer := autorest.CreatePreparer(
		autorest.AsGet(),
		autorest.WithBaseURL(client.BaseURI),
		autorest.WithPathParameters("/subscriptions/{subscriptionId}/resourceGroups/{resourceGroupName}/providers/Microsoft.Network/connections/{virtualNetworkGatewayConnectionName}/sharedkey", pathParameters),
		autorest.WithQueryParameters(queryParameters))
	return preparer.Prepare((&http.Request{}).WithContext(ctx))
}

// GetSharedKeySender sends the GetSharedKey request. The method will close the
// http.Response Body if it receives an error.
func (client VirtualNetworkGatewayConnectionsClient) GetSharedKeySender(req *http.Request) (*http.Response, error) {
	return autorest.SendWithSender(client, req,
		azure.DoRetryWithRegistration(client.Client))
}

// GetSharedKeyResponder handles the response to the GetSharedKey request. The method always
// closes the http.Response Body.
func (client VirtualNetworkGatewayConnectionsClient) GetSharedKeyResponder(resp *http.Response) (result ConnectionSharedKey, err error) {
	err = autorest.Respond(
		resp,
		client.ByInspecting(),
		azure.WithErrorUnlessStatusCode(http.StatusOK),
		autorest.ByUnmarshallingJSON(&result),
		autorest.ByClosing())
	result.Response = autorest.Response{Response: resp}
	return
}

// List the List VirtualNetworkGatewayConnections operation retrieves all the virtual network gateways connections
// created.
// Parameters:
// resourceGroupName - the name of the resource group.
func (client VirtualNetworkGatewayConnectionsClient) List(ctx context.Context, resourceGroupName string) (result VirtualNetworkGatewayConnectionListResultPage, err error) {
	result.fn = client.listNextResults
	req, err := client.ListPreparer(ctx, resourceGroupName)
	if err != nil {
		err = autorest.NewErrorWithError(err, "network.VirtualNetworkGatewayConnectionsClient", "List", nil, "Failure preparing request")
		return
	}

	resp, err := client.ListSender(req)
	if err != nil {
		result.vngclr.Response = autorest.Response{Response: resp}
		err = autorest.NewErrorWithError(err, "network.VirtualNetworkGatewayConnectionsClient", "List", resp, "Failure sending request")
		return
	}

	result.vngclr, err = client.ListResponder(resp)
	if err != nil {
		err = autorest.NewErrorWithError(err, "network.VirtualNetworkGatewayConnectionsClient", "List", resp, "Failure responding to request")
	}

	return
}

// ListPreparer prepares the List request.
func (client VirtualNetworkGatewayConnectionsClient) ListPreparer(ctx context.Context, resourceGroupName string) (*http.Request, error) {
	pathParameters := map[string]interface{}{
		"resourceGroupName": autorest.Encode("path", resourceGroupName),
		"subscriptionId":    autorest.Encode("path", client.SubscriptionID),
	}

	const APIVersion = "2017-09-01"
	queryParameters := map[string]interface{}{
		"api-version": APIVersion,
	}

	preparer := autorest.CreatePreparer(
		autorest.AsGet(),
		autorest.WithBaseURL(client.BaseURI),
		autorest.WithPathParameters("/subscriptions/{subscriptionId}/resourceGroups/{resourceGroupName}/providers/Microsoft.Network/connections", pathParameters),
		autorest.WithQueryParameters(queryParameters))
	return preparer.Prepare((&http.Request{}).WithContext(ctx))
}

// ListSender sends the List request. The method will close the
// http.Response Body if it receives an error.
func (client VirtualNetworkGatewayConnectionsClient) ListSender(req *http.Request) (*http.Response, error) {
	return autorest.SendWithSender(client, req,
		azure.DoRetryWithRegistration(client.Client))
}

// ListResponder handles the response to the List request. The method always
// closes the http.Response Body.
func (client VirtualNetworkGatewayConnectionsClient) ListResponder(resp *http.Response) (result VirtualNetworkGatewayConnectionListResult, err error) {
	err = autorest.Respond(
		resp,
		client.ByInspecting(),
		azure.WithErrorUnlessStatusCode(http.StatusOK),
		autorest.ByUnmarshallingJSON(&result),
		autorest.ByClosing())
	result.Response = autorest.Response{Response: resp}
	return
}

// listNextResults retrieves the next set of results, if any.
func (client VirtualNetworkGatewayConnectionsClient) listNextResults(lastResults VirtualNetworkGatewayConnectionListResult) (result VirtualNetworkGatewayConnectionListResult, err error) {
	req, err := lastResults.virtualNetworkGatewayConnectionListResultPreparer()
	if err != nil {
		return result, autorest.NewErrorWithError(err, "network.VirtualNetworkGatewayConnectionsClient", "listNextResults", nil, "Failure preparing next results request")
	}
	if req == nil {
		return
	}
	resp, err := client.ListSender(req)
	if err != nil {
		result.Response = autorest.Response{Response: resp}
		return result, autorest.NewErrorWithError(err, "network.VirtualNetworkGatewayConnectionsClient", "listNextResults", resp, "Failure sending next results request")
	}
	result, err = client.ListResponder(resp)
	if err != nil {
		err = autorest.NewErrorWithError(err, "network.VirtualNetworkGatewayConnectionsClient", "listNextResults", resp, "Failure responding to next results request")
	}
	return
}

// ListComplete enumerates all values, automatically crossing page boundaries as required.
func (client VirtualNetworkGatewayConnectionsClient) ListComplete(ctx context.Context, resourceGroupName string) (result VirtualNetworkGatewayConnectionListResultIterator, err error) {
	result.page, err = client.List(ctx, resourceGroupName)
	return
}

// ResetSharedKey the VirtualNetworkGatewayConnectionResetSharedKey operation resets the virtual network gateway
// connection shared key for passed virtual network gateway connection in the specified resource group through Network
// resource provider.
// Parameters:
// resourceGroupName - the name of the resource group.
// virtualNetworkGatewayConnectionName - the virtual network gateway connection reset shared key Name.
// parameters - parameters supplied to the begin reset virtual network gateway connection shared key operation
// through network resource provider.
func (client VirtualNetworkGatewayConnectionsClient) ResetSharedKey(ctx context.Context, resourceGroupName string, virtualNetworkGatewayConnectionName string, parameters ConnectionResetSharedKey) (result VirtualNetworkGatewayConnectionsResetSharedKeyFuture, err error) {
	if err := validation.Validate([]validation.Validation{
		{TargetValue: parameters,
			Constraints: []validation.Constraint{{Target: "parameters.KeyLength", Name: validation.Null, Rule: true,
				Chain: []validation.Constraint{{Target: "parameters.KeyLength", Name: validation.InclusiveMaximum, Rule: int64(128), Chain: nil},
					{Target: "parameters.KeyLength", Name: validation.InclusiveMinimum, Rule: 1, Chain: nil},
				}}}}}); err != nil {
		return result, validation.NewError("network.VirtualNetworkGatewayConnectionsClient", "ResetSharedKey", err.Error())
	}

	req, err := client.ResetSharedKeyPreparer(ctx, resourceGroupName, virtualNetworkGatewayConnectionName, parameters)
	if err != nil {
		err = autorest.NewErrorWithError(err, "network.VirtualNetworkGatewayConnectionsClient", "ResetSharedKey", nil, "Failure preparing request")
		return
	}

	result, err = client.ResetSharedKeySender(req)
	if err != nil {
		err = autorest.NewErrorWithError(err, "network.VirtualNetworkGatewayConnectionsClient", "ResetSharedKey", result.Response(), "Failure sending request")
		return
	}

	return
}

// ResetSharedKeyPreparer prepares the ResetSharedKey request.
func (client VirtualNetworkGatewayConnectionsClient) ResetSharedKeyPreparer(ctx context.Context, resourceGroupName string, virtualNetworkGatewayConnectionName string, parameters ConnectionResetSharedKey) (*http.Request, error) {
	pathParameters := map[string]interface{}{
		"resourceGroupName":                   autorest.Encode("path", resourceGroupName),
		"subscriptionId":                      autorest.Encode("path", client.SubscriptionID),
		"virtualNetworkGatewayConnectionName": autorest.Encode("path", virtualNetworkGatewayConnectionName),
	}

	const APIVersion = "2017-09-01"
	queryParameters := map[string]interface{}{
		"api-version": APIVersion,
	}

	preparer := autorest.CreatePreparer(
		autorest.AsContentType("application/json; charset=utf-8"),
		autorest.AsPost(),
		autorest.WithBaseURL(client.BaseURI),
		autorest.WithPathParameters("/subscriptions/{subscriptionId}/resourceGroups/{resourceGroupName}/providers/Microsoft.Network/connections/{virtualNetworkGatewayConnectionName}/sharedkey/reset", pathParameters),
		autorest.WithJSON(parameters),
		autorest.WithQueryParameters(queryParameters))
	return preparer.Prepare((&http.Request{}).WithContext(ctx))
}

// ResetSharedKeySender sends the ResetSharedKey request. The method will close the
// http.Response Body if it receives an error.
func (client VirtualNetworkGatewayConnectionsClient) ResetSharedKeySender(req *http.Request) (future VirtualNetworkGatewayConnectionsResetSharedKeyFuture, err error) {
	var resp *http.Response
	resp, err = autorest.SendWithSender(client, req,
		azure.DoRetryWithRegistration(client.Client))
<<<<<<< HEAD
	if err != nil {
		return
	}
	err = autorest.Respond(resp, azure.WithErrorUnlessStatusCode(http.StatusOK, http.StatusAccepted))
=======
>>>>>>> 8c4f3a9d
	if err != nil {
		return
	}
	future.Future, err = azure.NewFutureFromResponse(resp)
	return
}

// ResetSharedKeyResponder handles the response to the ResetSharedKey request. The method always
// closes the http.Response Body.
func (client VirtualNetworkGatewayConnectionsClient) ResetSharedKeyResponder(resp *http.Response) (result ConnectionResetSharedKey, err error) {
	err = autorest.Respond(
		resp,
		client.ByInspecting(),
		azure.WithErrorUnlessStatusCode(http.StatusOK, http.StatusAccepted),
		autorest.ByUnmarshallingJSON(&result),
		autorest.ByClosing())
	result.Response = autorest.Response{Response: resp}
	return
}

// SetSharedKey the Put VirtualNetworkGatewayConnectionSharedKey operation sets the virtual network gateway connection
// shared key for passed virtual network gateway connection in the specified resource group through Network resource
// provider.
// Parameters:
// resourceGroupName - the name of the resource group.
// virtualNetworkGatewayConnectionName - the virtual network gateway connection name.
// parameters - parameters supplied to the Begin Set Virtual Network Gateway connection Shared key operation
// throughNetwork resource provider.
func (client VirtualNetworkGatewayConnectionsClient) SetSharedKey(ctx context.Context, resourceGroupName string, virtualNetworkGatewayConnectionName string, parameters ConnectionSharedKey) (result VirtualNetworkGatewayConnectionsSetSharedKeyFuture, err error) {
	if err := validation.Validate([]validation.Validation{
		{TargetValue: parameters,
			Constraints: []validation.Constraint{{Target: "parameters.Value", Name: validation.Null, Rule: true, Chain: nil}}}}); err != nil {
		return result, validation.NewError("network.VirtualNetworkGatewayConnectionsClient", "SetSharedKey", err.Error())
	}

	req, err := client.SetSharedKeyPreparer(ctx, resourceGroupName, virtualNetworkGatewayConnectionName, parameters)
	if err != nil {
		err = autorest.NewErrorWithError(err, "network.VirtualNetworkGatewayConnectionsClient", "SetSharedKey", nil, "Failure preparing request")
		return
	}

	result, err = client.SetSharedKeySender(req)
	if err != nil {
		err = autorest.NewErrorWithError(err, "network.VirtualNetworkGatewayConnectionsClient", "SetSharedKey", result.Response(), "Failure sending request")
		return
	}

	return
}

// SetSharedKeyPreparer prepares the SetSharedKey request.
func (client VirtualNetworkGatewayConnectionsClient) SetSharedKeyPreparer(ctx context.Context, resourceGroupName string, virtualNetworkGatewayConnectionName string, parameters ConnectionSharedKey) (*http.Request, error) {
	pathParameters := map[string]interface{}{
		"resourceGroupName":                   autorest.Encode("path", resourceGroupName),
		"subscriptionId":                      autorest.Encode("path", client.SubscriptionID),
		"virtualNetworkGatewayConnectionName": autorest.Encode("path", virtualNetworkGatewayConnectionName),
	}

	const APIVersion = "2017-09-01"
	queryParameters := map[string]interface{}{
		"api-version": APIVersion,
	}

	preparer := autorest.CreatePreparer(
		autorest.AsContentType("application/json; charset=utf-8"),
		autorest.AsPut(),
		autorest.WithBaseURL(client.BaseURI),
		autorest.WithPathParameters("/subscriptions/{subscriptionId}/resourceGroups/{resourceGroupName}/providers/Microsoft.Network/connections/{virtualNetworkGatewayConnectionName}/sharedkey", pathParameters),
		autorest.WithJSON(parameters),
		autorest.WithQueryParameters(queryParameters))
	return preparer.Prepare((&http.Request{}).WithContext(ctx))
}

// SetSharedKeySender sends the SetSharedKey request. The method will close the
// http.Response Body if it receives an error.
func (client VirtualNetworkGatewayConnectionsClient) SetSharedKeySender(req *http.Request) (future VirtualNetworkGatewayConnectionsSetSharedKeyFuture, err error) {
	var resp *http.Response
	resp, err = autorest.SendWithSender(client, req,
		azure.DoRetryWithRegistration(client.Client))
<<<<<<< HEAD
	if err != nil {
		return
	}
	err = autorest.Respond(resp, azure.WithErrorUnlessStatusCode(http.StatusOK, http.StatusCreated))
=======
>>>>>>> 8c4f3a9d
	if err != nil {
		return
	}
	future.Future, err = azure.NewFutureFromResponse(resp)
	return
}

// SetSharedKeyResponder handles the response to the SetSharedKey request. The method always
// closes the http.Response Body.
func (client VirtualNetworkGatewayConnectionsClient) SetSharedKeyResponder(resp *http.Response) (result ConnectionSharedKey, err error) {
	err = autorest.Respond(
		resp,
		client.ByInspecting(),
		azure.WithErrorUnlessStatusCode(http.StatusOK, http.StatusCreated),
		autorest.ByUnmarshallingJSON(&result),
		autorest.ByClosing())
	result.Response = autorest.Response{Response: resp}
	return
}

// UpdateTags updates a virtual network gateway connection tags.
// Parameters:
// resourceGroupName - the name of the resource group.
// virtualNetworkGatewayConnectionName - the name of the virtual network gateway connection.
// parameters - parameters supplied to update virtual network gateway connection tags.
func (client VirtualNetworkGatewayConnectionsClient) UpdateTags(ctx context.Context, resourceGroupName string, virtualNetworkGatewayConnectionName string, parameters TagsObject) (result VirtualNetworkGatewayConnectionsUpdateTagsFuture, err error) {
	req, err := client.UpdateTagsPreparer(ctx, resourceGroupName, virtualNetworkGatewayConnectionName, parameters)
	if err != nil {
		err = autorest.NewErrorWithError(err, "network.VirtualNetworkGatewayConnectionsClient", "UpdateTags", nil, "Failure preparing request")
		return
	}

	result, err = client.UpdateTagsSender(req)
	if err != nil {
		err = autorest.NewErrorWithError(err, "network.VirtualNetworkGatewayConnectionsClient", "UpdateTags", result.Response(), "Failure sending request")
		return
	}

	return
}

// UpdateTagsPreparer prepares the UpdateTags request.
func (client VirtualNetworkGatewayConnectionsClient) UpdateTagsPreparer(ctx context.Context, resourceGroupName string, virtualNetworkGatewayConnectionName string, parameters TagsObject) (*http.Request, error) {
	pathParameters := map[string]interface{}{
		"resourceGroupName":                   autorest.Encode("path", resourceGroupName),
		"subscriptionId":                      autorest.Encode("path", client.SubscriptionID),
		"virtualNetworkGatewayConnectionName": autorest.Encode("path", virtualNetworkGatewayConnectionName),
	}

	const APIVersion = "2017-09-01"
	queryParameters := map[string]interface{}{
		"api-version": APIVersion,
	}

	preparer := autorest.CreatePreparer(
		autorest.AsContentType("application/json; charset=utf-8"),
		autorest.AsPatch(),
		autorest.WithBaseURL(client.BaseURI),
		autorest.WithPathParameters("/subscriptions/{subscriptionId}/resourceGroups/{resourceGroupName}/providers/Microsoft.Network/connections/{virtualNetworkGatewayConnectionName}", pathParameters),
		autorest.WithJSON(parameters),
		autorest.WithQueryParameters(queryParameters))
	return preparer.Prepare((&http.Request{}).WithContext(ctx))
}

// UpdateTagsSender sends the UpdateTags request. The method will close the
// http.Response Body if it receives an error.
func (client VirtualNetworkGatewayConnectionsClient) UpdateTagsSender(req *http.Request) (future VirtualNetworkGatewayConnectionsUpdateTagsFuture, err error) {
	var resp *http.Response
	resp, err = autorest.SendWithSender(client, req,
		azure.DoRetryWithRegistration(client.Client))
<<<<<<< HEAD
	if err != nil {
		return
	}
	err = autorest.Respond(resp, azure.WithErrorUnlessStatusCode(http.StatusOK))
=======
>>>>>>> 8c4f3a9d
	if err != nil {
		return
	}
	future.Future, err = azure.NewFutureFromResponse(resp)
	return
}

// UpdateTagsResponder handles the response to the UpdateTags request. The method always
// closes the http.Response Body.
func (client VirtualNetworkGatewayConnectionsClient) UpdateTagsResponder(resp *http.Response) (result VirtualNetworkGatewayConnectionListEntity, err error) {
	err = autorest.Respond(
		resp,
		client.ByInspecting(),
		azure.WithErrorUnlessStatusCode(http.StatusOK),
		autorest.ByUnmarshallingJSON(&result),
		autorest.ByClosing())
	result.Response = autorest.Response{Response: resp}
	return
}<|MERGE_RESOLUTION|>--- conflicted
+++ resolved
@@ -107,13 +107,6 @@
 	if err != nil {
 		return
 	}
-<<<<<<< HEAD
-	err = autorest.Respond(resp, azure.WithErrorUnlessStatusCode(http.StatusOK, http.StatusCreated))
-	if err != nil {
-		return
-	}
-=======
->>>>>>> 8c4f3a9d
 	future.Future, err = azure.NewFutureFromResponse(resp)
 	return
 }
@@ -181,13 +174,6 @@
 	if err != nil {
 		return
 	}
-<<<<<<< HEAD
-	err = autorest.Respond(resp, azure.WithErrorUnlessStatusCode(http.StatusOK, http.StatusAccepted, http.StatusNoContent))
-	if err != nil {
-		return
-	}
-=======
->>>>>>> 8c4f3a9d
 	future.Future, err = azure.NewFutureFromResponse(resp)
 	return
 }
@@ -495,13 +481,6 @@
 	var resp *http.Response
 	resp, err = autorest.SendWithSender(client, req,
 		azure.DoRetryWithRegistration(client.Client))
-<<<<<<< HEAD
-	if err != nil {
-		return
-	}
-	err = autorest.Respond(resp, azure.WithErrorUnlessStatusCode(http.StatusOK, http.StatusAccepted))
-=======
->>>>>>> 8c4f3a9d
 	if err != nil {
 		return
 	}
@@ -581,13 +560,6 @@
 	var resp *http.Response
 	resp, err = autorest.SendWithSender(client, req,
 		azure.DoRetryWithRegistration(client.Client))
-<<<<<<< HEAD
-	if err != nil {
-		return
-	}
-	err = autorest.Respond(resp, azure.WithErrorUnlessStatusCode(http.StatusOK, http.StatusCreated))
-=======
->>>>>>> 8c4f3a9d
 	if err != nil {
 		return
 	}
@@ -658,13 +630,6 @@
 	var resp *http.Response
 	resp, err = autorest.SendWithSender(client, req,
 		azure.DoRetryWithRegistration(client.Client))
-<<<<<<< HEAD
-	if err != nil {
-		return
-	}
-	err = autorest.Respond(resp, azure.WithErrorUnlessStatusCode(http.StatusOK))
-=======
->>>>>>> 8c4f3a9d
 	if err != nil {
 		return
 	}
