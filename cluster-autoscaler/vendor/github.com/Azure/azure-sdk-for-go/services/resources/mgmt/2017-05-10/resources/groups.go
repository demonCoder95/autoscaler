--- conflicted
+++ resolved
@@ -247,13 +247,6 @@
 	if err != nil {
 		return
 	}
-<<<<<<< HEAD
-	err = autorest.Respond(resp, azure.WithErrorUnlessStatusCode(http.StatusOK, http.StatusAccepted))
-	if err != nil {
-		return
-	}
-=======
->>>>>>> 8c4f3a9d
 	future.Future, err = azure.NewFutureFromResponse(resp)
 	return
 }
