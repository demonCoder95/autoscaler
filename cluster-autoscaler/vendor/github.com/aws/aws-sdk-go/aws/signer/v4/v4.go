--- conflicted
+++ resolved
@@ -134,11 +134,7 @@
 			"X-Amz-Server-Side-Encryption-Customer-Key":                   struct{}{},
 			"X-Amz-Server-Side-Encryption-Customer-Key-Md5":               struct{}{},
 			"X-Amz-Storage-Class":                                         struct{}{},
-<<<<<<< HEAD
-			"X-Amz-Tagging":					       struct{}{},
-=======
 			"X-Amz-Tagging":                                               struct{}{},
->>>>>>> 8c4f3a9d
 			"X-Amz-Website-Redirect-Location":                             struct{}{},
 			"X-Amz-Content-Sha256":                                        struct{}{},
 		},
