--- conflicted
+++ resolved
@@ -264,15 +264,9 @@
 }
 
 // Presign returns the request's signed URL. Error will be returned
-<<<<<<< HEAD
-// if the signing fails. The expire parameter is only used for presigned Amazon 
-// S3 API requests. All other AWS services will use a fixed expriation
-// time of 15 minutes. 
-=======
 // if the signing fails. The expire parameter is only used for presigned Amazon
 // S3 API requests. All other AWS services will use a fixed expiration
 // time of 15 minutes.
->>>>>>> 8c4f3a9d
 //
 // It is invalid to create a presigned URL with a expire duration 0 or less. An
 // error is returned if expire duration is 0 or less.
@@ -291,11 +285,7 @@
 // PresignRequest behaves just like presign, with the addition of returning a
 // set of headers that were signed. The expire parameter is only used for
 // presigned Amazon S3 API requests. All other AWS services will use a fixed
-<<<<<<< HEAD
-// expriation time of 15 minutes.
-=======
 // expiration time of 15 minutes.
->>>>>>> 8c4f3a9d
 //
 // It is invalid to create a presigned URL with a expire duration 0 or less. An
 // error is returned if expire duration is 0 or less.
