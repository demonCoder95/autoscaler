--- conflicted
+++ resolved
@@ -394,15 +394,6 @@
 
 	cur := *d
 
-<<<<<<< HEAD
-	if idx < -len(ary) || idx >= len(ary) {
-		return fmt.Errorf("Unable to access invalid index: %d", idx)
-	}
-
-	if idx < 0 {
-		idx += len(ary)
-	}
-=======
 	if idx >= len(ary) {
 		return fmt.Errorf("Unable to access invalid index: %d", idx)
 	}
@@ -417,7 +408,6 @@
 		}
 	}
 
->>>>>>> 8c4f3a9d
 	copy(ary[0:idx], cur[0:idx])
 	ary[idx] = val
 	copy(ary[idx+1:], cur[idx:])
@@ -448,10 +438,6 @@
 
 	cur := *d
 
-<<<<<<< HEAD
-	if idx < -len(cur) || idx >= len(cur) {
-		return fmt.Errorf("Unable to remove invalid index: %d", idx)
-=======
 	if idx >= len(cur) {
 		return fmt.Errorf("Unable to access invalid index: %d", idx)
 	}
@@ -464,10 +450,6 @@
 		if idx < 0 {
 			idx += len(cur)
 		}
->>>>>>> 8c4f3a9d
-	}
-	if idx < 0 {
-		idx += len(cur)
 	}
 
 	ary := make([]*lazyNode, len(cur)-1)
