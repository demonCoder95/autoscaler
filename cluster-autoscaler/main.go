--- conflicted
+++ resolved
@@ -30,11 +30,6 @@
 	"time"
 
 	metav1 "k8s.io/apimachinery/pkg/apis/meta/v1"
-<<<<<<< HEAD
-	apiserverconfig "k8s.io/apiserver/pkg/apis/config"
-	kube_flag "k8s.io/apiserver/pkg/util/flag"
-=======
->>>>>>> 8c4f3a9d
 	cloudBuilder "k8s.io/autoscaler/cluster-autoscaler/cloudprovider/builder"
 	"k8s.io/autoscaler/cluster-autoscaler/config"
 	"k8s.io/autoscaler/cluster-autoscaler/core"
@@ -51,11 +46,8 @@
 	"k8s.io/client-go/tools/clientcmd"
 	"k8s.io/client-go/tools/leaderelection"
 	"k8s.io/client-go/tools/leaderelection/resourcelock"
-<<<<<<< HEAD
-=======
 	kube_flag "k8s.io/component-base/cli/flag"
 	componentbaseconfig "k8s.io/component-base/config"
->>>>>>> 8c4f3a9d
 	"k8s.io/kubernetes/pkg/client/leaderelectionconfig"
 
 	"github.com/prometheus/client_golang/prometheus"
@@ -162,13 +154,6 @@
 	nodeAutoprovisioningEnabled      = flag.Bool("node-autoprovisioning-enabled", false, "Should CA autoprovision node groups when needed")
 	maxAutoprovisionedNodeGroupCount = flag.Int("max-autoprovisioned-node-group-count", 15, "The maximum number of autoprovisioned groups in the cluster.")
 
-<<<<<<< HEAD
-	unremovableNodeRecheckTimeout    = flag.Duration("unremovable-node-recheck-timeout", 5*time.Minute, "The timeout before we check again a node that couldn't be removed before")
-	expendablePodsPriorityCutoff     = flag.Int("expendable-pods-priority-cutoff", -10, "Pods with priority below cutoff will be expendable. They can be killed without any consideration during scale down and they don't cause scale up. Pods with null priority (PodPriority disabled) are non expendable.")
-	regional                         = flag.Bool("regional", false, "Cluster is regional.")
-	scaleUpTemplateFromCloudProvider = flag.Bool("scale-up-cloud-provider-template", false,
-		"Should CA build the template nodes using up-to-date cloud provider configuration instead of a random existing node.")
-=======
 	unremovableNodeRecheckTimeout       = flag.Duration("unremovable-node-recheck-timeout", 5*time.Minute, "The timeout before we check again a node that couldn't be removed before")
 	expendablePodsPriorityCutoff        = flag.Int("expendable-pods-priority-cutoff", -10, "Pods with priority below cutoff will be expendable. They can be killed without any consideration during scale down and they don't cause scale up. Pods with null priority (PodPriority disabled) are non expendable.")
 	regional                            = flag.Bool("regional", false, "Cluster is regional.")
@@ -177,7 +162,6 @@
 		"Filtering out schedulable pods before CA scale up by trying to pack the schedulable pods on free capacity on existing nodes."+
 			"Setting it to false employs a more lenient filtering approach that does not try to pack the pods on the nodes."+
 			"Pods with nominatedNodeName set are always filtered out.")
->>>>>>> 8c4f3a9d
 )
 
 func createAutoscalingOptions() config.AutoscalingOptions {
@@ -199,45 +183,6 @@
 	}
 
 	return config.AutoscalingOptions{
-<<<<<<< HEAD
-		CloudConfig:                      *cloudConfig,
-		CloudProviderName:                *cloudProviderFlag,
-		NodeGroupAutoDiscovery:           *nodeGroupAutoDiscoveryFlag,
-		MaxTotalUnreadyPercentage:        *maxTotalUnreadyPercentage,
-		OkTotalUnreadyCount:              *okTotalUnreadyCount,
-		EstimatorName:                    *estimatorFlag,
-		ExpanderName:                     *expanderFlag,
-		MaxEmptyBulkDelete:               *maxEmptyBulkDeleteFlag,
-		MaxGracefulTerminationSec:        *maxGracefulTerminationFlag,
-		MaxNodeProvisionTime:             *maxNodeProvisionTime,
-		MaxNodesTotal:                    *maxNodesTotal,
-		MaxCoresTotal:                    maxCoresTotal,
-		MinCoresTotal:                    minCoresTotal,
-		MaxMemoryTotal:                   maxMemoryTotal,
-		MinMemoryTotal:                   minMemoryTotal,
-		GpuTotal:                         parsedGpuTotal,
-		NodeGroups:                       *nodeGroupsFlag,
-		ScaleDownDelayAfterAdd:           *scaleDownDelayAfterAdd,
-		ScaleDownDelayAfterDelete:        *scaleDownDelayAfterDelete,
-		ScaleDownDelayAfterFailure:       *scaleDownDelayAfterFailure,
-		ScaleDownEnabled:                 *scaleDownEnabled,
-		ScaleDownUnneededTime:            *scaleDownUnneededTime,
-		ScaleDownUnreadyTime:             *scaleDownUnreadyTime,
-		ScaleDownUtilizationThreshold:    *scaleDownUtilizationThreshold,
-		ScaleDownNonEmptyCandidatesCount: *scaleDownNonEmptyCandidatesCount,
-		ScaleDownCandidatesPoolRatio:     *scaleDownCandidatesPoolRatio,
-		ScaleDownCandidatesPoolMinCount:  *scaleDownCandidatesPoolMinCount,
-		WriteStatusConfigMap:             *writeStatusConfigMapFlag,
-		BalanceSimilarNodeGroups:         *balanceSimilarNodeGroupsFlag,
-		ConfigNamespace:                  *namespace,
-		ClusterName:                      *clusterName,
-		NodeAutoprovisioningEnabled:      *nodeAutoprovisioningEnabled,
-		MaxAutoprovisionedNodeGroupCount: *maxAutoprovisionedNodeGroupCount,
-		UnremovableNodeRecheckTimeout:    *unremovableNodeRecheckTimeout,
-		ExpendablePodsPriorityCutoff:     *expendablePodsPriorityCutoff,
-		Regional:                         *regional,
-		ScaleUpTemplateFromCloudProvider: *scaleUpTemplateFromCloudProvider,
-=======
 		CloudConfig:                         *cloudConfig,
 		CloudProviderName:                   *cloudProviderFlag,
 		NodeGroupAutoDiscovery:              *nodeGroupAutoDiscoveryFlag,
@@ -280,7 +225,6 @@
 		Regional:                            *regional,
 		NewPodScaleUpDelay:                  *newPodScaleUpDelay,
 		FilterOutSchedulablePodsUsesPacking: *filterOutSchedulablePodsUsesPacking,
->>>>>>> 8c4f3a9d
 	}
 }
 
@@ -330,11 +274,7 @@
 	// Create basic config from flags.
 	autoscalingOptions := createAutoscalingOptions()
 	kubeClient := createKubeClient(getKubeConfig())
-<<<<<<< HEAD
-
-=======
 	eventsKubeClient := createKubeClient(getKubeConfig())
->>>>>>> 8c4f3a9d
 	processors := ca_processors.DefaultProcessors()
 	if autoscalingOptions.CloudProviderName == "gke" {
 		processors.NodeGroupSetProcessor = &nodegroupset.BalancingNodeGroupSetProcessor{
@@ -344,10 +284,7 @@
 	opts := core.AutoscalerOptions{
 		AutoscalingOptions: autoscalingOptions,
 		KubeClient:         kubeClient,
-<<<<<<< HEAD
-=======
 		EventsKubeClient:   eventsKubeClient,
->>>>>>> 8c4f3a9d
 		Processors:         processors,
 	}
 
@@ -463,13 +400,8 @@
 	}
 }
 
-<<<<<<< HEAD
-func defaultLeaderElectionConfiguration() apiserverconfig.LeaderElectionConfiguration {
-	return apiserverconfig.LeaderElectionConfiguration{
-=======
 func defaultLeaderElectionConfiguration() componentbaseconfig.LeaderElectionConfiguration {
 	return componentbaseconfig.LeaderElectionConfiguration{
->>>>>>> 8c4f3a9d
 		LeaderElect:   false,
 		LeaseDuration: metav1.Duration{Duration: defaultLeaseDuration},
 		RenewDeadline: metav1.Duration{Duration: defaultRenewDeadline},
