--- conflicted
+++ resolved
@@ -165,31 +165,24 @@
 	nodeAutoprovisioningEnabled      = flag.Bool("node-autoprovisioning-enabled", false, "Should CA autoprovision node groups when needed")
 	maxAutoprovisionedNodeGroupCount = flag.Int("max-autoprovisioned-node-group-count", 15, "The maximum number of autoprovisioned groups in the cluster.")
 
-<<<<<<< HEAD
 	unremovableNodeRecheckTimeout = flag.Duration("unremovable-node-recheck-timeout", 5*time.Minute, "The timeout before we check again a node that couldn't be removed before")
 	expendablePodsPriorityCutoff  = flag.Int("expendable-pods-priority-cutoff", -10, "Pods with priority below cutoff will be expendable. They can be killed without any consideration during scale down and they don't cause scale up. Pods with null priority (PodPriority disabled) are non expendable.")
 	regional                      = flag.Bool("regional", false, "Cluster is regional.")
 	newPodScaleUpDelay            = flag.Duration("new-pod-scale-up-delay", 0*time.Second, "Pods less than this old will not be considered for scale-up.")
 
-	ignoreTaintsFlag         = multiStringFlag("ignore-taint", "Specifies a taint to ignore in node templates when considering to scale a node group")
-	awsUseStaticInstanceList = flag.Bool("aws-use-static-instance-list", false, "Should CA fetch instance types in runtime or use a static list. AWS only")
-	enableProfiling          = flag.Bool("profiling", false, "Is debug/pprof endpoint enabled")
-=======
-	nodePoolBackoffInitial = flag.Duration("node-pool-backoff-initial", clusterstate.InitialNodeGroupBackoffDuration, "Duration of first backoff after a new node failed to start.")
-	nodePoolBackoffMax     = flag.Duration("node-pool-backoff-max", clusterstate.MaxNodeGroupBackoffDuration, "Maximum backoff duration after new nodes failed to start.")
-	nodePoolBackoffReset   = flag.Duration("node-pool-backoff-reset", clusterstate.NodeGroupBackoffResetTimeout, "Time after last failed scale-up when the backoff duration is reset.")
-
-	unremovableNodeRecheckTimeout       = flag.Duration("unremovable-node-recheck-timeout", 5*time.Minute, "The timeout before we check again a node that couldn't be removed before")
-	expendablePodsPriorityCutoff        = flag.Int("expendable-pods-priority-cutoff", -10, "Pods with priority below cutoff will be expendable. They can be killed without any consideration during scale down and they don't cause scale up. Pods with null priority (PodPriority disabled) are non expendable.")
-	regional                            = flag.Bool("regional", false, "Cluster is regional.")
-	newPodScaleUpDelay                  = flag.Duration("new-pod-scale-up-delay", 0*time.Second, "Pods less than this old will not be considered for scale-up.")
 	filterOutSchedulablePodsUsesPacking = flag.Bool("filter-out-schedulable-pods-uses-packing", true,
 		"Filtering out schedulable pods before CA scale up by trying to pack the schedulable pods on free capacity on existing nodes."+
 			"Setting it to false employs a more lenient filtering approach that does not try to pack the pods on the nodes."+
 			"Pods with nominatedNodeName set are always filtered out.")
 	scaleUpTemplateFromCloudProvider = flag.Bool("scale-up-cloud-provider-template", false,
 		"Should CA build the template nodes using up-to-date cloud provider configuration instead of a random existing node.")
->>>>>>> 34818f6a
+
+	ignoreTaintsFlag         = multiStringFlag("ignore-taint", "Specifies a taint to ignore in node templates when considering to scale a node group")
+	awsUseStaticInstanceList = flag.Bool("aws-use-static-instance-list", false, "Should CA fetch instance types in runtime or use a static list. AWS only")
+	enableProfiling          = flag.Bool("profiling", false, "Is debug/pprof endpoint enabled")
+	nodePoolBackoffInitial   = flag.Duration("node-pool-backoff-initial", clusterstate.InitialNodeGroupBackoffDuration, "Duration of first backoff after a new node failed to start.")
+	nodePoolBackoffMax       = flag.Duration("node-pool-backoff-max", clusterstate.MaxNodeGroupBackoffDuration, "Maximum backoff duration after new nodes failed to start.")
+	nodePoolBackoffReset     = flag.Duration("node-pool-backoff-reset", clusterstate.NodeGroupBackoffResetTimeout, "Time after last failed scale-up when the backoff duration is reset.")
 )
 
 func createAutoscalingOptions() config.AutoscalingOptions {
@@ -210,60 +203,12 @@
 		klog.Fatalf("Failed to parse flags: %v", err)
 	}
 	return config.AutoscalingOptions{
-<<<<<<< HEAD
-		CloudConfig:                      *cloudConfig,
-		CloudProviderName:                *cloudProviderFlag,
-		NodeGroupAutoDiscovery:           *nodeGroupAutoDiscoveryFlag,
-		MaxTotalUnreadyPercentage:        *maxTotalUnreadyPercentage,
-		OkTotalUnreadyCount:              *okTotalUnreadyCount,
-		ScaleUpFromZero:                  *scaleUpFromZero,
-		EstimatorName:                    *estimatorFlag,
-		ExpanderName:                     *expanderFlag,
-		IgnoreDaemonSetsUtilization:      *ignoreDaemonSetsUtilization,
-		IgnoreMirrorPodsUtilization:      *ignoreMirrorPodsUtilization,
-		MaxBulkSoftTaintCount:            *maxBulkSoftTaintCount,
-		MaxBulkSoftTaintTime:             *maxBulkSoftTaintTime,
-		MaxEmptyBulkDelete:               *maxEmptyBulkDeleteFlag,
-		MaxGracefulTerminationSec:        *maxGracefulTerminationFlag,
-		MaxNodeProvisionTime:             *maxNodeProvisionTime,
-		MaxNodesTotal:                    *maxNodesTotal,
-		MaxCoresTotal:                    maxCoresTotal,
-		MinCoresTotal:                    minCoresTotal,
-		MaxMemoryTotal:                   maxMemoryTotal,
-		MinMemoryTotal:                   minMemoryTotal,
-		GpuTotal:                         parsedGpuTotal,
-		NodeGroups:                       *nodeGroupsFlag,
-		ScaleDownDelayAfterAdd:           *scaleDownDelayAfterAdd,
-		ScaleDownDelayAfterDelete:        *scaleDownDelayAfterDelete,
-		ScaleDownDelayAfterFailure:       *scaleDownDelayAfterFailure,
-		ScaleDownEnabled:                 *scaleDownEnabled,
-		ScaleDownUnneededTime:            *scaleDownUnneededTime,
-		ScaleDownUnreadyTime:             *scaleDownUnreadyTime,
-		ScaleDownUtilizationThreshold:    *scaleDownUtilizationThreshold,
-		ScaleDownGpuUtilizationThreshold: *scaleDownGpuUtilizationThreshold,
-		ScaleDownNonEmptyCandidatesCount: *scaleDownNonEmptyCandidatesCount,
-		ScaleDownCandidatesPoolRatio:     *scaleDownCandidatesPoolRatio,
-		ScaleDownCandidatesPoolMinCount:  *scaleDownCandidatesPoolMinCount,
-		WriteStatusConfigMap:             *writeStatusConfigMapFlag,
-		BalanceSimilarNodeGroups:         *balanceSimilarNodeGroupsFlag,
-		ConfigNamespace:                  *namespace,
-		ClusterName:                      *clusterName,
-		NodeAutoprovisioningEnabled:      *nodeAutoprovisioningEnabled,
-		MaxAutoprovisionedNodeGroupCount: *maxAutoprovisionedNodeGroupCount,
-		UnremovableNodeRecheckTimeout:    *unremovableNodeRecheckTimeout,
-		ExpendablePodsPriorityCutoff:     *expendablePodsPriorityCutoff,
-		Regional:                         *regional,
-		NewPodScaleUpDelay:               *newPodScaleUpDelay,
-		IgnoredTaints:                    *ignoreTaintsFlag,
-		KubeConfigPath:                   *kubeConfigFile,
-		NodeDeletionDelayTimeout:         *nodeDeletionDelayTimeout,
-		AWSUseStaticInstanceList:         *awsUseStaticInstanceList,
-=======
 		CloudConfig:                         *cloudConfig,
 		CloudProviderName:                   *cloudProviderFlag,
 		NodeGroupAutoDiscovery:              *nodeGroupAutoDiscoveryFlag,
 		MaxTotalUnreadyPercentage:           *maxTotalUnreadyPercentage,
 		OkTotalUnreadyCount:                 *okTotalUnreadyCount,
+		ScaleUpFromZero:                     *scaleUpFromZero,
 		EstimatorName:                       *estimatorFlag,
 		ExpanderName:                        *expanderFlag,
 		IgnoreDaemonSetsUtilization:         *ignoreDaemonSetsUtilization,
@@ -287,6 +232,7 @@
 		ScaleDownUnneededTime:               *scaleDownUnneededTime,
 		ScaleDownUnreadyTime:                *scaleDownUnreadyTime,
 		ScaleDownUtilizationThreshold:       *scaleDownUtilizationThreshold,
+		ScaleDownGpuUtilizationThreshold:    *scaleDownGpuUtilizationThreshold,
 		ScaleDownNonEmptyCandidatesCount:    *scaleDownNonEmptyCandidatesCount,
 		ScaleDownCandidatesPoolRatio:        *scaleDownCandidatesPoolRatio,
 		ScaleDownCandidatesPoolMinCount:     *scaleDownCandidatesPoolMinCount,
@@ -302,7 +248,10 @@
 		NewPodScaleUpDelay:                  *newPodScaleUpDelay,
 		FilterOutSchedulablePodsUsesPacking: *filterOutSchedulablePodsUsesPacking,
 		ScaleUpTemplateFromCloudProvider:    *scaleUpTemplateFromCloudProvider,
->>>>>>> 34818f6a
+		IgnoredTaints:                       *ignoreTaintsFlag,
+		KubeConfigPath:                      *kubeConfigFile,
+		NodeDeletionDelayTimeout:            *nodeDeletionDelayTimeout,
+		AWSUseStaticInstanceList:            *awsUseStaticInstanceList,
 	}
 }
 
