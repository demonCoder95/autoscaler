--- conflicted
+++ resolved
@@ -393,7 +393,6 @@
 	simpleScaleUpTest(t, config, results)
 }
 
-<<<<<<< HEAD
 // No scale up scenarios.
 func TestNoScaleUpMaxCoresLimitHit(t *testing.T) {
 	options := defaultOptions
@@ -420,7 +419,10 @@
 			podsRemainUnschedulable: []string{"p-new-1", "p-new-2"},
 		},
 	}
-=======
+
+	simpleNoScaleUpTest(t, config, results)
+}
+
 func TestScaleUpTemplateFromCloudProvider(t *testing.T) {
 	options := defaultOptions
 	options.ScaleUpTemplateFromCloudProvider = true
@@ -458,10 +460,6 @@
 	scaleUpOptionToChoose  groupSizeChange
 	t                      *testing.T
 }
->>>>>>> 34818f6a
-
-	simpleNoScaleUpTest(t, config, results)
-}
 
 // To implement expander.Strategy, BestOption method must have a struct receiver.
 // This prevents it from modifying fields of reportingStrategy, so we need a thin
@@ -470,25 +468,23 @@
 	inputOptions []groupSizeChange
 }
 
-<<<<<<< HEAD
 type reportingStrategy struct {
 	initialNodeConfigs []nodeConfig
 	optionToChoose     groupSizeChange
 	results            *expanderResults
 	t                  *testing.T
 }
-=======
-		actualScaleUpOptions := expanderOptionsToGroupSizeChanges(options)
-		assert.Subset(s.t, s.expectedScaleUpOptions, actualScaleUpOptions,
-			"actual %s and expected %s scaleUp options differ",
-			actualScaleUpOptions,
-			s.expectedScaleUpOptions)
-		assert.Equal(s.t, len(s.expectedScaleUpOptions), len(actualScaleUpOptions),
-			"actual %s and expected %s scaleUp options differ",
-			actualScaleUpOptions,
-			s.expectedScaleUpOptions)
-	}
->>>>>>> 34818f6a
+
+// 	actualScaleUpOptions := expanderOptionsToGroupSizeChanges(options)
+// 	assert.Subset(s.t, s.expectedScaleUpOptions, actualScaleUpOptions,
+// 		"actual %s and expected %s scaleUp options differ",
+// 		actualScaleUpOptions,
+// 		s.expectedScaleUpOptions)
+// 	assert.Equal(s.t, len(s.expectedScaleUpOptions), len(actualScaleUpOptions),
+// 		"actual %s and expected %s scaleUp options differ",
+// 		actualScaleUpOptions,
+// 		s.expectedScaleUpOptions)
+// }
 
 func (r reportingStrategy) BestOption(options []expander.Option, nodeInfo map[string]*schedulernodeinfo.NodeInfo) *expander.Option {
 	r.results.inputOptions = expanderOptionsToGroupSizeChanges(options)
@@ -615,11 +611,7 @@
 	}
 	context.ExpanderStrategy = expander
 
-<<<<<<< HEAD
-	nodeInfos, _ := utils.GetNodeInfosForGroups(nodes, nil, provider, listers, []*appsv1.DaemonSet{}, context.PredicateChecker, nil)
-=======
-	nodeInfos, _ := getNodeInfosForGroups(nodes, nil, provider, listers, []*appsv1.DaemonSet{}, context.PredicateChecker, config.options.ScaleUpTemplateFromCloudProvider)
->>>>>>> 34818f6a
+	nodeInfos, _ := utils.GetNodeInfosForGroups(nodes, nil, provider, listers, []*appsv1.DaemonSet{}, context.PredicateChecker, nil, config.options.ScaleUpTemplateFromCloudProvider)
 	clusterState := clusterstate.NewClusterStateRegistry(provider, clusterstate.ClusterStateRegistryConfig{}, context.LogRecorder, newBackoff())
 	clusterState.UpdateNodes(nodes, nodeInfos, time.Now())
 
@@ -746,8 +738,6 @@
 	return pod
 }
 
-<<<<<<< HEAD
-=======
 func TestScaleUpNodeComingNoScale(t *testing.T) {
 	n1 := BuildTestNode("n1", 100, 1000)
 	SetNodeReadyState(n1, true, time.Now())
@@ -848,7 +838,6 @@
 	assert.Equal(t, "ng2-1", getStringFromChan(expandedGroups))
 }
 
->>>>>>> 34818f6a
 func TestScaleUpUnhealthy(t *testing.T) {
 	n1 := BuildTestNode("n1", 100, 1000)
 	SetNodeReadyState(n1, true, time.Now())
@@ -881,11 +870,7 @@
 	assert.NoError(t, err)
 
 	nodes := []*apiv1.Node{n1, n2}
-<<<<<<< HEAD
-	nodeInfos, _ := utils.GetNodeInfosForGroups(nodes, nil, provider, listers, []*appsv1.DaemonSet{}, context.PredicateChecker, nil)
-=======
-	nodeInfos, _ := getNodeInfosForGroups(nodes, nil, provider, listers, []*appsv1.DaemonSet{}, context.PredicateChecker, false)
->>>>>>> 34818f6a
+	nodeInfos, _ := utils.GetNodeInfosForGroups(nodes, nil, provider, listers, []*appsv1.DaemonSet{}, context.PredicateChecker, nil, false)
 	clusterState := clusterstate.NewClusterStateRegistry(provider, clusterstate.ClusterStateRegistryConfig{}, context.LogRecorder, newBackoff())
 	clusterState.UpdateNodes(nodes, nodeInfos, time.Now())
 	p3 := BuildTestPod("p-new", 550, 0)
@@ -925,11 +910,7 @@
 	assert.NoError(t, err)
 
 	nodes := []*apiv1.Node{n1}
-<<<<<<< HEAD
-	nodeInfos, _ := utils.GetNodeInfosForGroups(nodes, nil, provider, listers, []*appsv1.DaemonSet{}, context.PredicateChecker, nil)
-=======
-	nodeInfos, _ := getNodeInfosForGroups(nodes, nil, provider, listers, []*appsv1.DaemonSet{}, context.PredicateChecker, false)
->>>>>>> 34818f6a
+	nodeInfos, _ := utils.GetNodeInfosForGroups(nodes, nil, provider, listers, []*appsv1.DaemonSet{}, context.PredicateChecker, nil, false)
 	clusterState := clusterstate.NewClusterStateRegistry(provider, clusterstate.ClusterStateRegistryConfig{}, context.LogRecorder, newBackoff())
 	clusterState.UpdateNodes(nodes, nodeInfos, time.Now())
 	p3 := BuildTestPod("p-new", 500, 0)
@@ -994,11 +975,7 @@
 	context, err := NewScaleTestAutoscalingContext(options, &fake.Clientset{}, listers, provider, nil)
 	assert.NoError(t, err)
 
-<<<<<<< HEAD
-	nodeInfos, _ := utils.GetNodeInfosForGroups(nodes, nil, provider, listers, []*appsv1.DaemonSet{}, context.PredicateChecker, nil)
-=======
-	nodeInfos, _ := getNodeInfosForGroups(nodes, nil, provider, listers, []*appsv1.DaemonSet{}, context.PredicateChecker, false)
->>>>>>> 34818f6a
+	nodeInfos, _ := utils.GetNodeInfosForGroups(nodes, nil, provider, listers, []*appsv1.DaemonSet{}, context.PredicateChecker, nil, false)
 	clusterState := clusterstate.NewClusterStateRegistry(provider, clusterstate.ClusterStateRegistryConfig{}, context.LogRecorder, newBackoff())
 	clusterState.UpdateNodes(nodes, nodeInfos, time.Now())
 
@@ -1119,11 +1096,7 @@
 	processors.NodeGroupManager = &mockAutoprovisioningNodeGroupManager{t, 2}
 
 	nodes := []*apiv1.Node{}
-<<<<<<< HEAD
-	nodeInfos, _ := utils.GetNodeInfosForGroups(nodes, nil, provider, context.ListerRegistry, []*appsv1.DaemonSet{}, context.PredicateChecker, nil)
-=======
-	nodeInfos, _ := getNodeInfosForGroups(nodes, nil, provider, context.ListerRegistry, []*appsv1.DaemonSet{}, context.PredicateChecker, false)
->>>>>>> 34818f6a
+	nodeInfos, _ := utils.GetNodeInfosForGroups(nodes, nil, provider, context.ListerRegistry, []*appsv1.DaemonSet{}, context.PredicateChecker, nil, false)
 
 	scaleUpStatus, err := ScaleUp(&context, processors, clusterState, []*apiv1.Pod{p1, p2, p3}, nodes, []*appsv1.DaemonSet{}, nodeInfos, nil)
 	assert.NoError(t, err)
