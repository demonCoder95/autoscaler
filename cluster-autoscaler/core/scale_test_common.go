/*
Copyright 2018 The Kubernetes Authors.

Licensed under the Apache License, Version 2.0 (the "License");
you may not use this file except in compliance with the License.
You may obtain a copy of the License at

    http://www.apache.org/licenses/LICENSE-2.0

Unless required by applicable law or agreed to in writing, software
distributed under the License is distributed on an "AS IS" BASIS,
WITHOUT WARRANTIES OR CONDITIONS OF ANY KIND, either express or implied.
See the License for the specific language governing permissions and
limitations under the License.
*/

package core

import (
	"fmt"
	"reflect"
	"testing"

	"k8s.io/apimachinery/pkg/api/resource"
	"k8s.io/autoscaler/cluster-autoscaler/cloudprovider"
	testcloudprovider "k8s.io/autoscaler/cluster-autoscaler/cloudprovider/test"
	"k8s.io/autoscaler/cluster-autoscaler/clusterstate/utils"
	"k8s.io/autoscaler/cluster-autoscaler/config"
	"k8s.io/autoscaler/cluster-autoscaler/context"
	"k8s.io/autoscaler/cluster-autoscaler/estimator"
	"k8s.io/autoscaler/cluster-autoscaler/expander/random"
	"k8s.io/autoscaler/cluster-autoscaler/metrics"
	"k8s.io/autoscaler/cluster-autoscaler/processors"
	processor_callbacks "k8s.io/autoscaler/cluster-autoscaler/processors/callbacks"
	"k8s.io/autoscaler/cluster-autoscaler/processors/nodegroups"
	"k8s.io/autoscaler/cluster-autoscaler/processors/nodegroupset"
	"k8s.io/autoscaler/cluster-autoscaler/processors/status"
	"k8s.io/autoscaler/cluster-autoscaler/simulator"
	"k8s.io/autoscaler/cluster-autoscaler/utils/errors"
	kube_util "k8s.io/autoscaler/cluster-autoscaler/utils/kubernetes"
	"k8s.io/autoscaler/cluster-autoscaler/utils/labels"

	"github.com/stretchr/testify/assert"

	apiv1 "k8s.io/api/core/v1"
	"k8s.io/autoscaler/cluster-autoscaler/clusterstate"
	"k8s.io/autoscaler/cluster-autoscaler/utils/backoff"
	kube_client "k8s.io/client-go/kubernetes"
	kube_record "k8s.io/client-go/tools/record"
	schedulernodeinfo "k8s.io/kubernetes/pkg/scheduler/nodeinfo"
)

type nodeConfig struct {
	name   string
	cpu    int64
	memory int64
	gpu    int64
	ready  bool
	group  string
}

type podConfig struct {
	name         string
	cpu          int64
	memory       int64
	gpu          int64
	node         string
	toleratesGpu bool
}

type groupSizeChange struct {
	groupName  string
	sizeChange int
}

type scaleTestConfig struct {
	nodes                   []nodeConfig
	pods                    []podConfig
	extraPods               []podConfig
	options                 config.AutoscalingOptions
	nodeDeletionTracker     *NodeDeletionTracker
	expansionOptionToChoose groupSizeChange // this will be selected by assertingStrategy.BestOption

	expectedScaleDowns     []string
<<<<<<< HEAD
	expectedScaleDownCount int
}

type scaleTestResults struct {
	expansionOptions []groupSizeChange
	finalOption      groupSizeChange
	noScaleUpReason  string
	finalScaleDowns  []string
	events           []string
	scaleUpStatus    scaleUpStatusInfo
}

// scaleUpStatusInfo is a simplified form of a ScaleUpStatus, to avoid mocking actual NodeGroup and Pod objects in test config.
type scaleUpStatusInfo struct {
	result                  status.ScaleUpResult
	podsTriggeredScaleUp    []string
	podsRemainUnschedulable []string
	podsAwaitEvaluation     []string
}

func (s *scaleUpStatusInfo) WasSuccessful() bool {
	return s.result == status.ScaleUpSuccessful
}

func extractPodNames(pods []*apiv1.Pod) []string {
	podNames := []string{}
	for _, pod := range pods {
		podNames = append(podNames, pod.Name)
	}
	return podNames
}

func simplifyScaleUpStatus(scaleUpStatus *status.ScaleUpStatus) scaleUpStatusInfo {
	remainUnschedulable := []string{}
	for _, nsi := range scaleUpStatus.PodsRemainUnschedulable {
		remainUnschedulable = append(remainUnschedulable, nsi.Pod.Name)
	}
	return scaleUpStatusInfo{
		result:                  scaleUpStatus.Result,
		podsTriggeredScaleUp:    extractPodNames(scaleUpStatus.PodsTriggeredScaleUp),
		podsRemainUnschedulable: remainUnschedulable,
		podsAwaitEvaluation:     extractPodNames(scaleUpStatus.PodsAwaitEvaluation),
	}
}

// NewTestProcessors returns a set of simple processors for use in tests.
func NewTestProcessors() *processors.AutoscalingProcessors {
	return &processors.AutoscalingProcessors{
		PodListProcessor:       NewFilterOutSchedulablePodListProcessor(),
		NodeGroupListProcessor: &nodegroups.NoOpNodeGroupListProcessor{},
		NodeGroupSetProcessor:  &nodegroupset.BalancingNodeGroupSetProcessor{},
		// TODO(bskiba): change scale up test so that this can be a NoOpProcessor
		ScaleUpStatusProcessor:     &status.EventingScaleUpStatusProcessor{},
		ScaleDownStatusProcessor:   &status.NoOpScaleDownStatusProcessor{},
		AutoscalingStatusProcessor: &status.NoOpAutoscalingStatusProcessor{},
		NodeGroupManager:           nodegroups.NewDefaultNodeGroupManager(),
	}
=======
	options                config.AutoscalingOptions

	reservedResources map[string]apiv1.ResourceList // separate so we don't have to modify nodeConfig and constantly deal with conflicts later
	templateNodes     []nodeConfig
>>>>>>> 34818f6a
}

// NewScaleTestAutoscalingContext creates a new test autoscaling context for scaling tests.
func NewScaleTestAutoscalingContext(
	options config.AutoscalingOptions, fakeClient kube_client.Interface,
	listers kube_util.ListerRegistry, provider cloudprovider.CloudProvider,
	processorCallbacks processor_callbacks.ProcessorCallbacks) (context.AutoscalingContext, error) {
	// Not enough buffer space causes the test to hang without printing any logs.
	// This is not useful.
	fakeRecorder := kube_record.NewFakeRecorder(100)
	fakeLogRecorder, err := utils.NewStatusMapRecorder(fakeClient, "kube-system", fakeRecorder, false)
	if err != nil {
		return context.AutoscalingContext{}, err
	}
	// Ignoring error here is safe - if a test doesn't specify valid estimatorName,
	// it either doesn't need one, or should fail when it turns out to be nil.
	estimatorBuilder, _ := estimator.NewEstimatorBuilder(options.EstimatorName)
	predicateChecker, err := simulator.NewTestPredicateChecker()
	if err != nil {
		return context.AutoscalingContext{}, err
	}
	clusterSnapshot := simulator.NewBasicClusterSnapshot()
	return context.AutoscalingContext{
		AutoscalingOptions: options,
		AutoscalingKubeClients: context.AutoscalingKubeClients{
			ClientSet:      fakeClient,
			Recorder:       fakeRecorder,
			LogRecorder:    fakeLogRecorder,
			ListerRegistry: listers,
		},
		CloudProvider:      provider,
		PredicateChecker:   predicateChecker,
		ClusterSnapshot:    clusterSnapshot,
		ExpanderStrategy:   random.NewStrategy(),
		EstimatorBuilder:   estimatorBuilder,
		ProcessorCallbacks: processorCallbacks,
	}, nil
}

type mockAutoprovisioningNodeGroupManager struct {
	t           *testing.T
	extraGroups int
}

func (p *mockAutoprovisioningNodeGroupManager) CreateNodeGroup(context *context.AutoscalingContext, nodeGroup cloudprovider.NodeGroup) (nodegroups.CreateNodeGroupResult, errors.AutoscalerError) {
	newNodeGroup, err := nodeGroup.Create()
	assert.NoError(p.t, err)
	metrics.RegisterNodeGroupCreation()
	extraGroups := []cloudprovider.NodeGroup{}
	testGroup, ok := nodeGroup.(*testcloudprovider.TestNodeGroup)
	if !ok {
		return nodegroups.CreateNodeGroupResult{}, errors.ToAutoscalerError(errors.InternalError, fmt.Errorf("expected test node group, found %v", reflect.TypeOf(nodeGroup)))
	}
	testCloudProvider, ok := context.CloudProvider.(*testcloudprovider.TestCloudProvider)
	if !ok {
		return nodegroups.CreateNodeGroupResult{}, errors.ToAutoscalerError(errors.InternalError, fmt.Errorf("expected test CloudProvider, found %v", reflect.TypeOf(context.CloudProvider)))
	}
	for i := 0; i < p.extraGroups; i++ {
		extraNodeGroup, err := testCloudProvider.NewNodeGroupWithId(
			testGroup.MachineType(),
			testGroup.Labels(),
			map[string]string{},
			[]apiv1.Taint{},
			map[string]resource.Quantity{},
			fmt.Sprintf("%d", i+1),
		)
		assert.NoError(p.t, err)
		extraGroup, err := extraNodeGroup.Create()
		assert.NoError(p.t, err)
		metrics.RegisterNodeGroupCreation()
		extraGroups = append(extraGroups, extraGroup)
	}
	result := nodegroups.CreateNodeGroupResult{
		MainCreatedNodeGroup:   newNodeGroup,
		ExtraCreatedNodeGroups: extraGroups,
	}
	return result, nil
}

func (p *mockAutoprovisioningNodeGroupManager) RemoveUnneededNodeGroups(context *context.AutoscalingContext) (removedNodeGroups []cloudprovider.NodeGroup, err error) {
	if !context.AutoscalingOptions.NodeAutoprovisioningEnabled {
		return nil, nil
	}
	removedNodeGroups = make([]cloudprovider.NodeGroup, 0)
	nodeGroups := context.CloudProvider.NodeGroups()
	for _, nodeGroup := range nodeGroups {
		if !nodeGroup.Autoprovisioned() {
			continue
		}
		targetSize, err := nodeGroup.TargetSize()
		assert.NoError(p.t, err)
		if targetSize > 0 {
			continue
		}
		nodes, err := nodeGroup.Nodes()
		assert.NoError(p.t, err)
		if len(nodes) > 0 {
			continue
		}
		err = nodeGroup.Delete()
		assert.NoError(p.t, err)
		removedNodeGroups = append(removedNodeGroups, nodeGroup)
	}
	return removedNodeGroups, nil
}

func (p *mockAutoprovisioningNodeGroupManager) CleanUp() {
}

type mockAutoprovisioningNodeGroupListProcessor struct {
	t *testing.T
}

func (p *mockAutoprovisioningNodeGroupListProcessor) Process(context *context.AutoscalingContext, nodeGroups []cloudprovider.NodeGroup, nodeInfos map[string]*schedulernodeinfo.NodeInfo,
	unschedulablePods []*apiv1.Pod) ([]cloudprovider.NodeGroup, map[string]*schedulernodeinfo.NodeInfo, error) {

	machines, err := context.CloudProvider.GetAvailableMachineTypes()
	assert.NoError(p.t, err)

	bestLabels := labels.BestLabelSet(unschedulablePods)
	for _, machineType := range machines {
		nodeGroup, err := context.CloudProvider.NewNodeGroup(machineType, bestLabels, map[string]string{}, []apiv1.Taint{}, map[string]resource.Quantity{})
		assert.NoError(p.t, err)
		nodeInfo, err := nodeGroup.TemplateNodeInfo()
		assert.NoError(p.t, err)
		nodeInfos[nodeGroup.Id()] = nodeInfo
		nodeGroups = append(nodeGroups, nodeGroup)
	}
	return nodeGroups, nodeInfos, nil
}

func (p *mockAutoprovisioningNodeGroupListProcessor) CleanUp() {
}

func newBackoff() backoff.Backoff {
	return backoff.NewIdBasedExponentialBackoff(clusterstate.InitialNodeGroupBackoffDuration, clusterstate.MaxNodeGroupBackoffDuration, clusterstate.NodeGroupBackoffResetTimeout)
}<|MERGE_RESOLUTION|>--- conflicted
+++ resolved
@@ -82,8 +82,10 @@
 	expansionOptionToChoose groupSizeChange // this will be selected by assertingStrategy.BestOption
 
 	expectedScaleDowns     []string
-<<<<<<< HEAD
 	expectedScaleDownCount int
+
+	reservedResources map[string]apiv1.ResourceList // separate so we don't have to modify nodeConfig and constantly deal with conflicts later
+	templateNodes     []nodeConfig
 }
 
 type scaleTestResults struct {
@@ -140,12 +142,6 @@
 		AutoscalingStatusProcessor: &status.NoOpAutoscalingStatusProcessor{},
 		NodeGroupManager:           nodegroups.NewDefaultNodeGroupManager(),
 	}
-=======
-	options                config.AutoscalingOptions
-
-	reservedResources map[string]apiv1.ResourceList // separate so we don't have to modify nodeConfig and constantly deal with conflicts later
-	templateNodes     []nodeConfig
->>>>>>> 34818f6a
 }
 
 // NewScaleTestAutoscalingContext creates a new test autoscaling context for scaling tests.
