--- conflicted
+++ resolved
@@ -546,19 +546,8 @@
 	return false
 }
 
-<<<<<<< HEAD
-func (a *StaticAutoscaler) updateClusterState(allNodes []*apiv1.Node, currentTime time.Time) errors.AutoscalerError {
-	err := a.AutoscalingContext.CloudProvider.Refresh(allNodes)
-	if err != nil {
-		glog.Errorf("Failed to refresh cloud provider config: %v", err)
-		return errors.ToAutoscalerError(errors.CloudProviderError, err)
-	}
-
-	err = a.clusterStateRegistry.UpdateNodes(allNodes, currentTime)
-=======
 func (a *StaticAutoscaler) updateClusterState(allNodes []*apiv1.Node, nodeInfosForGroups map[string]*schedulernodeinfo.NodeInfo, currentTime time.Time) errors.AutoscalerError {
 	err := a.clusterStateRegistry.UpdateNodes(allNodes, nodeInfosForGroups, currentTime)
->>>>>>> 8c4f3a9d
 	if err != nil {
 		klog.Errorf("Failed to update node registry: %v", err)
 		a.scaleDown.CleanUpUnneededNodes()
