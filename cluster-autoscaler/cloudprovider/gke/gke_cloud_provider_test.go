/*
Copyright 2016 The Kubernetes Authors.

Licensed under the Apache License, Version 2.0 (the "License");
you may not use this file except in compliance with the License.
You may obtain a copy of the License at

    http://www.apache.org/licenses/LICENSE-2.0

Unless required by applicable law or agreed to in writing, software
distributed under the License is distributed on an "AS IS" BASIS,
WITHOUT WARRANTIES OR CONDITIONS OF ANY KIND, either express or implied.
See the License for the specific language governing permissions and
limitations under the License.
*/

package gke

import (
	"fmt"
	"net/http"
	"reflect"
	"regexp"
	"strings"
	"testing"

	"k8s.io/apimachinery/pkg/api/resource"
	"k8s.io/autoscaler/cluster-autoscaler/cloudprovider"
	"k8s.io/autoscaler/cluster-autoscaler/cloudprovider/gce"
	"k8s.io/autoscaler/cluster-autoscaler/utils/gpu"
	. "k8s.io/autoscaler/cluster-autoscaler/utils/test"
	kubeletapis "k8s.io/kubernetes/pkg/kubelet/apis"

	apiv1 "k8s.io/api/core/v1"

	"github.com/stretchr/testify/assert"
	"github.com/stretchr/testify/mock"
	gcev1 "google.golang.org/api/compute/v1"
)

type gkeManagerMock struct {
	mock.Mock
}

func (m *gkeManagerMock) GetMigSize(mig gce.Mig) (int64, error) {
	args := m.Called(mig)
	return args.Get(0).(int64), args.Error(1)
}

func (m *gkeManagerMock) SetMigSize(mig gce.Mig, size int64) error {
	args := m.Called(mig, size)
	return args.Error(0)
}

func (m *gkeManagerMock) DeleteInstances(instances []*gce.GceRef) error {
	args := m.Called(instances)
	return args.Error(0)
}

func (m *gkeManagerMock) GetMigForInstance(instance *gce.GceRef) (gce.Mig, error) {
	args := m.Called(instance)
	return args.Get(0).(*GkeMig), args.Error(1)
}

func (m *gkeManagerMock) GetMigNodes(mig gce.Mig) ([]string, error) {
	args := m.Called(mig)
	return args.Get(0).([]string), args.Error(1)
}

func (m *gkeManagerMock) Refresh() error {
	args := m.Called()
	return args.Error(0)
}

func (m *gkeManagerMock) Cleanup() error {
	args := m.Called()
	return args.Error(0)
}

func (m *gkeManagerMock) GetMigs() []*gce.MigInformation {
	args := m.Called()
	return args.Get(0).([]*gce.MigInformation)
}

func (m *gkeManagerMock) CreateNodePool(mig *GkeMig) (*GkeMig, error) {
	args := m.Called(mig)
	return mig, args.Error(0)
}

func (m *gkeManagerMock) DeleteNodePool(toBeRemoved *GkeMig) error {
	args := m.Called(toBeRemoved)
	return args.Error(0)
}

func (m *gkeManagerMock) GetLocation() string {
	args := m.Called()
	return args.String(0)
}

func (m *gkeManagerMock) GetProjectId() string {
	args := m.Called()
	return args.String(0)
}

func (m *gkeManagerMock) GetClusterName() string {
	args := m.Called()
	return args.String(0)
}

func (m *gkeManagerMock) getMode() GcpCloudProviderMode {
	args := m.Called()
	return args.Get(0).(GcpCloudProviderMode)
}

func (m *gkeManagerMock) GetResourceLimiter() (*cloudprovider.ResourceLimiter, error) {
	args := m.Called()
	return args.Get(0).(*cloudprovider.ResourceLimiter), args.Error(1)
}

func (m *gkeManagerMock) findMigsNamed(name *regexp.Regexp) ([]string, error) {
	args := m.Called()
	return args.Get(0).([]string), args.Error(1)
}

func (m *gkeManagerMock) GetMigTemplateNode(mig *GkeMig) (*apiv1.Node, error) {
	args := m.Called(mig)
	return args.Get(0).(*apiv1.Node), args.Error(1)
}

func (m *gkeManagerMock) getCpuAndMemoryForMachineType(machineType string, zone string) (cpu int64, mem int64, err error) {
	args := m.Called(machineType, zone)
	return args.Get(0).(int64), args.Get(1).(int64), args.Error(2)
}

func (m *gkeManagerMock) GetNodeLocations() []string {
	args := m.Called()
	return args.Get(0).([]string)
}

func TestBuildGkeCloudProvider(t *testing.T) {
	gkeManagerMock := &gkeManagerMock{}

	resourceLimiter := cloudprovider.NewResourceLimiter(
		map[string]int64{cloudprovider.ResourceNameCores: 1, cloudprovider.ResourceNameMemory: 10000000},
		map[string]int64{cloudprovider.ResourceNameCores: 10, cloudprovider.ResourceNameMemory: 100000000})

	provider, err := BuildGkeCloudProvider(gkeManagerMock, resourceLimiter)
	assert.NoError(t, err)
	assert.NotNil(t, provider)
}

func TestNodeGroups(t *testing.T) {
	gkeManagerMock := &gkeManagerMock{}
	gke := &GkeCloudProvider{
		gkeManager: gkeManagerMock,
	}
	mig := &gce.MigInformation{Config: &GkeMig{gceRef: gce.GceRef{Name: "ng1"}}}
	gkeManagerMock.On("GetMigs").Return([]*gce.MigInformation{mig}).Once()
	result := gke.NodeGroups()
	assert.Equal(t, []cloudprovider.NodeGroup{mig.Config}, result)
	mock.AssertExpectationsForObjects(t, gkeManagerMock)
}

func TestNodeGroupForNode(t *testing.T) {
	gkeManagerMock := &gkeManagerMock{}
	gke := &GkeCloudProvider{
		gkeManager: gkeManagerMock,
	}
	n := BuildTestNode("n1", 1000, 1000)
	n.Spec.ProviderID = "gce://project1/us-central1-b/n1"
	mig := GkeMig{gceRef: gce.GceRef{Name: "ng1"}}
	gkeManagerMock.On("GetMigForInstance", mock.AnythingOfType("*gce.GceRef")).Return(&mig, nil).Once()

	nodeGroup, err := gke.NodeGroupForNode(n)
	assert.NoError(t, err)
	assert.Equal(t, mig, *reflect.ValueOf(nodeGroup).Interface().(*GkeMig))
	mock.AssertExpectationsForObjects(t, gkeManagerMock)
}

func TestGetResourceLimiter(t *testing.T) {
	gkeManagerMock := &gkeManagerMock{}
	resourceLimiter := cloudprovider.NewResourceLimiter(
		map[string]int64{cloudprovider.ResourceNameCores: 1, cloudprovider.ResourceNameMemory: 10000000},
		map[string]int64{cloudprovider.ResourceNameCores: 10, cloudprovider.ResourceNameMemory: 100000000})
	gke := &GkeCloudProvider{
		gkeManager:               gkeManagerMock,
		resourceLimiterFromFlags: resourceLimiter,
	}

	// Return default.
	gkeManagerMock.On("GetResourceLimiter").Return((*cloudprovider.ResourceLimiter)(nil), nil).Once()
	returnedResourceLimiter, err := gke.GetResourceLimiter()
	assert.NoError(t, err)
	assert.Equal(t, resourceLimiter, returnedResourceLimiter)

	// Return for GKE.
	resourceLimiterGKE := cloudprovider.NewResourceLimiter(
		map[string]int64{cloudprovider.ResourceNameCores: 2, cloudprovider.ResourceNameMemory: 20000000},
		map[string]int64{cloudprovider.ResourceNameCores: 5, cloudprovider.ResourceNameMemory: 200000000})
	gkeManagerMock.On("GetResourceLimiter").Return(resourceLimiterGKE, nil).Once()
	returnedResourceLimiterGKE, err := gke.GetResourceLimiter()
	assert.NoError(t, err)
	assert.Equal(t, returnedResourceLimiterGKE, resourceLimiterGKE)

	// Error in GceManager.
	gkeManagerMock.On("GetResourceLimiter").Return((*cloudprovider.ResourceLimiter)(nil), fmt.Errorf("some error")).Once()
	returnedResourceLimiter, err = gke.GetResourceLimiter()
	assert.Error(t, err)
}

const getInstanceGroupManagerResponse = `{
  "kind": "compute#instanceGroupManager",
  "id": "3213213219",
  "creationTimestamp": "2017-09-15T04:47:24.687-07:00",
  "name": "gke-cluster-1-default-pool",
  "zone": "https://www.googleapis.com/compute/v1/projects/project1/zones/us-central1-b",
  "instanceTemplate": "https://www.googleapis.com/compute/v1/projects/project1/global/instanceTemplates/gke-cluster-1-default-pool",
  "instanceGroup": "https://www.googleapis.com/compute/v1/projects/project1/zones/us-central1-b/instanceGroups/gke-cluster-1-default-pool",
  "baseInstanceName": "gke-cluster-1-default-pool-f23aac-grp",
  "fingerprint": "kfdsuH",
  "currentActions": {
    "none": 3,
    "creating": 0,
    "creatingWithoutRetries": 0,
    "recreating": 0,
    "deleting": 0,
    "abandoning": 0,
    "restarting": 0,
    "refreshing": 0
  },
  "targetSize": 3,
  "selfLink": "https://www.googleapis.com/compute/v1/projects/project1/zones/us-central1-b/instanceGroupManagers/gke-cluster-1-default-pool"
}`

var gceInstanceTemplate = &gcev1.InstanceTemplate{
	Kind:              "compute#instanceTemplate",
	Id:                28701103232323232,
	CreationTimestamp: "2017-09-15T04:47:21.577-07:00",
	Name:              "gke-cluster-1-default-pool",
	Properties: &gcev1.InstanceProperties{
		Tags: &gcev1.Tags{
			Items: []string{"gke-cluster-1-000-node"},
		},
		MachineType:  "n1-standard-1",
		CanIpForward: true,
		NetworkInterfaces: []*gcev1.NetworkInterface{
			{
				Kind:    "compute#networkInterface",
				Network: "https://www.googleapis.com/compute/v1/projects/project1/global/networks/default",
			},
		},
		Metadata: &gcev1.Metadata{
			Kind:        "compute#metadata",
			Fingerprint: "F7n_RsHD3ng=",
			Items: []*gcev1.MetadataItems{
				{
					Key:   "kube-env",
					Value: createString("ALLOCATE_NODE_CIDRS: \"true\"\n"),
				},
				{
					Key:   "user-data",
					Value: createString("#cloud-config"),
				},
				{
					Key:   "gci-update-strategy",
					Value: createString("update_disabled"),
				},
				{
					Key:   "gci-ensure-gke-docker",
					Value: createString("true"),
				},
				{
					Key:   "configure-sh",
					Value: createString("#!/bin/bash\n\n<#"),
				},
				{
					Key:   "cluster-name",
					Value: createString("cluster-1"),
				},
			},
		},
	},
}

func TestMig(t *testing.T) {
	server := NewHttpServerMock()
	defer server.Close()
	gkeManagerMock := &gkeManagerMock{}
	client := &http.Client{}
	gceService, err := gcev1.New(client)
	assert.NoError(t, err)
	gceService.BasePath = server.URL
	gke := &GkeCloudProvider{
		gkeManager: gkeManagerMock,
	}

	// Test NewNodeGroup.
	gkeManagerMock.On("GetProjectId").Return("project1").Once()
	gkeManagerMock.On("GetMigTemplateNode", mock.AnythingOfType("*gke.GkeMig")).Return(&apiv1.Node{}, nil).Once()
<<<<<<< HEAD
	systemLabels := map[string]string{kubeletapis.LabelZoneFailureDomain: "us-central1-b"}
=======
	systemLabels := map[string]string{apiv1.LabelZoneFailureDomain: "us-central1-b"}
>>>>>>> 8c4f3a9d
	nodeGroup, err := gke.NewNodeGroup("n1-standard-1", nil, systemLabels, nil, nil)
	assert.NoError(t, err)
	assert.NotNil(t, nodeGroup)
	mig1 := reflect.ValueOf(nodeGroup).Interface().(*GkeMig)
	assert.Equal(t, true, mig1.Autoprovisioned())
	mig1.exist = true
	assert.True(t, strings.HasPrefix(mig1.Id(), "https://content.googleapis.com/compute/v1/projects/project1/zones/us-central1-b/instanceGroups/"+nodeAutoprovisioningPrefix+"-n1-standard-1"))
	assert.Equal(t, true, mig1.Autoprovisioned())
	assert.Equal(t, 0, mig1.MinSize())
	assert.Equal(t, 1000, mig1.MaxSize())
	mock.AssertExpectationsForObjects(t, gkeManagerMock)

	// Test TargetSize.
	gkeManagerMock.On("GetMigSize", mock.AnythingOfType("*gke.GkeMig")).Return(int64(2), nil).Once()
	targetSize, err := mig1.TargetSize()
	assert.NoError(t, err)
	assert.Equal(t, 2, targetSize)
	mock.AssertExpectationsForObjects(t, gkeManagerMock)

	// Test IncreaseSize.
	gkeManagerMock.On("GetMigSize", mock.AnythingOfType("*gke.GkeMig")).Return(int64(2), nil).Once()
	gkeManagerMock.On("SetMigSize", mock.AnythingOfType("*gke.GkeMig"), int64(3)).Return(nil).Once()
	err = mig1.IncreaseSize(1)
	assert.NoError(t, err)
	mock.AssertExpectationsForObjects(t, gkeManagerMock)

	// Test IncreaseSize - fail on wrong size.
	err = mig1.IncreaseSize(0)
	assert.Error(t, err)
	assert.Equal(t, "size increase must be positive", err.Error())

	// Test IncreaseSize - fail on too big delta.
	gkeManagerMock.On("GetMigSize", mock.AnythingOfType("*gke.GkeMig")).Return(int64(2), nil).Once()
	err = mig1.IncreaseSize(1000)
	assert.Error(t, err)
	assert.Equal(t, "size increase too large - desired:1002 max:1000", err.Error())
	mock.AssertExpectationsForObjects(t, gkeManagerMock)

	// Test DecreaseTargetSize.
	gkeManagerMock.On("GetMigSize", mock.AnythingOfType("*gke.GkeMig")).Return(int64(3), nil).Once()
	gkeManagerMock.On("GetMigNodes", mock.AnythingOfType("*gke.GkeMig")).Return(
		[]string{"gce://project1/us-central1-b/gke-cluster-1-default-pool-f7607aac-9j4g",
			"gce://project1/us-central1-b/gke-cluster-1-default-pool-f7607aac-dck1"}, nil).Once()
	gkeManagerMock.On("SetMigSize", mock.AnythingOfType("*gke.GkeMig"), int64(2)).Return(nil).Once()
	err = mig1.DecreaseTargetSize(-1)
	assert.NoError(t, err)
	mock.AssertExpectationsForObjects(t, gkeManagerMock)

	// Test DecreaseTargetSize - fail on positive delta.
	err = mig1.DecreaseTargetSize(1)
	assert.Error(t, err)
	assert.Equal(t, "size decrease must be negative", err.Error())

	// Test DecreaseTargetSize - fail on deleting existing nodes.
	gkeManagerMock.On("GetMigSize", mock.AnythingOfType("*gke.GkeMig")).Return(int64(3), nil).Once()
	gkeManagerMock.On("GetMigNodes", mock.AnythingOfType("*gke.GkeMig")).Return(
		[]string{"gce://project1/us-central1-b/gke-cluster-1-default-pool-f7607aac-9j4g",
			"gce://project1/us-central1-b/gke-cluster-1-default-pool-f7607aac-dck1"}, nil).Once()

	err = mig1.DecreaseTargetSize(-2)
	assert.Error(t, err)
	assert.Equal(t, "attempt to delete existing nodes targetSize:3 delta:-2 existingNodes: 2", err.Error())
	mock.AssertExpectationsForObjects(t, gkeManagerMock)

	// Test Belongs - true.
	gkeManagerMock.On("GetMigForInstance", mock.AnythingOfType("*gce.GceRef")).Return(mig1, nil).Once()
	node := BuildTestNode("gke-cluster-1-default-pool-f7607aac-dck1", 1000, 1000)
	node.Spec.ProviderID = "gce://project1/us-central1-b/gke-cluster-1-default-pool-f7607aac-dck1"

	belongs, err := mig1.Belongs(node)
	assert.NoError(t, err)
	assert.True(t, belongs)
	mock.AssertExpectationsForObjects(t, gkeManagerMock)

	// Test Belongs - false.
	mig2 := &GkeMig{
		gceRef: gce.GceRef{
			Project: "project1",
			Zone:    "us-central1-b",
			Name:    "default-pool",
		},
		gkeManager:      gkeManagerMock,
		minSize:         0,
		maxSize:         1000,
		autoprovisioned: true,
		exist:           true,
		nodePoolName:    "default-pool",
		spec:            nil}
	gkeManagerMock.On("GetMigForInstance", mock.AnythingOfType("*gce.GceRef")).Return(mig2, nil).Once()

	belongs, err = mig1.Belongs(node)
	assert.NoError(t, err)
	assert.False(t, belongs)
	mock.AssertExpectationsForObjects(t, gkeManagerMock)

	// Test DeleteNodes.
	n1 := BuildTestNode("gke-cluster-1-default-pool-f7607aac-9j4g", 1000, 1000)
	n1.Spec.ProviderID = "gce://project1/us-central1-b/gke-cluster-1-default-pool-f7607aac-9j4g"
	n1ref := &gce.GceRef{"project1", "us-central1-b", "gke-cluster-1-default-pool-f7607aac-9j4g"}
	n2 := BuildTestNode("gke-cluster-1-default-pool-f7607aac-dck1", 1000, 1000)
	n2.Spec.ProviderID = "gce://project1/us-central1-b/gke-cluster-1-default-pool-f7607aac-dck1"
	n2ref := &gce.GceRef{"project1", "us-central1-b", "gke-cluster-1-default-pool-f7607aac-dck1"}
	gkeManagerMock.On("GetMigSize", mock.AnythingOfType("*gke.GkeMig")).Return(int64(2), nil).Once()
	gkeManagerMock.On("GetMigForInstance", n1ref).Return(mig1, nil).Once()
	gkeManagerMock.On("GetMigForInstance", n2ref).Return(mig1, nil).Once()
	gkeManagerMock.On("DeleteInstances", []*gce.GceRef{n1ref, n2ref}).Return(nil).Once()
	err = mig1.DeleteNodes([]*apiv1.Node{n1, n2})
	assert.NoError(t, err)
	mock.AssertExpectationsForObjects(t, gkeManagerMock)

	// Test DeleteNodes - fail on reaching min size.
	gkeManagerMock.On("GetMigSize", mock.AnythingOfType("*gke.GkeMig")).Return(int64(0), nil).Once()
	err = mig1.DeleteNodes([]*apiv1.Node{n1, n2})
	assert.Error(t, err)
	assert.Equal(t, "min size reached, nodes will not be deleted", err.Error())
	mock.AssertExpectationsForObjects(t, gkeManagerMock)

	// Test Nodes.
	gkeManagerMock.On("GetMigNodes", mock.AnythingOfType("*gke.GkeMig")).Return(
		[]string{"gce://project1/us-central1-b/gke-cluster-1-default-pool-f7607aac-9j4g",
			"gce://project1/us-central1-b/gke-cluster-1-default-pool-f7607aac-dck1"}, nil).Once()
	nodes, err := mig1.Nodes()
	assert.NoError(t, err)
	assert.Equal(t, cloudprovider.Instance{Id: "gce://project1/us-central1-b/gke-cluster-1-default-pool-f7607aac-9j4g"}, nodes[0])
	assert.Equal(t, cloudprovider.Instance{Id: "gce://project1/us-central1-b/gke-cluster-1-default-pool-f7607aac-dck1"}, nodes[1])
	mock.AssertExpectationsForObjects(t, gkeManagerMock)

	// Test Create.
	mig1.exist = false
	gkeManagerMock.On("CreateNodePool", mock.AnythingOfType("*gke.GkeMig")).Return(nil, nil).Once()
	_, err = mig1.Create()
	assert.NoError(t, err)
	mock.AssertExpectationsForObjects(t, gkeManagerMock)

	gkeManagerMock.On("DeleteNodePool", mock.AnythingOfType("*gke.GkeMig")).Return(nil).Once()
	mig1.exist = true
	err = mig1.Delete()
	assert.NoError(t, err)
	mock.AssertExpectationsForObjects(t, gkeManagerMock)

	// Test TemplateNodeInfo.
	gkeManagerMock.On("GetMigTemplateNode", mock.AnythingOfType("*gke.GkeMig")).Return(&apiv1.Node{}, nil).Once()
	templateNodeInfo, err := mig2.TemplateNodeInfo()
	assert.NoError(t, err)
	assert.NotNil(t, templateNodeInfo)
	assert.NotNil(t, templateNodeInfo.Node())
	mock.AssertExpectationsForObjects(t, gkeManagerMock)
}

func TestNewNodeGroupForGpu(t *testing.T) {
	server := NewHttpServerMock()
	defer server.Close()
	gkeManagerMock := &gkeManagerMock{}
	client := &http.Client{}
	gceService, err := gcev1.New(client)
	assert.NoError(t, err)
	gceService.BasePath = server.URL
	gke := &GkeCloudProvider{
		gkeManager: gkeManagerMock,
	}

	// Test NewNodeGroup.
	gkeManagerMock.On("GetProjectId").Return("project1").Once()
	gkeManagerMock.On("GetMigTemplateNode", mock.AnythingOfType("*gke.GkeMig")).Return(&apiv1.Node{}, nil).Once()

	systemLabels := map[string]string{
<<<<<<< HEAD
		gpu.GPULabel:                       gpu.DefaultGPUType,
		kubeletapis.LabelZoneFailureDomain: "us-west1-b",
=======
		gpu.GPULabel:                 gpu.DefaultGPUType,
		apiv1.LabelZoneFailureDomain: "us-west1-b",
>>>>>>> 8c4f3a9d
	}
	extraResources := map[string]resource.Quantity{
		gpu.ResourceNvidiaGPU: resource.MustParse("1"),
	}
	nodeGroup, err := gke.NewNodeGroup("n1-standard-1", make(map[string]string), systemLabels, nil, extraResources)
	assert.NoError(t, err)
	assert.NotNil(t, nodeGroup)
	mig1 := reflect.ValueOf(nodeGroup).Interface().(*GkeMig)
	assert.True(t, strings.HasPrefix(mig1.Id(), "https://content.googleapis.com/compute/v1/projects/project1/zones/us-west1-b/instanceGroups/"+nodeAutoprovisioningPrefix+"-n1-standard-1-gpu"))
	assert.Equal(t, true, mig1.Autoprovisioned())
	assert.Equal(t, 0, mig1.MinSize())
	assert.Equal(t, 1000, mig1.MaxSize())
	expectedTaints := []apiv1.Taint{
		{
			Key:    gpu.ResourceNvidiaGPU,
			Value:  "present",
			Effect: apiv1.TaintEffectNoSchedule,
		},
	}
	assert.Equal(t, expectedTaints, mig1.spec.Taints)
	mock.AssertExpectationsForObjects(t, gkeManagerMock)
}
func TestGceRefFromProviderId(t *testing.T) {
	ref, err := gce.GceRefFromProviderId("gce://project1/us-central1-b/name1")
	assert.NoError(t, err)
	assert.Equal(t, gce.GceRef{"project1", "us-central1-b", "name1"}, *ref)
}

func TestGetClusterInfo(t *testing.T) {
	gkeManagerMock := &gkeManagerMock{}
	gke := &GkeCloudProvider{
		gkeManager: gkeManagerMock,
	}
	gkeManagerMock.On("GetProjectId").Return("project1").Once()
	gkeManagerMock.On("GetLocation").Return("location1").Once()
	gkeManagerMock.On("GetClusterName").Return("cluster1").Once()

	project, location, cluster := gke.GetClusterInfo()
	assert.Equal(t, "project1", project)
	assert.Equal(t, "location1", location)
	assert.Equal(t, "cluster1", cluster)
}

func createString(s string) *string {
	return &s
}<|MERGE_RESOLUTION|>--- conflicted
+++ resolved
@@ -29,7 +29,6 @@
 	"k8s.io/autoscaler/cluster-autoscaler/cloudprovider/gce"
 	"k8s.io/autoscaler/cluster-autoscaler/utils/gpu"
 	. "k8s.io/autoscaler/cluster-autoscaler/utils/test"
-	kubeletapis "k8s.io/kubernetes/pkg/kubelet/apis"
 
 	apiv1 "k8s.io/api/core/v1"
 
@@ -297,11 +296,7 @@
 	// Test NewNodeGroup.
 	gkeManagerMock.On("GetProjectId").Return("project1").Once()
 	gkeManagerMock.On("GetMigTemplateNode", mock.AnythingOfType("*gke.GkeMig")).Return(&apiv1.Node{}, nil).Once()
-<<<<<<< HEAD
-	systemLabels := map[string]string{kubeletapis.LabelZoneFailureDomain: "us-central1-b"}
-=======
 	systemLabels := map[string]string{apiv1.LabelZoneFailureDomain: "us-central1-b"}
->>>>>>> 8c4f3a9d
 	nodeGroup, err := gke.NewNodeGroup("n1-standard-1", nil, systemLabels, nil, nil)
 	assert.NoError(t, err)
 	assert.NotNil(t, nodeGroup)
@@ -468,13 +463,8 @@
 	gkeManagerMock.On("GetMigTemplateNode", mock.AnythingOfType("*gke.GkeMig")).Return(&apiv1.Node{}, nil).Once()
 
 	systemLabels := map[string]string{
-<<<<<<< HEAD
-		gpu.GPULabel:                       gpu.DefaultGPUType,
-		kubeletapis.LabelZoneFailureDomain: "us-west1-b",
-=======
 		gpu.GPULabel:                 gpu.DefaultGPUType,
 		apiv1.LabelZoneFailureDomain: "us-west1-b",
->>>>>>> 8c4f3a9d
 	}
 	extraResources := map[string]resource.Quantity{
 		gpu.ResourceNvidiaGPU: resource.MustParse("1"),
