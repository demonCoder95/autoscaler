--- conflicted
+++ resolved
@@ -67,12 +67,8 @@
 
 	AvailabilityZones       []string
 	LaunchConfigurationName string
-<<<<<<< HEAD
-	InstanceTypeOverrides   []string
-=======
 	LaunchTemplate          *launchTemplate
 	MixedInstancesPolicy    *mixedInstancesPolicy
->>>>>>> a8cc3723
 	Tags                    []*autoscaling.TagDescription
 }
 
@@ -431,18 +427,6 @@
 		return nil, fmt.Errorf("failed to create node group spec: %v", verr)
 	}
 
-<<<<<<< HEAD
-	launchTemplateName, launchTemplateVersion := m.buildLaunchTemplateParams(g)
-
-	var instanceTypeOverrides []string
-	if g.MixedInstancesPolicy != nil {
-		for _, override := range g.MixedInstancesPolicy.LaunchTemplate.Overrides {
-			instanceTypeOverrides = append(instanceTypeOverrides, aws.StringValue(override.InstanceType))
-		}
-	}
-
-=======
->>>>>>> a8cc3723
 	asg := &asg{
 		AwsRef:  AwsRef{Name: spec.Name},
 		minSize: spec.MinSize,
@@ -451,12 +435,6 @@
 		curSize:                 int(aws.Int64Value(g.DesiredCapacity)),
 		AvailabilityZones:       aws.StringValueSlice(g.AvailabilityZones),
 		LaunchConfigurationName: aws.StringValue(g.LaunchConfigurationName),
-<<<<<<< HEAD
-		LaunchTemplateName:      launchTemplateName,
-		LaunchTemplateVersion:   launchTemplateVersion,
-		InstanceTypeOverrides:   instanceTypeOverrides,
-=======
->>>>>>> a8cc3723
 		Tags:                    g.Tags,
 	}
 
