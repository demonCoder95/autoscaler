--- conflicted
+++ resolved
@@ -19,6 +19,7 @@
 package aws
 
 import (
+	"errors"
 	"fmt"
 	"io"
 	"math/rand"
@@ -50,12 +51,9 @@
 	maxRecordsReturnedByAPI = 100
 	maxAsgNamesPerDescribe  = 50
 	refreshInterval         = 1 * time.Minute
-<<<<<<< HEAD
 	autoDiscovererTypeASG   = "asg"
 	asgAutoDiscovererKeyTag = "tag"
-=======
 	megabyte                = 1024 * 1024
->>>>>>> 34818f6a
 )
 
 // AwsManager is handles aws communication and data caching.
@@ -64,8 +62,22 @@
 	ec2Service         ec2Wrapper
 	asgCache           *asgCache
 	lastRefresh        time.Time
-<<<<<<< HEAD
 	instanceTypes      map[string]*InstanceType
+
+	// Node capacity/allocatable by instance type. Currently doesn't expire because it won't grow uncontrollably,
+	// it's updated when there are nodes with this size, and the fallback case depends on the data that doesn't change
+	// that often.
+	instanceResourceCache map[string]*instanceResourceInfo
+
+	// The current maximum of reserved resources (<capacity> - <allocatable>) across the whole cluster. Updated on every
+	// Refresh() call
+	reservedResources apiv1.ResourceList
+}
+
+type instanceResourceInfo struct {
+	InstanceType string
+	Capacity     apiv1.ResourceList
+	Allocatable  apiv1.ResourceList
 }
 
 type asgTemplate struct {
@@ -73,30 +85,6 @@
 	Region       string
 	Zone         string
 	Tags         []*autoscaling.TagDescription
-=======
-
-	// Node capacity/allocatable by instance type. Currently doesn't expire because it won't grow uncontrollably,
-	// it's updated when there are nodes with this size, and the fallback case depends on the data that doesn't change
-	// that often.
-	instanceResourceCache map[string]*instanceResourceInfo
-
-	// The current maximum of reserved resources (<capacity> - <allocatable>) across the whole cluster. Updated on every
-	// Refresh() call
-	reservedResources apiv1.ResourceList
-}
-
-type instanceResourceInfo struct {
-	InstanceType string
-	Capacity     apiv1.ResourceList
-	Allocatable  apiv1.ResourceList
-}
-
-type asgTemplate struct {
-	AvailableResources []*instanceResourceInfo
-	Region             string
-	Zone               string
-	Tags               []*autoscaling.TagDescription
->>>>>>> 34818f6a
 }
 
 func validateOverrides(cfg *provider_aws.CloudConfig) error {
@@ -226,12 +214,8 @@
 		}
 
 		if autoScalingService == nil {
-<<<<<<< HEAD
 			c := newLaunchConfigurationInstanceTypeCache()
 			autoScalingService = &autoScalingWrapper{autoscaling.New(sess), c}
-=======
-			autoScalingService = &autoScalingWrapper{autoscaling.New(sess), map[string]string{}}
->>>>>>> 34818f6a
 		}
 
 		if ec2Service == nil {
@@ -250,18 +234,11 @@
 	}
 
 	manager := &AwsManager{
-<<<<<<< HEAD
 		autoScalingService: *autoScalingService,
 		ec2Service:         *ec2Service,
 		asgCache:           cache,
 		instanceTypes:      instanceTypes,
-=======
-		autoScalingService:    *autoScalingService,
-		ec2Service:            *ec2Service,
-		asgCache:              cache,
-		instanceResourceCache: make(map[string]*instanceResourceInfo),
-		reservedResources:     make(apiv1.ResourceList),
->>>>>>> 34818f6a
+		reservedResources:  make(apiv1.ResourceList),
 	}
 
 	if err := manager.forceRefresh(); err != nil {
@@ -361,15 +338,6 @@
 		return nil, err
 	}
 
-<<<<<<< HEAD
-	if t, ok := m.instanceTypes[instanceTypeName]; ok {
-		return &asgTemplate{
-			InstanceType: t,
-			Region:       region,
-			Zone:         az,
-			Tags:         asg.Tags,
-		}, nil
-=======
 	var resources []*instanceResourceInfo
 	for _, name := range instanceTypeNames {
 		instanceResources, err := m.availableResources(name)
@@ -377,7 +345,6 @@
 			return nil, err
 		}
 		resources = append(resources, instanceResources)
->>>>>>> 34818f6a
 	}
 
 	return &asgTemplate{
@@ -390,18 +357,6 @@
 
 func (m *AwsManager) buildInstanceTypes(asg *asg) ([]string, error) {
 	if asg.LaunchConfigurationName != "" {
-<<<<<<< HEAD
-		return m.autoScalingService.getInstanceTypeByLCName(asg.LaunchConfigurationName)
-	} else if asg.LaunchTemplate != nil {
-		return m.ec2Service.getInstanceTypeByLT(asg.LaunchTemplate)
-	} else if asg.MixedInstancesPolicy != nil {
-		// always use first instance
-		if len(asg.MixedInstancesPolicy.instanceTypesOverrides) != 0 {
-			return asg.MixedInstancesPolicy.instanceTypesOverrides[0], nil
-		}
-
-		return m.ec2Service.getInstanceTypeByLT(asg.MixedInstancesPolicy.launchTemplate)
-=======
 		result, err := m.autoScalingService.getInstanceTypeByLCName(asg.LaunchConfigurationName)
 		return []string{result}, err
 	} else if asg.LaunchTemplate != nil || asg.MixedInstancesPolicy != nil {
@@ -418,7 +373,6 @@
 		}
 		mainType, err := m.ec2Service.getInstanceTypeByLT(launchTemplate)
 		return []string{mainType}, err
->>>>>>> 34818f6a
 	}
 
 	return nil, fmt.Errorf("Unable to get instance type from launch config or launch template")
@@ -449,14 +403,13 @@
 	}
 
 	resourcesFromTags := extractAllocatableResourcesFromAsg(template.Tags)
-<<<<<<< HEAD
 	for resourceName, val := range resourcesFromTags {
 		node.Status.Capacity[apiv1.ResourceName(resourceName)] = *val
-=======
+	}
+
 	if val, ok := resourcesFromTags["ephemeral-storage"]; ok {
 		node.Status.Capacity[apiv1.ResourceEphemeralStorage] = *val
 		node.Status.Allocatable[apiv1.ResourceEphemeralStorage] = *val
->>>>>>> 34818f6a
 	}
 
 	// NodeLabels
