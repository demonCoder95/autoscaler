/*
Copyright 2017 The Kubernetes Authors.

Licensed under the Apache License, Version 2.0 (the "License");
you may not use this file except in compliance with the License.
You may obtain a copy of the License at

    http://www.apache.org/licenses/LICENSE-2.0

Unless required by applicable law or agreed to in writing, software
distributed under the License is distributed on an "AS IS" BASIS,
WITHOUT WARRANTIES OR CONDITIONS OF ANY KIND, either express or implied.
See the License for the specific language governing permissions and
limitations under the License.
*/

package aws

import (
	"fmt"
<<<<<<< HEAD
=======
	"io"
	"net/http"
	"net/http/httptest"
	"os"
>>>>>>> 8c4f3a9d
	"reflect"
	"sort"
	"strings"
	"testing"

	"github.com/aws/aws-sdk-go/aws"
	"github.com/aws/aws-sdk-go/service/autoscaling"
	"github.com/aws/aws-sdk-go/service/ec2"
	"github.com/stretchr/testify/assert"
	"github.com/stretchr/testify/mock"
	apiv1 "k8s.io/api/core/v1"
	"k8s.io/apimachinery/pkg/api/resource"
<<<<<<< HEAD
	metav1 "k8s.io/apimachinery/pkg/apis/meta/v1"
	"k8s.io/autoscaler/cluster-autoscaler/cloudprovider"
	"k8s.io/autoscaler/cluster-autoscaler/utils/gpu"
=======
	"k8s.io/autoscaler/cluster-autoscaler/cloudprovider"
	provider_aws "k8s.io/kubernetes/pkg/cloudprovider/providers/aws"
>>>>>>> 8c4f3a9d
	kubeletapis "k8s.io/kubernetes/pkg/kubelet/apis"
)

// resetAWSRegion resets AWS_REGION environment variable key to its pre-test
// value, but only if it was originally present among environment variables.
func resetAWSRegion(value string, present bool) {
	os.Unsetenv("AWS_REGION")
	if present {
		os.Setenv("AWS_REGION", value)
	}
}

// TestGetRegion ensures correct source supplies AWS Region.
func TestGetRegion(t *testing.T) {
	key := "AWS_REGION"
	defer resetAWSRegion(os.LookupEnv(key))
	// Ensure environment variable retains precedence.
	expected1 := "the-shire-1"
	os.Setenv(key, expected1)
	assert.Equal(t, expected1, getRegion())
	// Ensure without environment variable, EC2 Metadata used... and it merely
	// chops the last character off the Availability Zone.
	expected2 := "mordor-2"
	expected2a := expected2 + "a"
	os.Unsetenv(key)
	server := httptest.NewServer(http.HandlerFunc(func(w http.ResponseWriter, r *http.Request) {
		w.Write([]byte(expected2a))
	}))
	cfg := aws.NewConfig().WithEndpoint(server.URL)
	assert.Equal(t, expected2, getRegion(cfg))
}

func TestBuildGenericLabels(t *testing.T) {
	labels := buildGenericLabels(&asgTemplate{
		AvailableResources: []*instanceResourceInfo{{InstanceType: "c4.large"}},
		Region:             "us-east-1",
	}, "sillyname")
	assert.Equal(t, "us-east-1", labels[apiv1.LabelZoneRegion])
	assert.Equal(t, "sillyname", labels[apiv1.LabelHostname])
	assert.Equal(t, "c4.large", labels[apiv1.LabelInstanceType])
	assert.Equal(t, cloudprovider.DefaultArch, labels[kubeletapis.LabelArch])
	assert.Equal(t, cloudprovider.DefaultOS, labels[kubeletapis.LabelOS])
}

func TestExtractAllocatableResourcesFromAsg(t *testing.T) {
	tags := []*autoscaling.TagDescription{
		{
			Key:   aws.String("k8s.io/cluster-autoscaler/node-template/resources/cpu"),
			Value: aws.String("100m"),
		},
		{
			Key:   aws.String("k8s.io/cluster-autoscaler/node-template/resources/memory"),
			Value: aws.String("100M"),
		},
		{
			Key:   aws.String("k8s.io/cluster-autoscaler/node-template/resources/ephemeral-storage"),
			Value: aws.String("20G"),
		},
	}

	labels := extractAllocatableResourcesFromAsg(tags)

	assert.Equal(t, resource.NewMilliQuantity(100, resource.DecimalSI).String(), labels["cpu"].String())
	expectedMemory := resource.MustParse("100M")
	assert.Equal(t, (&expectedMemory).String(), labels["memory"].String())
	expectedEphemeralStorage := resource.MustParse("20G")
	assert.Equal(t, (&expectedEphemeralStorage).String(), labels["ephemeral-storage"].String())
}

func TestExtractLabelsFromAsg(t *testing.T) {
	tags := []*autoscaling.TagDescription{
		{
			Key:   aws.String("k8s.io/cluster-autoscaler/node-template/label/foo"),
			Value: aws.String("bar"),
		},
		{
			Key:   aws.String("bar"),
			Value: aws.String("baz"),
		},
	}

	labels := extractLabelsFromAsg(tags)

	assert.Equal(t, 1, len(labels))
	assert.Equal(t, "bar", labels["foo"])
}

func TestExtractTaintsFromAsg(t *testing.T) {
	tags := []*autoscaling.TagDescription{
		{
			Key:   aws.String("k8s.io/cluster-autoscaler/node-template/taint/dedicated"),
			Value: aws.String("foo:NoSchedule"),
		},
		{
			Key:   aws.String("k8s.io/cluster-autoscaler/node-template/taint/group"),
			Value: aws.String("bar:NoExecute"),
		},
		{
			Key:   aws.String("k8s.io/cluster-autoscaler/node-template/taint/app"),
			Value: aws.String("fizz:PreferNoSchedule"),
		},
		{
			Key:   aws.String("bar"),
			Value: aws.String("baz"),
		},
		{
			Key:   aws.String("k8s.io/cluster-autoscaler/node-template/taint/blank"),
			Value: aws.String(""),
		},
		{
			Key:   aws.String("k8s.io/cluster-autoscaler/node-template/taint/nosplit"),
			Value: aws.String("some_value"),
		},
	}

	expectedTaints := []apiv1.Taint{
		{
			Key:    "dedicated",
			Value:  "foo",
			Effect: apiv1.TaintEffectNoSchedule,
		},
		{
			Key:    "group",
			Value:  "bar",
			Effect: apiv1.TaintEffectNoExecute,
		},
		{
			Key:    "app",
			Value:  "fizz",
			Effect: apiv1.TaintEffectPreferNoSchedule,
		},
	}

	taints := extractTaintsFromAsg(tags)
	assert.Equal(t, 3, len(taints))
	assert.Equal(t, makeTaintSet(expectedTaints), makeTaintSet(taints))
}

func makeTaintSet(taints []apiv1.Taint) map[apiv1.Taint]bool {
	set := make(map[apiv1.Taint]bool)
	for _, taint := range taints {
		set[taint] = true
	}
	return set
}

func TestFetchExplicitAsgs(t *testing.T) {
	min, max, groupname := 1, 10, "coolasg"

	s := &AutoScalingMock{}
	s.On("DescribeAutoScalingGroups", &autoscaling.DescribeAutoScalingGroupsInput{
		AutoScalingGroupNames: []*string{aws.String(groupname)},
		MaxRecords:            aws.Int64(1),
	}).Return(&autoscaling.DescribeAutoScalingGroupsOutput{
		AutoScalingGroups: []*autoscaling.Group{
			{AutoScalingGroupName: aws.String(groupname)},
		},
	})

	s.On("DescribeAutoScalingGroupsPages",
		&autoscaling.DescribeAutoScalingGroupsInput{
			AutoScalingGroupNames: aws.StringSlice([]string{groupname}),
			MaxRecords:            aws.Int64(maxRecordsReturnedByAPI),
		},
		mock.AnythingOfType("func(*autoscaling.DescribeAutoScalingGroupsOutput, bool) bool"),
	).Run(func(args mock.Arguments) {
		fn := args.Get(1).(func(*autoscaling.DescribeAutoScalingGroupsOutput, bool) bool)
		zone := "test-1a"
		fn(&autoscaling.DescribeAutoScalingGroupsOutput{
			AutoScalingGroups: []*autoscaling.Group{
				{
					AvailabilityZones:    []*string{&zone},
					AutoScalingGroupName: aws.String(groupname),
					MinSize:              aws.Int64(int64(min)),
					MaxSize:              aws.Int64(int64(max)),
					DesiredCapacity:      aws.Int64(int64(min)),
				},
			}}, false)
	}).Return(nil)

	do := cloudprovider.NodeGroupDiscoveryOptions{
		// Register the same node group twice with different max nodes.
		// The intention is to test that the asgs.Register method will update
		// the node group instead of registering it twice.
		NodeGroupSpecs: []string{
			fmt.Sprintf("%d:%d:%s", min, max, groupname),
			fmt.Sprintf("%d:%d:%s", min, max-1, groupname),
		},
	}
	// #1449 Without AWS_REGION getRegion() lookup runs till timeout during tests.
	defer resetAWSRegion(os.LookupEnv("AWS_REGION"))
	os.Setenv("AWS_REGION", "fanghorn")
	// fetchExplicitASGs is called at manager creation time.
	m, err := createAWSManagerInternal(nil, do, &autoScalingWrapper{s, map[string]string{}}, nil)
	assert.NoError(t, err)

	asgs := m.asgCache.Get()
	assert.Equal(t, 1, len(asgs))
	validateAsg(t, asgs[0], groupname, min, max)
}

func TestBuildInstanceTypes(t *testing.T) {
	ltName, ltVersion, instanceType := "launcher", "1", []string{"t2.large"}

	s := &EC2Mock{}
	s.On("DescribeLaunchTemplateVersions", &ec2.DescribeLaunchTemplateVersionsInput{
		LaunchTemplateName: aws.String(ltName),
		Versions:           []*string{aws.String(ltVersion)},
	}).Return(&ec2.DescribeLaunchTemplateVersionsOutput{
		LaunchTemplateVersions: []*ec2.LaunchTemplateVersion{
			{
				LaunchTemplateData: &ec2.ResponseLaunchTemplateData{
					InstanceType: aws.String(instanceType[0]),
				},
			},
		},
	})

	// #1449 Without AWS_REGION getRegion() lookup runs till timeout during tests.
	defer resetAWSRegion(os.LookupEnv("AWS_REGION"))
	os.Setenv("AWS_REGION", "fanghorn")
	m, err := createAWSManagerInternal(nil, cloudprovider.NodeGroupDiscoveryOptions{}, nil, &ec2Wrapper{s})
	assert.NoError(t, err)

	asg := asg{
		LaunchTemplateName:    ltName,
		LaunchTemplateVersion: ltVersion,
	}

	builtInstanceType, err := m.buildInstanceTypes(&asg)

	assert.NoError(t, err)
	assert.Equal(t, instanceType, builtInstanceType)
}

<<<<<<< HEAD
=======
func TestGetASGTemplate(t *testing.T) {
	const (
		knownInstanceType = "t3.micro"
		region            = "us-east-1"
		az                = region + "a"
		ltName            = "launcher"
		ltVersion         = "1"
	)

	tags := []*autoscaling.TagDescription{
		{
			Key:   aws.String("k8s.io/cluster-autoscaler/node-template/taint/dedicated"),
			Value: aws.String("foo:NoSchedule"),
		},
	}

	tests := []struct {
		description       string
		instanceType      string
		availabilityZones []string
		error             bool
	}{
		{"insufficient availability zones",
			knownInstanceType, []string{}, true},
		{"single availability zone",
			knownInstanceType, []string{az}, false},
		{"multiple availability zones",
			knownInstanceType, []string{az, "us-west-1b"}, false},
		{"unknown instance type",
			"nonexistent.xlarge", []string{az}, true},
	}

	for _, test := range tests {
		t.Run(test.description, func(t *testing.T) {
			s := &EC2Mock{}
			s.On("DescribeLaunchTemplateVersions", &ec2.DescribeLaunchTemplateVersionsInput{
				LaunchTemplateName: aws.String(ltName),
				Versions:           []*string{aws.String(ltVersion)},
			}).Return(&ec2.DescribeLaunchTemplateVersionsOutput{
				LaunchTemplateVersions: []*ec2.LaunchTemplateVersion{
					{
						LaunchTemplateData: &ec2.ResponseLaunchTemplateData{
							InstanceType: aws.String(test.instanceType),
						},
					},
				},
			})

			// #1449 Without AWS_REGION getRegion() lookup runs till timeout during tests.
			defer resetAWSRegion(os.LookupEnv("AWS_REGION"))
			os.Setenv("AWS_REGION", "fanghorn")
			m, err := createAWSManagerInternal(nil, cloudprovider.NodeGroupDiscoveryOptions{}, nil, &ec2Wrapper{s})
			assert.NoError(t, err)

			asg := &asg{
				AwsRef:                AwsRef{Name: "sample"},
				AvailabilityZones:     test.availabilityZones,
				LaunchTemplateName:    ltName,
				LaunchTemplateVersion: ltVersion,
				Tags:                  tags,
			}

			template, err := m.getAsgTemplate(asg)
			if test.error {
				assert.Error(t, err)
			} else {
				assert.NoError(t, err)
				if assert.NotNil(t, template) {
					assert.Equal(t, test.instanceType, template.InstanceType.InstanceType)
					assert.Equal(t, region, template.Region)
					assert.Equal(t, test.availabilityZones[0], template.Zone)
					assert.Equal(t, tags, template.Tags)
				}
			}
		})
	}
}

>>>>>>> 8c4f3a9d
func TestFetchAutoAsgs(t *testing.T) {
	min, max := 1, 10
	groupname, tags := "coolasg", []string{"tag", "anothertag"}

	s := &AutoScalingMock{}
	// Lookup groups associated with tags
	expectedTagsInput := &autoscaling.DescribeTagsInput{
		Filters: []*autoscaling.Filter{
			{Name: aws.String("key"), Values: aws.StringSlice([]string{tags[0]})},
			{Name: aws.String("key"), Values: aws.StringSlice([]string{tags[1]})},
		},
		MaxRecords: aws.Int64(maxRecordsReturnedByAPI),
	}
	// Use MatchedBy pattern to avoid list order issue https://github.com/kubernetes/autoscaler/issues/1346
	s.On("DescribeTagsPages", mock.MatchedBy(tagsMatcher(expectedTagsInput)),
		mock.AnythingOfType("func(*autoscaling.DescribeTagsOutput, bool) bool"),
	).Run(func(args mock.Arguments) {
		fn := args.Get(1).(func(*autoscaling.DescribeTagsOutput, bool) bool)
		fn(&autoscaling.DescribeTagsOutput{
			Tags: []*autoscaling.TagDescription{
				{ResourceId: aws.String(groupname)},
				{ResourceId: aws.String(groupname)},
			}}, false)
	}).Return(nil).Once()

	// Describe the group to register it, then again to generate the instance
	// cache.
	s.On("DescribeAutoScalingGroupsPages",
		&autoscaling.DescribeAutoScalingGroupsInput{
			AutoScalingGroupNames: aws.StringSlice([]string{groupname}),
			MaxRecords:            aws.Int64(maxRecordsReturnedByAPI),
		},
		mock.AnythingOfType("func(*autoscaling.DescribeAutoScalingGroupsOutput, bool) bool"),
	).Run(func(args mock.Arguments) {
		fn := args.Get(1).(func(*autoscaling.DescribeAutoScalingGroupsOutput, bool) bool)
		zone := "test-1a"
		fn(&autoscaling.DescribeAutoScalingGroupsOutput{
			AutoScalingGroups: []*autoscaling.Group{{
				AvailabilityZones:    []*string{&zone},
				AutoScalingGroupName: aws.String(groupname),
				MinSize:              aws.Int64(int64(min)),
				MaxSize:              aws.Int64(int64(max)),
				DesiredCapacity:      aws.Int64(int64(min)),
			}}}, false)
	}).Return(nil).Twice()

	do := cloudprovider.NodeGroupDiscoveryOptions{
		NodeGroupAutoDiscoverySpecs: []string{fmt.Sprintf("asg:tag=%s", strings.Join(tags, ","))},
	}

	// #1449 Without AWS_REGION getRegion() lookup runs till timeout during tests.
	defer resetAWSRegion(os.LookupEnv("AWS_REGION"))
	os.Setenv("AWS_REGION", "fanghorn")
	// fetchAutoASGs is called at manager creation time, via forceRefresh
<<<<<<< HEAD
	m, err := createAWSManagerInternal(nil, do, &autoScalingWrapper{s}, nil)
=======
	m, err := createAWSManagerInternal(nil, do, &autoScalingWrapper{s, map[string]string{}}, nil)
>>>>>>> 8c4f3a9d
	assert.NoError(t, err)

	asgs := m.asgCache.Get()
	assert.Equal(t, 1, len(asgs))
	validateAsg(t, asgs[0], groupname, min, max)

	// Simulate the previously discovered ASG disappearing
	s.On("DescribeTagsPages", mock.MatchedBy(tagsMatcher(expectedTagsInput)),
		mock.AnythingOfType("func(*autoscaling.DescribeTagsOutput, bool) bool"),
	).Run(func(args mock.Arguments) {
		fn := args.Get(1).(func(*autoscaling.DescribeTagsOutput, bool) bool)
		fn(&autoscaling.DescribeTagsOutput{Tags: []*autoscaling.TagDescription{}}, false)
	}).Return(nil).Once()

	err = m.asgCache.regenerate()
<<<<<<< HEAD
	assert.NoError(t, err)
	assert.Empty(t, m.asgCache.Get())
}

func TestTemplateNodes(t *testing.T) {
	m, err := createAWSManagerInternal(nil, cloudprovider.NodeGroupDiscoveryOptions{}, nil, nil)
	assert.NoError(t, err)

	// No data and no nodes, use raw AWS data
	resources, err := m.availableResources("p2.xlarge")
	assert.NoError(t, err)
	assertResourcesEqual(t, parseResourceList(map[apiv1.ResourceName]string{
		apiv1.ResourceCPU:     "4",
		apiv1.ResourceMemory:  "62464Mi",
		apiv1.ResourcePods:    "110",
		gpu.ResourceNvidiaGPU: "1",
	}), resources.Capacity)
	assertResourcesEqual(t, parseResourceList(map[apiv1.ResourceName]string{
		apiv1.ResourceCPU:     "4",
		apiv1.ResourceMemory:  "62464Mi",
		apiv1.ResourcePods:    "110",
		gpu.ResourceNvidiaGPU: "1",
	}), resources.Allocatable)

	// Update the manager with some nodes
	m.updateAvailableResources([]*apiv1.Node{
		sampleNode(
			"p2-xlarge-1", "p2.xlarge",
			parseResourceList(map[apiv1.ResourceName]string{
				apiv1.ResourceCPU:     "4",
				apiv1.ResourceMemory:  "62000Mi",
				apiv1.ResourcePods:    "100",
				gpu.ResourceNvidiaGPU: "1",
			}),
			parseResourceList(map[apiv1.ResourceName]string{
				apiv1.ResourceCPU:     "3700m",
				apiv1.ResourceMemory:  "61800Mi",
				apiv1.ResourcePods:    "100",
				gpu.ResourceNvidiaGPU: "1",
			})),
		sampleNode(
			"p2-xlarge-2", "p2.xlarge",
			parseResourceList(map[apiv1.ResourceName]string{
				apiv1.ResourceCPU:     "4",
				apiv1.ResourceMemory:  "61700Mi",
				apiv1.ResourcePods:    "99",
				gpu.ResourceNvidiaGPU: "1",
			}),
			parseResourceList(map[apiv1.ResourceName]string{
				apiv1.ResourceCPU:     "3800m",
				apiv1.ResourceMemory:  "61600Mi",
				apiv1.ResourcePods:    "99",
				gpu.ResourceNvidiaGPU: "1",
			})),
	})

	// Information for p2.xlarge should now be based on existing nodes
	expectedCapacity := parseResourceList(map[apiv1.ResourceName]string{
		apiv1.ResourceCPU:     "4",
		apiv1.ResourceMemory:  "61700Mi",
		apiv1.ResourcePods:    "99",
		gpu.ResourceNvidiaGPU: "1",
	})
	expectedAllocatable := parseResourceList(map[apiv1.ResourceName]string{
		apiv1.ResourceCPU:     "3700m",
		apiv1.ResourceMemory:  "61600Mi",
		apiv1.ResourcePods:    "99",
		gpu.ResourceNvidiaGPU: "1",
	})

	updatedResources, err := m.availableResources("p2.xlarge")
	assert.NoError(t, err)
	assertResourcesEqual(t, expectedCapacity, updatedResources.Capacity)
	assertResourcesEqual(t, expectedAllocatable, updatedResources.Allocatable)

	// Allocatable information for other instance types should include data from the existing nodes
	otherTypeResources, err := m.availableResources("p2.16xlarge")
	assert.NoError(t, err)
	assertResourcesEqual(t, parseResourceList(map[apiv1.ResourceName]string{
		apiv1.ResourceCPU:     "64",
		apiv1.ResourceMemory:  "768Gi",
		apiv1.ResourcePods:    "110",
		gpu.ResourceNvidiaGPU: "16",
	}), otherTypeResources.Capacity)
	assertResourcesEqual(t, parseResourceList(map[apiv1.ResourceName]string{
		apiv1.ResourceCPU:     "63700m",   // 64 - 300m
		apiv1.ResourceMemory:  "786232Mi", // 768Gi - 200Mi
		apiv1.ResourcePods:    "110",
		gpu.ResourceNvidiaGPU: "16",
	}), otherTypeResources.Allocatable)
}

func assertResourcesEqual(t *testing.T, expected, actual apiv1.ResourceList) {
	for resourceName, resourceValue := range expected {
		actualValue, ok := actual[resourceName]
		assert.True(t, ok, "expected resource %s to be %s, found none", resourceName, &resourceValue)
		if ok {
			assert.True(t, resourceValue.Cmp(actualValue) == 0, "expected resource %s to be %s, found %s", resourceName, &resourceValue, &actualValue)
		}
	}

	for resourceName := range actual {
		_, ok := expected[resourceName]
		assert.True(t, ok, "found unexpected value for resource %s", resourceName)
	}
}

func parseResourceList(from map[apiv1.ResourceName]string) apiv1.ResourceList {
	result := make(apiv1.ResourceList, len(from))
	for resourceName, value := range from {
		result[resourceName] = resource.MustParse(value)
	}
	return result
}

func sampleNode(nodeName string, instanceType string, capacity, allocatable apiv1.ResourceList) *apiv1.Node {
	return &apiv1.Node{
		ObjectMeta: metav1.ObjectMeta{
			Name:   nodeName,
			Labels: map[string]string{kubeletapis.LabelInstanceType: instanceType},
		},
		Status: apiv1.NodeStatus{
			Capacity:    capacity,
			Allocatable: allocatable,
		},
	}
}

func tagsMatcher(expected *autoscaling.DescribeTagsInput) func(*autoscaling.DescribeTagsInput) bool {
	return func(actual *autoscaling.DescribeTagsInput) bool {
		expectedTags := flatTagSlice(expected.Filters)
		actualTags := flatTagSlice(actual.Filters)

		return *expected.MaxRecords == *actual.MaxRecords && reflect.DeepEqual(expectedTags, actualTags)
	}
}

=======
	assert.NoError(t, err)
	assert.Empty(t, m.asgCache.Get())
}

type ServiceDescriptor struct {
	name                         string
	region                       string
	signingRegion, signingMethod string
	signingName                  string
}

func TestOverridesActiveConfig(t *testing.T) {
	tests := []struct {
		name string

		reader io.Reader
		aws    provider_aws.Services

		expectError        bool
		active             bool
		servicesOverridden []ServiceDescriptor
	}{
		{
			"No overrides",
			strings.NewReader(`
				[global]
				`),
			nil,
			false, false,
			[]ServiceDescriptor{},
		},
		{
			"Missing Service Name",
			strings.NewReader(`
				[global]
				[ServiceOverride "1"]
				Region=sregion
				URL=https://s3.foo.bar
				SigningRegion=sregion
				SigningMethod = sign
				`),
			nil,
			true, false,
			[]ServiceDescriptor{},
		},
		{
			"Missing Service Region",
			strings.NewReader(`
				[global]
				[ServiceOverride "1"]
				Service=s3
				URL=https://s3.foo.bar
				SigningRegion=sregion
				SigningMethod = sign
				`),
			nil,
			true, false,
			[]ServiceDescriptor{},
		},
		{
			"Missing URL",
			strings.NewReader(`
				[global]
				[ServiceOverride "1"]
				Service="s3"
				Region=sregion
				SigningRegion=sregion
				SigningMethod = sign
				`),
			nil,
			true, false,
			[]ServiceDescriptor{},
		},
		{
			"Missing Signing Region",
			strings.NewReader(`
				[global]
				[ServiceOverride "1"]
				Service=s3
				Region=sregion
				URL=https://s3.foo.bar
				SigningMethod = sign
				`),
			nil,
			true, false,
			[]ServiceDescriptor{},
		},
		{
			"Active Overrides",
			strings.NewReader(`
				[Global]
				[ServiceOverride "1"]
				Service = "s3      "
				Region = sregion
				URL = https://s3.foo.bar
				SigningRegion = sregion
				SigningMethod = v4
				`),
			nil,
			false, true,
			[]ServiceDescriptor{{name: "s3", region: "sregion", signingRegion: "sregion", signingMethod: "v4"}},
		},
		{
			"Multiple Overridden Services",
			strings.NewReader(`
				[Global]
				vpc = vpc-abc1234567
				[ServiceOverride "1"]
				Service=s3
				Region=sregion1
				URL=https://s3.foo.bar
				SigningRegion=sregion1
				SigningMethod = v4
				[ServiceOverride "2"]
				Service=ec2
				Region=sregion2
				URL=https://ec2.foo.bar
				SigningRegion=sregion2
				SigningMethod = v4
				`),
			nil,
			false, true,
			[]ServiceDescriptor{{name: "s3", region: "sregion1", signingRegion: "sregion1", signingMethod: "v4"},
				{name: "ec2", region: "sregion2", signingRegion: "sregion2", signingMethod: "v4"}},
		},
		{
			"Duplicate Services",
			strings.NewReader(`
				[Global]
				vpc = vpc-abc1234567
				[ServiceOverride "1"]
				Service=s3
				Region=sregion1
				URL=https://s3.foo.bar
				SigningRegion=sregion
				SigningMethod = sign
				[ServiceOverride "2"]
				Service=s3
				Region=sregion1
				URL=https://s3.foo.bar
				SigningRegion=sregion
				SigningMethod = sign
				`),
			nil,
			true, false,
			[]ServiceDescriptor{},
		},
		{
			"Multiple Overridden Services in Multiple regions",
			strings.NewReader(`
				[global]
				[ServiceOverride "1"]
			 	Service=s3
				Region=region1
				URL=https://s3.foo.bar
				SigningRegion=sregion1
				[ServiceOverride "2"]
				Service=ec2
				Region=region2
				URL=https://ec2.foo.bar
				SigningRegion=sregion
				SigningMethod = v4
				`),
			nil,
			false, true,
			[]ServiceDescriptor{{name: "s3", region: "region1", signingRegion: "sregion1", signingMethod: ""},
				{name: "ec2", region: "region2", signingRegion: "sregion", signingMethod: "v4"}},
		},
		{
			"Multiple regions, Same Service",
			strings.NewReader(`
				[global]
				[ServiceOverride "1"]
				Service=s3
				Region=region1
				URL=https://s3.foo.bar
				SigningRegion=sregion1
				SigningMethod = v3
				[ServiceOverride "2"]
				Service=s3
				Region=region2
				URL=https://s3.foo.bar
				SigningRegion=sregion1
				SigningMethod = v4
				SigningName = "name"
				`),
			nil,
			false, true,
			[]ServiceDescriptor{{name: "s3", region: "region1", signingRegion: "sregion1", signingMethod: "v3"},
				{name: "s3", region: "region2", signingRegion: "sregion1", signingMethod: "v4", signingName: "name"}},
		},
	}

	for _, test := range tests {
		t.Logf("Running test case %s", test.name)
		cfg, err := readAWSCloudConfig(test.reader)
		if err == nil {
			err = validateOverrides(cfg)
		}
		if test.expectError {
			if err == nil {
				t.Errorf("Should error for case %s (cfg=%v)", test.name, cfg)
			}
		} else {
			if err != nil {
				t.Errorf("Should succeed for case: %s, got %v", test.name, err)
			}

			if len(cfg.ServiceOverride) != len(test.servicesOverridden) {
				t.Errorf("Expected %d overridden services, received %d for case %s",
					len(test.servicesOverridden), len(cfg.ServiceOverride), test.name)
			} else {
				for _, sd := range test.servicesOverridden {
					var found *struct {
						Service       string
						Region        string
						URL           string
						SigningRegion string
						SigningMethod string
						SigningName   string
					}
					for _, v := range cfg.ServiceOverride {
						if v.Service == sd.name && v.Region == sd.region {
							found = v
							break
						}
					}
					if found == nil {
						t.Errorf("Missing override for service %s in case %s",
							sd.name, test.name)
					} else {
						if found.SigningRegion != sd.signingRegion {
							t.Errorf("Expected signing region '%s', received '%s' for case %s",
								sd.signingRegion, found.SigningRegion, test.name)
						}
						if found.SigningMethod != sd.signingMethod {
							t.Errorf("Expected signing method '%s', received '%s' for case %s",
								sd.signingMethod, found.SigningRegion, test.name)
						}
						targetName := fmt.Sprintf("https://%s.foo.bar", sd.name)
						if found.URL != targetName {
							t.Errorf("Expected Endpoint '%s', received '%s' for case %s",
								targetName, found.URL, test.name)
						}
						if found.SigningName != sd.signingName {
							t.Errorf("Expected signing name '%s', received '%s' for case %s",
								sd.signingName, found.SigningName, test.name)
						}

						fn := getResolver(cfg)
						ep1, e := fn(sd.name, sd.region, nil)
						if e != nil {
							t.Errorf("Expected a valid endpoint for %s in case %s",
								sd.name, test.name)
						} else {
							targetName := fmt.Sprintf("https://%s.foo.bar", sd.name)
							if ep1.URL != targetName {
								t.Errorf("Expected endpoint url: %s, received %s in case %s",
									targetName, ep1.URL, test.name)
							}
							if ep1.SigningRegion != sd.signingRegion {
								t.Errorf("Expected signing region '%s', received '%s' in case %s",
									sd.signingRegion, ep1.SigningRegion, test.name)
							}
							if ep1.SigningMethod != sd.signingMethod {
								t.Errorf("Expected signing method '%s', received '%s' in case %s",
									sd.signingMethod, ep1.SigningRegion, test.name)
							}
						}
					}
				}
			}
		}
	}
}

func tagsMatcher(expected *autoscaling.DescribeTagsInput) func(*autoscaling.DescribeTagsInput) bool {
	return func(actual *autoscaling.DescribeTagsInput) bool {
		expectedTags := flatTagSlice(expected.Filters)
		actualTags := flatTagSlice(actual.Filters)

		return *expected.MaxRecords == *actual.MaxRecords && reflect.DeepEqual(expectedTags, actualTags)
	}
}

>>>>>>> 8c4f3a9d
func flatTagSlice(filters []*autoscaling.Filter) []string {
	tags := []string{}
	for _, filter := range filters {
		tags = append(tags, aws.StringValueSlice(filter.Values)...)
	}
	// Sort slice for compare
	sort.Strings(tags)
	return tags
}<|MERGE_RESOLUTION|>--- conflicted
+++ resolved
@@ -18,13 +18,10 @@
 
 import (
 	"fmt"
-<<<<<<< HEAD
-=======
 	"io"
 	"net/http"
 	"net/http/httptest"
 	"os"
->>>>>>> 8c4f3a9d
 	"reflect"
 	"sort"
 	"strings"
@@ -37,14 +34,8 @@
 	"github.com/stretchr/testify/mock"
 	apiv1 "k8s.io/api/core/v1"
 	"k8s.io/apimachinery/pkg/api/resource"
-<<<<<<< HEAD
-	metav1 "k8s.io/apimachinery/pkg/apis/meta/v1"
-	"k8s.io/autoscaler/cluster-autoscaler/cloudprovider"
-	"k8s.io/autoscaler/cluster-autoscaler/utils/gpu"
-=======
 	"k8s.io/autoscaler/cluster-autoscaler/cloudprovider"
 	provider_aws "k8s.io/kubernetes/pkg/cloudprovider/providers/aws"
->>>>>>> 8c4f3a9d
 	kubeletapis "k8s.io/kubernetes/pkg/kubelet/apis"
 )
 
@@ -79,8 +70,12 @@
 
 func TestBuildGenericLabels(t *testing.T) {
 	labels := buildGenericLabels(&asgTemplate{
-		AvailableResources: []*instanceResourceInfo{{InstanceType: "c4.large"}},
-		Region:             "us-east-1",
+		InstanceType: &instanceType{
+			InstanceType: "c4.large",
+			VCPU:         2,
+			MemoryMb:     3840,
+		},
+		Region: "us-east-1",
 	}, "sillyname")
 	assert.Equal(t, "us-east-1", labels[apiv1.LabelZoneRegion])
 	assert.Equal(t, "sillyname", labels[apiv1.LabelHostname])
@@ -246,8 +241,8 @@
 	validateAsg(t, asgs[0], groupname, min, max)
 }
 
-func TestBuildInstanceTypes(t *testing.T) {
-	ltName, ltVersion, instanceType := "launcher", "1", []string{"t2.large"}
+func TestBuildInstanceType(t *testing.T) {
+	ltName, ltVersion, instanceType := "launcher", "1", "t2.large"
 
 	s := &EC2Mock{}
 	s.On("DescribeLaunchTemplateVersions", &ec2.DescribeLaunchTemplateVersionsInput{
@@ -257,7 +252,7 @@
 		LaunchTemplateVersions: []*ec2.LaunchTemplateVersion{
 			{
 				LaunchTemplateData: &ec2.ResponseLaunchTemplateData{
-					InstanceType: aws.String(instanceType[0]),
+					InstanceType: aws.String(instanceType),
 				},
 			},
 		},
@@ -274,14 +269,12 @@
 		LaunchTemplateVersion: ltVersion,
 	}
 
-	builtInstanceType, err := m.buildInstanceTypes(&asg)
+	builtInstanceType, err := m.buildInstanceType(&asg)
 
 	assert.NoError(t, err)
 	assert.Equal(t, instanceType, builtInstanceType)
 }
 
-<<<<<<< HEAD
-=======
 func TestGetASGTemplate(t *testing.T) {
 	const (
 		knownInstanceType = "t3.micro"
@@ -360,7 +353,6 @@
 	}
 }
 
->>>>>>> 8c4f3a9d
 func TestFetchAutoAsgs(t *testing.T) {
 	min, max := 1, 10
 	groupname, tags := "coolasg", []string{"tag", "anothertag"}
@@ -415,11 +407,7 @@
 	defer resetAWSRegion(os.LookupEnv("AWS_REGION"))
 	os.Setenv("AWS_REGION", "fanghorn")
 	// fetchAutoASGs is called at manager creation time, via forceRefresh
-<<<<<<< HEAD
-	m, err := createAWSManagerInternal(nil, do, &autoScalingWrapper{s}, nil)
-=======
 	m, err := createAWSManagerInternal(nil, do, &autoScalingWrapper{s, map[string]string{}}, nil)
->>>>>>> 8c4f3a9d
 	assert.NoError(t, err)
 
 	asgs := m.asgCache.Get()
@@ -435,145 +423,6 @@
 	}).Return(nil).Once()
 
 	err = m.asgCache.regenerate()
-<<<<<<< HEAD
-	assert.NoError(t, err)
-	assert.Empty(t, m.asgCache.Get())
-}
-
-func TestTemplateNodes(t *testing.T) {
-	m, err := createAWSManagerInternal(nil, cloudprovider.NodeGroupDiscoveryOptions{}, nil, nil)
-	assert.NoError(t, err)
-
-	// No data and no nodes, use raw AWS data
-	resources, err := m.availableResources("p2.xlarge")
-	assert.NoError(t, err)
-	assertResourcesEqual(t, parseResourceList(map[apiv1.ResourceName]string{
-		apiv1.ResourceCPU:     "4",
-		apiv1.ResourceMemory:  "62464Mi",
-		apiv1.ResourcePods:    "110",
-		gpu.ResourceNvidiaGPU: "1",
-	}), resources.Capacity)
-	assertResourcesEqual(t, parseResourceList(map[apiv1.ResourceName]string{
-		apiv1.ResourceCPU:     "4",
-		apiv1.ResourceMemory:  "62464Mi",
-		apiv1.ResourcePods:    "110",
-		gpu.ResourceNvidiaGPU: "1",
-	}), resources.Allocatable)
-
-	// Update the manager with some nodes
-	m.updateAvailableResources([]*apiv1.Node{
-		sampleNode(
-			"p2-xlarge-1", "p2.xlarge",
-			parseResourceList(map[apiv1.ResourceName]string{
-				apiv1.ResourceCPU:     "4",
-				apiv1.ResourceMemory:  "62000Mi",
-				apiv1.ResourcePods:    "100",
-				gpu.ResourceNvidiaGPU: "1",
-			}),
-			parseResourceList(map[apiv1.ResourceName]string{
-				apiv1.ResourceCPU:     "3700m",
-				apiv1.ResourceMemory:  "61800Mi",
-				apiv1.ResourcePods:    "100",
-				gpu.ResourceNvidiaGPU: "1",
-			})),
-		sampleNode(
-			"p2-xlarge-2", "p2.xlarge",
-			parseResourceList(map[apiv1.ResourceName]string{
-				apiv1.ResourceCPU:     "4",
-				apiv1.ResourceMemory:  "61700Mi",
-				apiv1.ResourcePods:    "99",
-				gpu.ResourceNvidiaGPU: "1",
-			}),
-			parseResourceList(map[apiv1.ResourceName]string{
-				apiv1.ResourceCPU:     "3800m",
-				apiv1.ResourceMemory:  "61600Mi",
-				apiv1.ResourcePods:    "99",
-				gpu.ResourceNvidiaGPU: "1",
-			})),
-	})
-
-	// Information for p2.xlarge should now be based on existing nodes
-	expectedCapacity := parseResourceList(map[apiv1.ResourceName]string{
-		apiv1.ResourceCPU:     "4",
-		apiv1.ResourceMemory:  "61700Mi",
-		apiv1.ResourcePods:    "99",
-		gpu.ResourceNvidiaGPU: "1",
-	})
-	expectedAllocatable := parseResourceList(map[apiv1.ResourceName]string{
-		apiv1.ResourceCPU:     "3700m",
-		apiv1.ResourceMemory:  "61600Mi",
-		apiv1.ResourcePods:    "99",
-		gpu.ResourceNvidiaGPU: "1",
-	})
-
-	updatedResources, err := m.availableResources("p2.xlarge")
-	assert.NoError(t, err)
-	assertResourcesEqual(t, expectedCapacity, updatedResources.Capacity)
-	assertResourcesEqual(t, expectedAllocatable, updatedResources.Allocatable)
-
-	// Allocatable information for other instance types should include data from the existing nodes
-	otherTypeResources, err := m.availableResources("p2.16xlarge")
-	assert.NoError(t, err)
-	assertResourcesEqual(t, parseResourceList(map[apiv1.ResourceName]string{
-		apiv1.ResourceCPU:     "64",
-		apiv1.ResourceMemory:  "768Gi",
-		apiv1.ResourcePods:    "110",
-		gpu.ResourceNvidiaGPU: "16",
-	}), otherTypeResources.Capacity)
-	assertResourcesEqual(t, parseResourceList(map[apiv1.ResourceName]string{
-		apiv1.ResourceCPU:     "63700m",   // 64 - 300m
-		apiv1.ResourceMemory:  "786232Mi", // 768Gi - 200Mi
-		apiv1.ResourcePods:    "110",
-		gpu.ResourceNvidiaGPU: "16",
-	}), otherTypeResources.Allocatable)
-}
-
-func assertResourcesEqual(t *testing.T, expected, actual apiv1.ResourceList) {
-	for resourceName, resourceValue := range expected {
-		actualValue, ok := actual[resourceName]
-		assert.True(t, ok, "expected resource %s to be %s, found none", resourceName, &resourceValue)
-		if ok {
-			assert.True(t, resourceValue.Cmp(actualValue) == 0, "expected resource %s to be %s, found %s", resourceName, &resourceValue, &actualValue)
-		}
-	}
-
-	for resourceName := range actual {
-		_, ok := expected[resourceName]
-		assert.True(t, ok, "found unexpected value for resource %s", resourceName)
-	}
-}
-
-func parseResourceList(from map[apiv1.ResourceName]string) apiv1.ResourceList {
-	result := make(apiv1.ResourceList, len(from))
-	for resourceName, value := range from {
-		result[resourceName] = resource.MustParse(value)
-	}
-	return result
-}
-
-func sampleNode(nodeName string, instanceType string, capacity, allocatable apiv1.ResourceList) *apiv1.Node {
-	return &apiv1.Node{
-		ObjectMeta: metav1.ObjectMeta{
-			Name:   nodeName,
-			Labels: map[string]string{kubeletapis.LabelInstanceType: instanceType},
-		},
-		Status: apiv1.NodeStatus{
-			Capacity:    capacity,
-			Allocatable: allocatable,
-		},
-	}
-}
-
-func tagsMatcher(expected *autoscaling.DescribeTagsInput) func(*autoscaling.DescribeTagsInput) bool {
-	return func(actual *autoscaling.DescribeTagsInput) bool {
-		expectedTags := flatTagSlice(expected.Filters)
-		actualTags := flatTagSlice(actual.Filters)
-
-		return *expected.MaxRecords == *actual.MaxRecords && reflect.DeepEqual(expectedTags, actualTags)
-	}
-}
-
-=======
 	assert.NoError(t, err)
 	assert.Empty(t, m.asgCache.Get())
 }
@@ -859,7 +708,6 @@
 	}
 }
 
->>>>>>> 8c4f3a9d
 func flatTagSlice(filters []*autoscaling.Filter) []string {
 	tags := []string{}
 	for _, filter := range filters {
