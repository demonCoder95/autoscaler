--- conflicted
+++ resolved
@@ -61,7 +61,7 @@
 
 	// Refresh is called before every main loop and can be used to dynamically update cloud provider state.
 	// In particular the list of node groups returned by NodeGroups can change as a result of CloudProvider.Refresh().
-	Refresh(existingNodes []*apiv1.Node) error
+	Refresh() error
 }
 
 // ErrNotImplemented is returned if a method is not implemented.
@@ -228,76 +228,4 @@
 		}
 	}
 	return false
-<<<<<<< HEAD
-}
-
-// ResourceLimiter contains limits (max, min) for resources (cores, memory etc.).
-type ResourceLimiter struct {
-	minLimits map[string]int64
-	maxLimits map[string]int64
-}
-
-// NewResourceLimiter creates new ResourceLimiter for map. Maps are deep copied.
-func NewResourceLimiter(minLimits map[string]int64, maxLimits map[string]int64) *ResourceLimiter {
-	minLimitsCopy := make(map[string]int64)
-	maxLimitsCopy := make(map[string]int64)
-	for key, value := range minLimits {
-		if value > 0 {
-			minLimitsCopy[key] = value
-		}
-	}
-	for key, value := range maxLimits {
-		maxLimitsCopy[key] = value
-	}
-	return &ResourceLimiter{minLimitsCopy, maxLimitsCopy}
-}
-
-// GetMin returns minimal number of resources for a given resource type.
-func (r *ResourceLimiter) GetMin(resourceName string) int64 {
-	result, found := r.minLimits[resourceName]
-	if found {
-		return result
-	}
-	return 0
-}
-
-// GetMax returns maximal number of resources for a given resource type.
-func (r *ResourceLimiter) GetMax(resourceName string) int64 {
-	result, found := r.maxLimits[resourceName]
-	if found {
-		return result
-	}
-	return math.MaxInt64
-}
-
-// GetResources returns list of all resource names for which min or max limits are defined
-func (r *ResourceLimiter) GetResources() []string {
-	minResources := sets.StringKeySet(r.minLimits)
-	maxResources := sets.StringKeySet(r.maxLimits)
-	return minResources.Union(maxResources).List()
-}
-
-// HasMinLimitSet returns true iff minimal limit is set for given resource.
-func (r *ResourceLimiter) HasMinLimitSet(resourceName string) bool {
-	_, found := r.minLimits[resourceName]
-	return found
-}
-
-// HasMaxLimitSet returns true iff maximal limit is set for given resource.
-func (r *ResourceLimiter) HasMaxLimitSet(resourceName string) bool {
-	_, found := r.maxLimits[resourceName]
-	return found
-}
-
-func (r *ResourceLimiter) String() string {
-	var buffer bytes.Buffer
-	for _, name := range r.GetResources() {
-		if buffer.Len() > 0 {
-			buffer.WriteString(", ")
-		}
-		buffer.WriteString(fmt.Sprintf("{%s : %d - %d}", name, r.GetMin(name), r.GetMax(name)))
-	}
-	return buffer.String()
-=======
->>>>>>> 8c4f3a9d
 }