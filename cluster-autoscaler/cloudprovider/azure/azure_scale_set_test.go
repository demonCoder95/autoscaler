/*
Copyright 2017 The Kubernetes Authors.

Licensed under the Apache License, Version 2.0 (the "License");
you may not use this file except in compliance with the License.
You may obtain a copy of the License at

    http://www.apache.org/licenses/LICENSE-2.0

Unless required by applicable law or agreed to in writing, software
distributed under the License is distributed on an "AS IS" BASIS,
WITHOUT WARRANTIES OR CONDITIONS OF ANY KIND, either express or implied.
See the License for the specific language governing permissions and
limitations under the License.
*/

package azure

import (
	"net/http"
	"testing"

	"github.com/Azure/go-autorest/autorest"
	"github.com/stretchr/testify/assert"
	"github.com/stretchr/testify/mock"

	apiv1 "k8s.io/api/core/v1"
	"k8s.io/autoscaler/cluster-autoscaler/cloudprovider"
)

func newTestScaleSet(manager *AzureManager, name string) *ScaleSet {
	return &ScaleSet{
		azureRef: azureRef{
			Name: name,
		},
		manager:         manager,
		minSize:         1,
		maxSize:         5,
		virtualMachines: make(map[string]string),
	}
}

func TestMaxSize(t *testing.T) {
	provider := newTestProvider(t)
	registered := provider.azureManager.RegisterAsg(
		newTestScaleSet(provider.azureManager, "test-asg"))
	assert.True(t, registered)
	assert.Equal(t, len(provider.NodeGroups()), 1)
	assert.Equal(t, provider.NodeGroups()[0].MaxSize(), 5)
}

func TestMinSize(t *testing.T) {
	provider := newTestProvider(t)
	registered := provider.azureManager.RegisterAsg(
		newTestScaleSet(provider.azureManager, "test-asg"))
	assert.True(t, registered)
	assert.Equal(t, len(provider.NodeGroups()), 1)
	assert.Equal(t, provider.NodeGroups()[0].MinSize(), 1)
}

func TestTargetSize(t *testing.T) {
	provider := newTestProvider(t)
	registered := provider.azureManager.RegisterAsg(
		newTestScaleSet(provider.azureManager, "test-asg"))
	assert.True(t, registered)
	assert.Equal(t, len(provider.NodeGroups()), 1)

	targetSize, err := provider.NodeGroups()[0].TargetSize()
	assert.NoError(t, err)
	assert.Equal(t, targetSize, 2)
}

func TestIncreaseSize(t *testing.T) {
	provider := newTestProvider(t)
	registered := provider.azureManager.RegisterAsg(
		newTestScaleSet(provider.azureManager, "test-asg"))
	assert.True(t, registered)
	assert.Equal(t, len(provider.NodeGroups()), 1)

	// current target size is 2.
	targetSize, err := provider.NodeGroups()[0].TargetSize()
	assert.NoError(t, err)
	assert.Equal(t, targetSize, 2)

	// increase 3 nodes.
	err = provider.NodeGroups()[0].IncreaseSize(3)
	assert.NoError(t, err)

	// new target size should be 5.
	targetSize, err = provider.NodeGroups()[0].TargetSize()
	assert.NoError(t, err)
	assert.Equal(t, 5, targetSize)
}

func TestBelongs(t *testing.T) {
	provider := newTestProvider(t)
	registered := provider.azureManager.RegisterAsg(
		newTestScaleSet(provider.azureManager, "test-asg"))
	assert.True(t, registered)

	scaleSet, ok := provider.NodeGroups()[0].(*ScaleSet)
	assert.True(t, ok)

	invalidNode := &apiv1.Node{
		Spec: apiv1.NodeSpec{
			ProviderID: "azure:///subscriptions/test-subscrition-id/resourcegroups/invalid-asg/providers/microsoft.compute/virtualmachinescalesets/agents/virtualmachines/0",
		},
	}
	_, err := scaleSet.Belongs(invalidNode)
	assert.Error(t, err)

	validNode := &apiv1.Node{
		Spec: apiv1.NodeSpec{
			ProviderID: "azure://" + fakeVirtualMachineScaleSetVMID,
		},
	}
	belongs, err := scaleSet.Belongs(validNode)
	assert.Equal(t, true, belongs)
	assert.NoError(t, err)
}

func TestDeleteNodes(t *testing.T) {
	manager := newTestAzureManager(t)
	scaleSetClient := &VirtualMachineScaleSetsClientMock{}
	response := autorest.Response{
		Response: &http.Response{
			Status: "OK",
		},
	}
	scaleSetClient.On("DeleteInstances", mock.Anything, "test-asg", mock.Anything, mock.Anything).Return(response, nil)
	manager.azClient.virtualMachineScaleSetsClient = scaleSetClient

	resourceLimiter := cloudprovider.NewResourceLimiter(
		map[string]int64{cloudprovider.ResourceNameCores: 1, cloudprovider.ResourceNameMemory: 10000000},
		map[string]int64{cloudprovider.ResourceNameCores: 10, cloudprovider.ResourceNameMemory: 100000000})
	provider, err := BuildAzureCloudProvider(manager, resourceLimiter)
	assert.NoError(t, err)

	registered := manager.RegisterAsg(
		newTestScaleSet(manager, "test-asg"))
	assert.True(t, registered)

	node := &apiv1.Node{
		Spec: apiv1.NodeSpec{
			ProviderID: "azure://" + fakeVirtualMachineScaleSetVMID,
		},
	}
	scaleSet, ok := provider.NodeGroups()[0].(*ScaleSet)
	assert.True(t, ok)
	err = scaleSet.DeleteNodes([]*apiv1.Node{node})
	assert.NoError(t, err)
	scaleSetClient.AssertNumberOfCalls(t, "DeleteInstances", 1)
}

func TestId(t *testing.T) {
	provider := newTestProvider(t)
	registered := provider.azureManager.RegisterAsg(
		newTestScaleSet(provider.azureManager, "test-asg"))
	assert.True(t, registered)
	assert.Equal(t, len(provider.NodeGroups()), 1)
	assert.Equal(t, provider.NodeGroups()[0].Id(), "test-asg")
}

func TestDebug(t *testing.T) {
	asg := ScaleSet{
		manager: newTestAzureManager(t),
		minSize: 5,
		maxSize: 55,
	}
	asg.Name = "test-scale-set"
	assert.Equal(t, asg.Debug(), "test-scale-set (5:55)")
}

func TestScaleSetNodes(t *testing.T) {
	provider := newTestProvider(t)
	registered := provider.azureManager.RegisterAsg(
		newTestScaleSet(provider.azureManager, "test-asg"))
	assert.True(t, registered)
	assert.Equal(t, len(provider.NodeGroups()), 1)

	fakeProviderID := "azure://" + fakeVirtualMachineScaleSetVMID
	node := &apiv1.Node{
		Spec: apiv1.NodeSpec{
			ProviderID: fakeProviderID,
		},
	}
	group, err := provider.NodeGroupForNode(node)
	assert.NoError(t, err)
	assert.NotNil(t, group, "Group should not be nil")
	assert.Equal(t, group.Id(), "test-asg")
	assert.Equal(t, group.MinSize(), 1)
	assert.Equal(t, group.MaxSize(), 5)

	ss, ok := group.(*ScaleSet)
	assert.True(t, ok)
	assert.NotNil(t, ss)
<<<<<<< HEAD
	assert.Equal(t, ss.virtualMachines, map[string]string{
		"0": fakeVirtualMachineScaleSetVMID,
	})

	instances, err := group.Nodes()
	assert.NoError(t, err)
	assert.Equal(t, len(instances), 1)
	assert.Equal(t, instances[0], fakeProviderID)
=======
	instances, err := group.Nodes()
	assert.NoError(t, err)
	assert.Equal(t, len(instances), 1)
	assert.Equal(t, instances[0], cloudprovider.Instance{Id: fakeProviderID})
}

func TestTemplateNodeInfo(t *testing.T) {
	provider := newTestProvider(t)
	registered := provider.azureManager.RegisterAsg(
		newTestScaleSet(provider.azureManager, "test-asg"))
	assert.True(t, registered)
	assert.Equal(t, len(provider.NodeGroups()), 1)

	asg := ScaleSet{
		manager: newTestAzureManager(t),
		minSize: 1,
		maxSize: 5,
	}
	asg.Name = "test-scale-set"

	nodeInfo, err := asg.TemplateNodeInfo()
	assert.NoError(t, err)
	assert.NotNil(t, nodeInfo)
	assert.NotEmpty(t, nodeInfo.Pods())
>>>>>>> 8c4f3a9d
}<|MERGE_RESOLUTION|>--- conflicted
+++ resolved
@@ -33,10 +33,9 @@
 		azureRef: azureRef{
 			Name: name,
 		},
-		manager:         manager,
-		minSize:         1,
-		maxSize:         5,
-		virtualMachines: make(map[string]string),
+		manager: manager,
+		minSize: 1,
+		maxSize: 5,
 	}
 }
 
@@ -194,16 +193,6 @@
 	ss, ok := group.(*ScaleSet)
 	assert.True(t, ok)
 	assert.NotNil(t, ss)
-<<<<<<< HEAD
-	assert.Equal(t, ss.virtualMachines, map[string]string{
-		"0": fakeVirtualMachineScaleSetVMID,
-	})
-
-	instances, err := group.Nodes()
-	assert.NoError(t, err)
-	assert.Equal(t, len(instances), 1)
-	assert.Equal(t, instances[0], fakeProviderID)
-=======
 	instances, err := group.Nodes()
 	assert.NoError(t, err)
 	assert.Equal(t, len(instances), 1)
@@ -228,5 +217,4 @@
 	assert.NoError(t, err)
 	assert.NotNil(t, nodeInfo)
 	assert.NotEmpty(t, nodeInfo.Pods())
->>>>>>> 8c4f3a9d
 }