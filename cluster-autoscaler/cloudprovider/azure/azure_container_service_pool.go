--- conflicted
+++ resolved
@@ -129,11 +129,7 @@
 		agentPool.resourceGroup,
 		agentPool.clusterName)
 	if err != nil {
-<<<<<<< HEAD
-		glog.Errorf("Failed to get AKS cluster (name:%q): %v", agentPool.clusterName, err)
-=======
 		klog.Errorf("Failed to get AKS cluster (name:%q): %v", agentPool.clusterName, err)
->>>>>>> 8c4f3a9d
 		return -1, err
 	}
 
@@ -158,11 +154,7 @@
 		agentPool.resourceGroup,
 		agentPool.clusterName)
 	if err != nil {
-<<<<<<< HEAD
-		glog.Errorf("Failed to get ACS cluster (name:%q): %v", agentPool.clusterName, err)
-=======
 		klog.Errorf("Failed to get ACS cluster (name:%q): %v", agentPool.clusterName, err)
->>>>>>> 8c4f3a9d
 		return -1, err
 	}
 
@@ -187,11 +179,7 @@
 		agentPool.resourceGroup,
 		agentPool.clusterName)
 	if err != nil {
-<<<<<<< HEAD
-		glog.Errorf("Failed to get AKS cluster (name:%q): %v", agentPool.clusterName, err)
-=======
 		klog.Errorf("Failed to get AKS cluster (name:%q): %v", agentPool.clusterName, err)
->>>>>>> 8c4f3a9d
 		return err
 	}
 
@@ -209,11 +197,7 @@
 	future, err := aksClient.CreateOrUpdate(updateCtx, agentPool.resourceGroup,
 		agentPool.clusterName, managedCluster)
 	if err != nil {
-<<<<<<< HEAD
-		glog.Errorf("Failed to update AKS cluster (%q): %v", agentPool.clusterName, err)
-=======
 		klog.Errorf("Failed to update AKS cluster (%q): %v", agentPool.clusterName, err)
->>>>>>> 8c4f3a9d
 		return err
 	}
 
@@ -237,11 +221,7 @@
 		agentPool.resourceGroup,
 		agentPool.clusterName)
 	if err != nil {
-<<<<<<< HEAD
-		glog.Errorf("Failed to get ACS cluster (name:%q): %v", agentPool.clusterName, err)
-=======
 		klog.Errorf("Failed to get ACS cluster (name:%q): %v", agentPool.clusterName, err)
->>>>>>> 8c4f3a9d
 		return err
 	}
 
@@ -259,11 +239,7 @@
 	future, err := acsClient.CreateOrUpdate(updateCtx, agentPool.resourceGroup,
 		agentPool.clusterName, acsCluster)
 	if err != nil {
-<<<<<<< HEAD
-		glog.Errorf("Failed to update ACS cluster (%q): %v", agentPool.clusterName, err)
-=======
 		klog.Errorf("Failed to update ACS cluster (%q): %v", agentPool.clusterName, err)
->>>>>>> 8c4f3a9d
 		return err
 	}
 
@@ -370,13 +346,8 @@
 // It should be called under lock protected.
 func (agentPool *ContainerServiceAgentPool) setSizeInternal(targetSize int) (err error) {
 	if targetSize > agentPool.MaxSize() || targetSize < agentPool.MinSize() {
-<<<<<<< HEAD
-		glog.Errorf("Target size %d requested outside Max: %d, Min: %d", targetSize, agentPool.MaxSize(), agentPool.MinSize())
-		return fmt.Errorf("Target size %d requested outside Max: %d, Min: %d", targetSize, agentPool.MaxSize(), agentPool.MinSize())
-=======
 		klog.Errorf("Target size %d requested outside Max: %d, Min: %d", targetSize, agentPool.MaxSize(), agentPool.MaxSize())
 		return fmt.Errorf("target size %d requested outside Max: %d, Min: %d", targetSize, agentPool.MaxSize(), agentPool.MinSize())
->>>>>>> 8c4f3a9d
 	}
 
 	klog.V(2).Infof("Setting size for cluster (%q) with new count (%d)", agentPool.clusterName, targetSize)
